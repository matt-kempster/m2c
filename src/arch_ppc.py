import typing
from typing import (
    ClassVar,
    Dict,
    List,
    Optional,
    Set,
    Tuple,
    Union,
)

from .error import DecompFailure
from .flow_graph import FlowGraph
from .ir_pattern import IrMatch, IrPattern, simplify_ir_patterns
from .options import Target
from .parse_instruction import (
    Argument,
    AsmAddressMode,
    AsmGlobalSymbol,
    AsmInstruction,
    AsmLiteral,
    Instruction,
    InstructionMeta,
    JumpTarget,
    Location,
    Macro,
    Register,
    StackLocation,
    get_jump_target,
)
from .asm_pattern import (
    AsmMatch,
    AsmMatcher,
    AsmPattern,
    Replacement,
    SimpleAsmPattern,
    make_pattern,
)
from .translate import (
    Abi,
    AbiArgSlot,
    Arch,
    BinaryOp,
    CarryBit,
    Cast,
    CmpInstrMap,
    CommentStmt,
    ErrorExpr,
    Expression,
    ImplicitInstrMap,
    InstrMap,
    InstrSet,
    Literal,
    PpcCmpInstrMap,
    PairInstrMap,
    SecondF64Half,
    StmtInstrMap,
    StoreInstrMap,
    TernaryOp,
    UnaryOp,
    as_f32,
    as_f64,
    as_int64,
    as_intish,
    as_intptr,
    as_ptr,
    as_s32,
    as_type,
    as_u32,
    fn_op,
    fold_divmod,
    fold_mul_chains,
    handle_add,
    handle_add_double,
    handle_add_float,
    handle_addi,
    handle_addis,
    handle_convert,
    handle_load,
    handle_loadx,
    handle_or,
    handle_rlwinm,
    handle_rlwimi,
    handle_sra,
    load_upper,
    make_store,
    make_storex,
    void_fn_op,
)
from .types import FunctionSignature, Type


class FcmpoCrorPattern(SimpleAsmPattern):
    """
    For floating point, `x <= y` and `x >= y` use `cror` to OR together the `cr0_eq`
    bit with either `cr0_lt` or `cr0_gt`. Instead of implementing `cror`, we detect
    this pattern and and directly compute the two registers.
    """

    pattern = make_pattern(
        "fcmpo $cr0, $x, $y",
        "cror 2, N, 2",
    )

    def replace(self, m: AsmMatch) -> Optional[Replacement]:
        fcmpo = m.body[0]
        assert isinstance(fcmpo, Instruction)
        if m.literals["N"] == 0:
            return Replacement(
                [AsmInstruction("fcmpo.lte.fictive", fcmpo.args)], len(m.body)
            )
        elif m.literals["N"] == 1:
            return Replacement(
                [AsmInstruction("fcmpo.gte.fictive", fcmpo.args)], len(m.body)
            )
        return None


class TailCallPattern(AsmPattern):
    """
    If a function ends in `return fn(...);` then the compiler may perform tail-call
    optimization. This is emitted as `b fn` instead of using `bl fn; blr`.
    """

    def match(self, matcher: AsmMatcher) -> Optional[Replacement]:
        if matcher.index != len(matcher.input) - 1:
            return None
        instr = matcher.input[matcher.index]
        if (
            isinstance(instr, Instruction)
            and instr.mnemonic == "b"
            and isinstance(instr.args[0], AsmGlobalSymbol)
        ):
            return Replacement(
                [
                    AsmInstruction("bl", instr.args),
                    AsmInstruction("blr", []),
                ],
                1,
            )
        return None


class BoolCastPattern(SimpleAsmPattern):
    """Cast to bool (a 1 bit type in MWCC), which also can be emitted from `!!x`."""

    pattern = make_pattern(
        "neg $a, $x",
        "addic $r0, $a, -1",
        "subfe $r0, $r0, $a",
    )

    def replace(self, m: AsmMatch) -> Optional[Replacement]:
        boolcast = AsmInstruction("boolcast.fictive", [Register("r0"), m.regs["x"]])
        if m.regs["a"] == Register("r0"):
            return None
        elif m.regs["x"] == m.regs["a"]:
            return Replacement([boolcast, m.body[0]], len(m.body))
        else:
            return Replacement([m.body[0], boolcast], len(m.body))


class BranchCtrPattern(AsmPattern):
    """Split decrement-$ctr-and-branch instructions into a pair of instructions."""

    def match(self, matcher: AsmMatcher) -> Optional[Replacement]:
        instr = matcher.input[matcher.index]
        if isinstance(instr, Instruction) and instr.mnemonic in ("bdz", "bdnz"):
            ctr = Register("ctr")
            return Replacement(
                [
                    AsmInstruction("addi", [ctr, ctr, AsmLiteral(-1)]),
                    AsmInstruction(instr.mnemonic + ".fictive", instr.args),
                ],
                1,
            )
        return None


class FloatishToUintPattern(SimpleAsmPattern):
    pattern = make_pattern("bl __cvt_fp2unsigned")

    def replace(self, m: AsmMatch) -> Optional[Replacement]:
        return Replacement(
            [AsmInstruction("cvt.u.d.fictive", [Register("r3"), Register("f1")])],
            len(m.body),
        )


class FloatishToSintIrPattern(IrPattern):
    # This pattern handles converting either f32 or f64 into a signed int
    # The `fctiwz` instruction does all the work; this pattern is just to
    # elide the stack store/load pair.
    replacement = "fctiwz.fictive $i, $f"
    parts = [
        "fctiwz $t, $f",
        "stfd $t, (N-4)($r1)",
        "lwz $i, N($r1)",
    ]


class CheckConstantMixin:
    def check(self, m: IrMatch) -> bool:
        # TODO: Also validate that `K($k)` is the expected constant in rodata
        return m.symbolic_registers["k"] in (Register("r2"), Register("r13"))


class SintToDoubleIrPattern(IrPattern, CheckConstantMixin):
    # The replacement asm for these patterns reference the float constant `K($k)`
    # as an input, even though the value is ignored. This is needed to mark `$k`
    # as an input to the pattern for matching.
    replacement = "cvt.d.i.fictive $f, $i, K($k)"
    parts = [
        "lis $a, 0x4330",
        "stw $a, N($r1)",
        "xoris $b, $i, 0x8000",
        "stw $b, (N+4)($r1)",
        "lfd $d, N($r1)",
        "lfd $c, K($k)",
        "fsub $f, $d, $c",
    ]


class UintToDoubleIrPattern(IrPattern, CheckConstantMixin):
    replacement = "cvt.d.u.fictive $f, $i, K($k)"
    parts = [
        "lis $a, 0x4330",
        "stw $a, N($r1)",
        "stw $i, (N+4)($r1)",
        "lfd $d, N($r1)",
        "lfd $c, K($k)",
        "fsub $f, $d, $c",
    ]


class SintToFloatIrPattern(IrPattern, CheckConstantMixin):
    replacement = "cvt.s.i.fictive $f, $i, K($k)"
    parts = [
        "lis $a, 0x4330",
        "stw $a, N($r1)",
        "xoris $b, $i, 0x8000",
        "stw $b, (N+4)($r1)",
        "lfd $d, N($r1)",
        "lfd $c, K($k)",
        "fsubs $f, $d, $c",
    ]


class UintToFloatIrPattern(IrPattern, CheckConstantMixin):
    replacement = "cvt.s.u.fictive $f, $i, K($k)"
    parts = [
        "lis $a, 0x4330",
        "stw $a, N($r1)",
        "stw $i, (N+4)($r1)",
        "lfd $d, N($r1)",
        "lfd $c, K($k)",
        "fsubs $f, $d, $c",
    ]


class PpcArch(Arch):
    arch = Target.ArchEnum.PPC

    stack_pointer_reg = Register("r1")
    frame_pointer_reg = None
    return_address_reg = Register("lr")

    base_return_regs = [Register(r) for r in ["r3", "f1"]]
    all_return_regs = [Register(r) for r in ["f1", "r3", "r4"]]
    argument_regs = [
        Register(r)
        for r in [
            "r3",
            "r4",
            "r5",
            "r6",
            "r7",
            "r8",
            "r9",
            "r10",
            "f1",
            "f2",
            "f3",
            "f4",
            "f5",
            "f6",
            "f7",
            "f8",
            "f9",
            "f10",
            "f11",
            "f12",
            "f13",
        ]
    ]
    simple_temp_regs = [Register(r) for r in ["r11", "r12"]]
    temp_regs = (
        argument_regs
        + simple_temp_regs
        + [
            Register(r)
            for r in [
                "r0",
                "f0",
                "cr0_gt",
                "cr0_lt",
                "cr0_eq",
                "cr0_so",
                "ctr",
            ]
        ]
    )
    saved_regs = [
        Register(r)
        for r in [
            # TODO: Some of the bits in CR are required to be saved (like cr2_gt)
            # When those bits are implemented, they should be added here
            "lr",
            # $r2 & $r13 are used for the small-data region, and are like $gp in MIPS
            "r2",
            "r13",
            "r14",
            "r15",
            "r16",
            "r17",
            "r18",
            "r19",
            "r20",
            "r21",
            "r22",
            "r23",
            "r24",
            "r25",
            "r26",
            "r27",
            "r28",
            "r29",
            "r30",
            "r31",
            "f14",
            "f15",
            "f16",
            "f17",
            "f18",
            "f19",
            "f20",
            "f21",
            "f22",
            "f23",
            "f24",
            "f25",
            "f26",
            "f27",
            "f28",
            "f29",
            "f30",
            "f31",
        ]
    ]
    all_regs = (
        saved_regs
        + temp_regs
        + [stack_pointer_reg]
        + [
            Register(r)
            for r in [
                # TODO: These `crX` registers are only used to parse instructions, but
                # the instructions that use these registers aren't implemented yet.
                "cr0",
                "cr1",
                "cr2",
                "cr3",
                "cr4",
                "cr5",
                "cr6",
                "cr7",
            ]
        ]
    )

    aliased_regs: Dict[str, Register] = {}

    @classmethod
    def missing_return(cls) -> List[Instruction]:
        return [cls.parse("blr", [], InstructionMeta.missing())]

    # List of all instructions where `$r0` as certian args is interpreted as `0`
    # instead of the contents of `$r0`. The dict value represents the argument
    # index that is affected.
    INSTRS_R0_AS_ZERO: ClassVar[Dict[str, int]] = {
        "addi": 1,
        "addis": 1,
        "dcbf": 0,
        "dcbi": 0,
        "dcbst": 0,
        "dcbt": 0,
        "dcbtst": 0,
        "dcbz": 0,
        "dcbz_l": 0,
        "eciwx": 1,
        "ecowx": 1,
        "icbi": 0,
        "lbz": 1,
        "lbzx": 1,
        "lfd": 1,
        "lfdx": 1,
        "lfs": 1,
        "lfsx": 1,
        "lha": 1,
        "lhax": 1,
        "lhbrx": 1,
        "lhz": 1,
        "lhzx": 1,
        "lmw": 1,
        "lswi": 1,
        "lswx": 1,
        "lwarx": 1,
        "lwbrx": 1,
        "lwz": 1,
        "lwzx": 1,
        "psq_lx": 1,
        "psq_stx": 1,
        "stb": 1,
        "stbx": 1,
        "stfd": 1,
        "stfdx": 1,
        "stfiwx": 1,
        "stfs": 1,
        "stfsx": 1,
        "sth": 1,
        "sthbrx": 1,
        "sthx": 1,
        "stmw": 1,
        "stswi": 1,
        "stswx": 1,
        "stw": 1,
        "stwbrx": 1,
        "stwcx.": 1,
        "stwx": 1,
    }

    @classmethod
    def normalize_instruction(cls, instr: AsmInstruction) -> AsmInstruction:
        # Remove +/- suffix, which indicates branch-(un)likely and can be ignored
        if instr.mnemonic.startswith("b") and (
            instr.mnemonic.endswith("+") or instr.mnemonic.endswith("-")
        ):
            return PpcArch.normalize_instruction(
                AsmInstruction(instr.mnemonic[:-1], instr.args)
            )

        args = instr.args
        r0_index = cls.INSTRS_R0_AS_ZERO.get(instr.mnemonic)
        if r0_index is not None and len(args) > r0_index:
            # If the argument at the given index is $r0, replace it with $zero
            r0_arg = args[r0_index]
            if r0_arg == Register("r0"):
                r0_arg = Register("zero")
            elif isinstance(r0_arg, AsmAddressMode) and r0_arg.rhs == Register("r0"):
                r0_arg = AsmAddressMode(lhs=r0_arg.lhs, rhs=Register("zero"))

            if r0_arg is not args[r0_index]:
                new_args = args[:]
                new_args[r0_index] = r0_arg
                return PpcArch.normalize_instruction(
                    AsmInstruction(instr.mnemonic, new_args)
                )
        if len(args) == 3:
            if (
                instr.mnemonic == "addi"
                and isinstance(args[2], Macro)
                and args[1] in (Register("r2"), Register("r13"))
                and args[2].macro_name in ("sda2", "sda21")
            ):
                return AsmInstruction("li", [args[0], args[2].argument])
        if len(args) == 2:
            if instr.mnemonic == "lis" and isinstance(args[1], AsmLiteral):
                lit = AsmLiteral((args[1].value & 0xFFFF) << 16)
                return AsmInstruction("li", [args[0], lit])
            if (
                instr.mnemonic == "lis"
                and isinstance(args[1], Macro)
                and args[1].macro_name == "ha"
                and isinstance(args[1].argument, AsmLiteral)
            ):
                # The @ha macro compensates for the sign bit of the corresponding @l
                value = args[1].argument.value
                if value & 0x8000:
                    value += 0x10000
                lit = AsmLiteral(value & 0xFFFF0000)
                return AsmInstruction("li", [args[0], lit])
            if instr.mnemonic.startswith("cmp"):
                # For the two-argument form of cmpw, the insert an implicit CR0 as the first arg
                cr0: Argument = Register("cr0")
                return AsmInstruction(instr.mnemonic, [cr0] + instr.args)
        return instr

    @classmethod
    def parse(
        cls, mnemonic: str, args: List[Argument], meta: InstructionMeta
    ) -> Instruction:
        inputs: List[Location] = []
        clobbers: List[Location] = []
        outputs: List[Location] = []
        reads_memory = False
        writes_memory = False
        jump_target: Optional[Union[JumpTarget, Register]] = None
        function_target: Optional[Union[AsmGlobalSymbol, Register]] = None
        is_conditional = False
        is_return = False

        cr0_bits: List[Location] = [
            Register("cr0_lt"),
            Register("cr0_gt"),
            Register("cr0_eq"),
            Register("cr0_so"),
        ]

        memory_sizes = {
            "b": 1,
            "h": 2,
            "w": 4,
            "fs": 4,
            "fd": 8,
        }
        psq_imms = 0
        size = memory_sizes.get(mnemonic.lstrip("stl").rstrip("azux"))
        if mnemonic.startswith("psq_l") or mnemonic.startswith("psq_st"):
            psq_imms = 2
            size = 8

<<<<<<< HEAD
        def make_memory_access(arg: Argument) -> List[Location]:
            assert size is not None
            if isinstance(arg, AsmAddressMode) and arg.rhs == cls.stack_pointer_reg:
                loc = StackLocation.from_offset(arg.lhs, size)
                if loc is not None:
                    return [loc]
            return []
=======
        def make_memory_access(arg: Argument, size: int) -> Access:
            assert not isinstance(arg, Register)
            if isinstance(arg, AsmAddressMode):
                return MemoryAccess(
                    base_reg=arg.rhs,
                    offset=arg.lhs,
                    size=size,
                )
            return MemoryAccess(
                base_reg=Register("zero"),
                offset=arg,
                size=size,
            )
>>>>>>> 4b0a4b21

        if mnemonic == "blr":
            # Return
            assert len(args) == 0
            inputs = [Register("lr")]
            is_return = True
        elif mnemonic in (
            "beqlr",
            "bgelr",
            "bgtlr",
            "blelr",
            "bltlr",
            "bnelr",
            "bnglr",
            "bnllr",
            "bnslr",
            "bsolr",
        ):
            # Conditional return
            # TODO: Support crN argument
            assert len(args) <= 1
            inputs = cr0_bits + [Register("lr")]
            is_return = True
            is_conditional = True
        elif mnemonic == "bctr":
            # Jump table (switch)
            assert len(args) == 0
            inputs = [Register("ctr")]
            jump_target = Register("ctr")
            is_conditional = True
        elif mnemonic == "bl":
            # Function call to label
            assert len(args) == 1 and isinstance(args[0], AsmGlobalSymbol)
            inputs = list(cls.argument_regs)
            outputs = list(cls.all_return_regs)
            clobbers = list(cls.temp_regs)
            reads_memory = True
            writes_memory = True
            function_target = args[0]
        elif mnemonic == "bctrl":
            # Function call to pointer in $ctr
            assert len(args) == 0
            inputs = list(cls.argument_regs)
            inputs.append(Register("ctr"))
            outputs = list(cls.all_return_regs)
            clobbers = list(cls.temp_regs)
            reads_memory = True
            writes_memory = True
            function_target = Register("ctr")
        elif mnemonic == "blrl":
            # Function call to pointer in $lr
            assert len(args) == 0
            inputs = list(cls.argument_regs)
            inputs.append(Register("lr"))
            outputs = list(cls.all_return_regs)
            clobbers = list(cls.temp_regs)
            reads_memory = True
            writes_memory = True
            function_target = Register("lr")
        elif mnemonic == "b":
            # Unconditional jump
            assert len(args) == 1
            jump_target = get_jump_target(args[0])
        elif mnemonic in cls.instrs_branches or mnemonic in ("bdnz", "bdz"):
            # Normal branch
            # TODO: Support crN argument
            assert 1 <= len(args) <= 2
            inputs = [
                Register(
                    {
                        "beq": "cr0_eq",
                        "bge": "cr0_lt",
                        "bgt": "cr0_gt",
                        "ble": "cr0_gt",
                        "blt": "cr0_lt",
                        "bne": "cr0_eq",
                        "bns": "cr0_so",
                        "bso": "cr0_so",
                        "bdnz": "ctr",
                        "bdz": "ctr",
                        "bdnz.fictive": "ctr",
                        "bdz.fictive": "ctr",
                    }[mnemonic]
                )
            ]
            jump_target = get_jump_target(args[-1])
            is_conditional = True
        elif mnemonic in cls.instrs_store:
            assert isinstance(args[0], Register) and size is not None
            if mnemonic.endswith("x"):
                assert (
                    len(args) == 3 + psq_imms
                    and isinstance(args[1], Register)
                    and isinstance(args[2], Register)
                )
                inputs = [args[0], args[1], args[2]]
                writes_memory = True
            else:
                assert len(args) == 2 + psq_imms and isinstance(args[1], AsmAddressMode)
                inputs = [args[0], args[1].rhs]
<<<<<<< HEAD
                outputs = make_memory_access(args[1])
                writes_memory = not outputs
=======
                outputs = [make_memory_access(args[1], size)]
>>>>>>> 4b0a4b21
        elif mnemonic in cls.instrs_store_update:
            assert isinstance(args[0], Register) and size is not None
            if mnemonic.endswith("x"):
                assert (
                    len(args) == 3 + psq_imms
                    and isinstance(args[1], Register)
                    and isinstance(args[2], Register)
                )
                inputs = [args[0], args[1], args[2]]
                outputs = [args[1]]
                writes_memory = True
            else:
                assert len(args) == 2 + psq_imms and isinstance(args[1], AsmAddressMode)
                inputs = [args[0], args[1].rhs]
<<<<<<< HEAD
                outputs = make_memory_access(args[1]) + [args[1].rhs]
                writes_memory = len(outputs) < 2
=======
                outputs = [make_memory_access(args[1], size), args[1].rhs]
        elif mnemonic in cls.instrs_load:
            assert isinstance(args[0], Register) and size is not None
            if mnemonic.endswith("x"):
                assert (
                    len(args) == 3 + psq_imms
                    and isinstance(args[1], Register)
                    and isinstance(args[2], Register)
                )
                inputs = [args[1], args[2], MemoryAccess(args[1], args[2], size)]
            else:
                assert len(args) == 2 + psq_imms and isinstance(args[1], AsmAddressMode)
                inputs = [args[1].rhs, make_memory_access(args[1], size)]
            outputs = [args[0]]
>>>>>>> 4b0a4b21
        elif mnemonic in cls.instrs_load_update:
            assert isinstance(args[0], Register) and size is not None
            if mnemonic.endswith("x"):
                assert (
                    len(args) == 3 + psq_imms
                    and isinstance(args[1], Register)
                    and isinstance(args[2], Register)
                )
                inputs = [args[1], args[2]]
                outputs = [args[0], args[1]]
                reads_memory = True
            else:
<<<<<<< HEAD
                assert len(args) == 2 and isinstance(args[1], AsmAddressMode)
                inputs = make_memory_access(args[1]) + [args[1].rhs]
=======
                assert len(args) == 2 + psq_imms and isinstance(args[1], AsmAddressMode)
                inputs = [make_memory_access(args[1], size), args[1].rhs]
>>>>>>> 4b0a4b21
                outputs = [args[0], args[1].rhs]
                reads_memory = len(inputs) < 2
        elif mnemonic in ("stmw", "lmw"):
            assert (
                len(args) == 2
                and isinstance(args[0], Register)
                and isinstance(args[1], AsmAddressMode)
                and args[0].register_name[0] == "r"
            )
            index = int(args[0].register_name[1:])
            offset = args[1].lhs_as_literal()
            while index <= 31:
                reg = Register(f"r{index}")
                mem = make_memory_access(
                    AsmAddressMode(rhs=args[1].rhs, lhs=AsmLiteral(offset)), 4
                )
                if mnemonic == "stmw":
                    inputs.append(reg)
                    outputs.extend(mem)
                    writes_memory = not mem
                else:
                    outputs.append(reg)
                    inputs.extend(mem)
                    reads_memory = not mem
                index += 1
                offset += 4
            inputs.append(args[1].rhs)
        elif mnemonic in cls.instrs_no_dest:
            assert not any(isinstance(a, (Register, AsmAddressMode)) for a in args)
        elif mnemonic.rstrip(".") in cls.instrs_destination_first:
            assert isinstance(args[0], Register)
            outputs = [args[0]]
<<<<<<< HEAD
            if mnemonic.startswith("l") and size is not None:
                if mnemonic.endswith("x"):
                    assert (
                        len(args) == 3
                        and isinstance(args[1], Register)
                        and isinstance(args[2], Register)
                    )
                    inputs = [args[1], args[2]]
                    reads_memory = True
                else:
                    assert len(args) == 2 and isinstance(args[1], AsmAddressMode)
                    inputs = make_memory_access(args[1]) + [args[1].rhs]
                    reads_memory = len(inputs) < 2
            elif mnemonic == "mflr":
=======
            if mnemonic == "mflr":
>>>>>>> 4b0a4b21
                assert len(args) == 1
                inputs = [Register("lr")]
            elif mnemonic == "mfctr":
                assert len(args) == 1
                inputs = [Register("ctr")]
            elif mnemonic.rstrip(".") == "rlwimi":
                assert (
                    len(args) == 5
                    and isinstance(args[1], Register)
                    and not isinstance(args[2], (Register, AsmAddressMode))
                    and not isinstance(args[3], (Register, AsmAddressMode))
                    and not isinstance(args[4], (Register, AsmAddressMode))
                )
                inputs = [args[0], args[1]]
            elif mnemonic.startswith("cvt."):
                assert isinstance(args[1], Register)
                if len(args) == 2:
                    inputs = [args[1]]
                else:
                    assert isinstance(args[2], AsmAddressMode)
                    size = 8
                    inputs = make_memory_access(args[2]) + [args[1], args[2].rhs]
                    reads_memory = len(inputs) < 3
            else:
                assert not any(isinstance(a, AsmAddressMode) for a in args)
                inputs = [r for r in args[1:] if isinstance(r, Register)]
        elif mnemonic in cls.instrs_implicit_destination:
            assert len(args) == 1 and isinstance(args[0], Register)
            inputs = [args[0]]
            outputs = [cls.instrs_implicit_destination[mnemonic][0]]
        elif mnemonic in cls.instrs_ppc_compare:
            assert len(args) == 3 and isinstance(args[1], Register)
            inputs = [r for r in args[1:] if isinstance(r, Register)]
            outputs = list(cr0_bits)
        elif mnemonic in cls.instrs_ignore:
            pass
        elif args and isinstance(args[0], Register):
            # If the mnemonic is unsupported, guess it is destination-first
            inputs = [r for r in args[1:] if isinstance(r, Register)]
            outputs = [args[0]]

        if mnemonic.endswith("."):
            # PPC instructions ending in `.` update the condition reg
            outputs.extend(cr0_bits)

        return Instruction(
            mnemonic=mnemonic,
            args=args,
            meta=meta,
            inputs=inputs,
            clobbers=clobbers,
            outputs=outputs,
            reads_memory=reads_memory,
            writes_memory=writes_memory,
            jump_target=jump_target,
            function_target=function_target,
            is_conditional=is_conditional,
            is_return=is_return,
        )

    def simplify_ir(self, flow_graph: FlowGraph) -> None:
        simplify_ir_patterns(self, flow_graph, self.ir_patterns)

    ir_patterns: List[typing.Type[IrPattern]] = [
        FloatishToSintIrPattern,
        SintToDoubleIrPattern,
        UintToDoubleIrPattern,
        SintToFloatIrPattern,
        UintToFloatIrPattern,
    ]

    asm_patterns = [
        FcmpoCrorPattern(),
        TailCallPattern(),
        BoolCastPattern(),
        BranchCtrPattern(),
        FloatishToUintPattern(),
    ]

    instrs_ignore: InstrSet = {
        "nop",
        "b",
        # Assume stmw/lmw are only used for saving/restoring saved regs
        "stmw",
        "lmw",
        # `{crclr,crset} 6` are used as part of the ABI for floats & varargs
        # For now, we can ignore them (and later use them to help in function_abi)
        "crclr",
        "crset",
    }

    instrs_store: StoreInstrMap = {
        "stb": lambda a: make_store(a, type=Type.int_of_size(8)),
        "sth": lambda a: make_store(a, type=Type.int_of_size(16)),
        "stw": lambda a: make_store(a, type=Type.reg32(likely_float=False)),
        "stbx": lambda a: make_storex(a, type=Type.int_of_size(8)),
        "sthx": lambda a: make_storex(a, type=Type.int_of_size(16)),
        "stwx": lambda a: make_storex(a, type=Type.reg32(likely_float=False)),
        # TODO: Do we need to model the truncation from f64 to f32 here?
        "stfs": lambda a: make_store(a, type=Type.f32()),
        "stfd": lambda a: make_store(a, type=Type.f64()),
        "stfsx": lambda a: make_storex(a, type=Type.f32()),
        "stfdx": lambda a: make_storex(a, type=Type.f64()),
        "psq_st": lambda a: None,
    }
    instrs_store_update: StoreInstrMap = {
        "stbu": lambda a: make_store(a, type=Type.int_of_size(8)),
        "sthu": lambda a: make_store(a, type=Type.int_of_size(16)),
        "stwu": lambda a: make_store(a, type=Type.reg32(likely_float=False)),
        "stbux": lambda a: make_storex(a, type=Type.int_of_size(8)),
        "sthux": lambda a: make_storex(a, type=Type.int_of_size(16)),
        "stwux": lambda a: make_storex(a, type=Type.reg32(likely_float=False)),
        "stfsu": lambda a: make_store(a, type=Type.f32()),
        "stfdu": lambda a: make_store(a, type=Type.f64()),
        "stfsux": lambda a: make_storex(a, type=Type.f32()),
        "stfdux": lambda a: make_storex(a, type=Type.f64()),
    }
    instrs_load: InstrMap = {
        "lba": lambda a: handle_load(a, type=Type.s8()),
        "lbz": lambda a: handle_load(a, type=Type.u8()),
        "lha": lambda a: handle_load(a, type=Type.s16()),
        "lhz": lambda a: handle_load(a, type=Type.u16()),
        "lwz": lambda a: handle_load(a, type=Type.reg32(likely_float=False)),
        "lbax": lambda a: handle_loadx(a, type=Type.s8()),
        "lbzx": lambda a: handle_loadx(a, type=Type.u8()),
        "lhax": lambda a: handle_loadx(a, type=Type.s16()),
        "lhzx": lambda a: handle_loadx(a, type=Type.u16()),
        "lwzx": lambda a: handle_loadx(a, type=Type.reg32(likely_float=False)),
        # TODO: Do we need to model the promotion from f32 to f64 here?
        "lfs": lambda a: handle_load(a, type=Type.f32()),
        "lfd": lambda a: handle_load(a, type=Type.f64()),
        "lfsx": lambda a: handle_loadx(a, type=Type.f32()),
        "lfdx": lambda a: handle_loadx(a, type=Type.f64()),
        "psq_l": lambda a: ErrorExpr("psq_l unimplemented"),
    }
    instrs_load_update: InstrMap = {
        "lbau": lambda a: handle_load(a, type=Type.s8()),
        "lbzu": lambda a: handle_load(a, type=Type.u8()),
        "lhau": lambda a: handle_load(a, type=Type.s16()),
        "lhzu": lambda a: handle_load(a, type=Type.u16()),
        "lwzu": lambda a: handle_load(a, type=Type.reg32(likely_float=False)),
        "lbaux": lambda a: handle_loadx(a, type=Type.s8()),
        "lbzux": lambda a: handle_loadx(a, type=Type.u8()),
        "lhaux": lambda a: handle_loadx(a, type=Type.s16()),
        "lhzux": lambda a: handle_loadx(a, type=Type.u16()),
        "lwzux": lambda a: handle_loadx(a, type=Type.reg32(likely_float=False)),
        "lfsu": lambda a: handle_load(a, type=Type.f32()),
        "lfdu": lambda a: handle_load(a, type=Type.f64()),
        "lfsux": lambda a: handle_loadx(a, type=Type.f32()),
        "lfdux": lambda a: handle_loadx(a, type=Type.f64()),
    }

    instrs_branches: CmpInstrMap = {
        # Branch instructions/pseudoinstructions
        # Technically `bge` is defined as `cr0_gt || cr0_eq`; not as `!cr0_lt`
        # This assumption may not hold if the bits are modified with instructions like
        # `crand` which modify individual bits in CR.
        "beq": lambda a: a.cmp_reg("cr0_eq"),
        "bge": lambda a: a.cmp_reg("cr0_lt").negated(),
        "bgt": lambda a: a.cmp_reg("cr0_gt"),
        "ble": lambda a: a.cmp_reg("cr0_gt").negated(),
        "blt": lambda a: a.cmp_reg("cr0_lt"),
        "bne": lambda a: a.cmp_reg("cr0_eq").negated(),
        "bns": lambda a: a.cmp_reg("cr0_so").negated(),
        "bso": lambda a: a.cmp_reg("cr0_so"),
        "bdnz.fictive": lambda a: a.cmp_reg("ctr"),
        "bdz.fictive": lambda a: a.cmp_reg("ctr").negated(),
    }
    instrs_float_branches: InstrSet = {}
    instrs_jumps: InstrSet = {
        # Unconditional jumps
        "b",
        "blr",
        "bctr",
    }
    instrs_fn_call: InstrSet = {
        # Function call
        "bl",
        "blrl",
        "bctrl",
    }
    instrs_no_dest: StmtInstrMap = {
        "sync": lambda a: void_fn_op("MIPS2C_SYNC", []),
        "isync": lambda a: void_fn_op("MIPS2C_SYNC", []),
    }

    instrs_dest_first_non_load: InstrMap = {
        # Integer arithmetic
        # TODO: Read XER_CA in extended instrs, instead of using CarryBit
        "add": lambda a: handle_add(a),
        "addc": lambda a: handle_add(a),
        "adde": lambda a: CarryBit.add_to(handle_add(a)),
        "addze": lambda a: CarryBit.add_to(a.reg(1)),
        "addi": lambda a: handle_addi(a),
        "addic": lambda a: handle_addi(a),
        "addis": lambda a: handle_addis(a),
        "subf": lambda a: fold_divmod(
            BinaryOp.intptr(left=a.reg(2), op="-", right=a.reg(1))
        ),
        "subfc": lambda a: fold_divmod(
            BinaryOp.intptr(left=a.reg(2), op="-", right=a.reg(1))
        ),
        "subfe": lambda a: CarryBit.sub_from(
            fold_divmod(BinaryOp.intptr(left=a.reg(2), op="-", right=a.reg(1)))
        ),
        "subfic": lambda a: fold_divmod(
            BinaryOp.intptr(left=a.imm(2), op="-", right=a.reg(1))
        ),
        "subfze": lambda a: CarryBit.sub_from(
            fold_mul_chains(
                UnaryOp(op="-", expr=as_s32(a.reg(1), silent=True), type=Type.s32())
            )
        ),
        "neg": lambda a: fold_mul_chains(
            UnaryOp(op="-", expr=as_s32(a.reg(1), silent=True), type=Type.s32())
        ),
        "divw": lambda a: BinaryOp.s32(a.reg(1), "/", a.reg(2)),
        "divwu": lambda a: BinaryOp.u32(a.reg(1), "/", a.reg(2)),
        "mulli": lambda a: BinaryOp.int(a.reg(1), "*", a.imm(2)),
        "mullw": lambda a: BinaryOp.int(a.reg(1), "*", a.reg(2)),
        "mulhw": lambda a: fold_divmod(BinaryOp.int(a.reg(1), "MULT_HI", a.reg(2))),
        "mulhwu": lambda a: fold_divmod(BinaryOp.int(a.reg(1), "MULTU_HI", a.reg(2))),
        # Bit arithmetic
        "or": lambda a: handle_or(a.reg(1), a.reg(2)),
        "ori": lambda a: handle_or(a.reg(1), a.unsigned_imm(2)),
        "oris": lambda a: handle_or(a.reg(1), a.shifted_imm(2)),
        "and": lambda a: BinaryOp.int(left=a.reg(1), op="&", right=a.reg(2)),
        "andc": lambda a: BinaryOp.int(
            left=a.reg(1), op="&", right=UnaryOp("~", a.reg(2), type=Type.intish())
        ),
        "not": lambda a: UnaryOp("~", a.reg(1), type=Type.intish()),
        "nor": lambda a: UnaryOp(
            "~", BinaryOp.int(left=a.reg(1), op="|", right=a.reg(2)), type=Type.intish()
        ),
        "xor": lambda a: BinaryOp.int(left=a.reg(1), op="^", right=a.reg(2)),
        "eqv": lambda a: UnaryOp(
            "~", BinaryOp.int(left=a.reg(1), op="^", right=a.reg(2)), type=Type.intish()
        ),
        "andi": lambda a: BinaryOp.int(left=a.reg(1), op="&", right=a.unsigned_imm(2)),
        "andis": lambda a: BinaryOp.int(left=a.reg(1), op="&", right=a.shifted_imm(2)),
        "xori": lambda a: BinaryOp.int(left=a.reg(1), op="^", right=a.unsigned_imm(2)),
        "xoris": lambda a: BinaryOp.int(left=a.reg(1), op="^", right=a.shifted_imm(2)),
        "boolcast.fictive": lambda a: UnaryOp(
            op="!!", expr=a.reg(1), type=Type.intish()
        ),
        "rlwimi": lambda a: handle_rlwimi(
            a.reg(0), a.reg(1), a.imm_value(2), a.imm_value(3), a.imm_value(4)
        ),
        "rlwinm": lambda a: handle_rlwinm(
            a.reg(1), a.imm_value(2), a.imm_value(3), a.imm_value(4)
        ),
        "extlwi": lambda a: handle_rlwinm(
            a.reg(1), a.imm_value(3), 0, a.imm_value(2) - 1
        ),
        "extrwi": lambda a: handle_rlwinm(
            a.reg(1), a.imm_value(3) + a.imm_value(2), 32 - a.imm_value(2), 31
        ),
        "rotlwi": lambda a: handle_rlwinm(a.reg(1), a.imm_value(2), 0, 31),
        "rotrwi": lambda a: handle_rlwinm(a.reg(1), 32 - a.imm_value(2), 0, 31),
        "slwi": lambda a: handle_rlwinm(
            a.reg(1), a.imm_value(2), 0, 31 - a.imm_value(2)
        ),
        "srwi": lambda a: handle_rlwinm(
            a.reg(1), 32 - a.imm_value(2), a.imm_value(2), 31
        ),
        "clrlwi": lambda a: handle_rlwinm(a.reg(1), 0, a.imm_value(2), 31),
        "clrrwi": lambda a: handle_rlwinm(a.reg(1), 0, 0, 31 - a.imm_value(2)),
        "clrlslwi": lambda a: handle_rlwinm(
            a.reg(1),
            a.imm_value(3),
            a.imm_value(2) - a.imm_value(3),
            31 - a.imm_value(3),
        ),
        "slw": lambda a: fold_mul_chains(
            BinaryOp.int(left=a.reg(1), op="<<", right=as_intish(a.reg(2)))
        ),
        "srw": lambda a: fold_divmod(
            BinaryOp(
                left=as_u32(a.reg(1)),
                op=">>",
                right=as_intish(a.reg(2)),
                type=Type.u32(),
            )
        ),
        "sraw": lambda a: fold_divmod(
            BinaryOp(
                left=as_s32(a.reg(1)),
                op=">>",
                right=as_intish(a.reg(2)),
                type=Type.s32(),
            )
        ),
        "srawi": lambda a: handle_sra(a),
        "extsb": lambda a: handle_convert(a.reg(1), Type.s8(), Type.intish()),
        "extsh": lambda a: handle_convert(a.reg(1), Type.s16(), Type.intish()),
        "cntlzw": lambda a: UnaryOp(op="CLZ", expr=a.reg(1), type=Type.intish()),
        # Load Immediate
        "li": lambda a: a.full_imm(1),
        "lis": lambda a: load_upper(a),
        # Move from Special Register
        "mflr": lambda a: a.regs[Register("lr")],
        "mfctr": lambda a: a.regs[Register("ctr")],
        # Move pseudoinstructions
        "mr": lambda a: a.reg(1),
<<<<<<< HEAD
        "move.fictive": lambda a: a.reg(1),
        # Floating Point Loads
        # TODO: Do we need to model the promotion from f32 to f64 here?
        "lfs": lambda a: handle_load(a, type=Type.f32()),
        "lfd": lambda a: handle_load(a, type=Type.f64()),
        "lfsx": lambda a: handle_loadx(a, type=Type.f32()),
        "lfdx": lambda a: handle_loadx(a, type=Type.f64()),
=======
>>>>>>> 4b0a4b21
        # Floating Point Arithmetic
        "fadd": lambda a: handle_add_double(a),
        "fadds": lambda a: handle_add_float(a),
        "fdiv": lambda a: BinaryOp.f64(a.reg(1), "/", a.reg(2)),
        "fdivs": lambda a: BinaryOp.f32(a.reg(1), "/", a.reg(2)),
        "fmul": lambda a: BinaryOp.f64(a.reg(1), "*", a.reg(2)),
        "fmuls": lambda a: BinaryOp.f32(a.reg(1), "*", a.reg(2)),
        "fsub": lambda a: BinaryOp.f64(a.reg(1), "-", a.reg(2)),
        "fsubs": lambda a: BinaryOp.f32(a.reg(1), "-", a.reg(2)),
        "fneg": lambda a: UnaryOp(op="-", expr=a.reg(1), type=Type.floatish()),
        "fmr": lambda a: a.reg(1),
        "frsp": lambda a: handle_convert(a.reg(1), Type.f32(), Type.f64()),
        "fctiwz": lambda a: handle_convert(a.reg(1), Type.sintish(), Type.floatish()),
        "fctiwz.fictive": lambda a: handle_convert(
            a.reg(1), Type.sintish(), Type.floatish()
        ),
        "cvt.u.d.fictive": lambda a: handle_convert(
            a.reg(1), Type.uintish(), Type.floatish()
        ),
        "cvt.d.i.fictive": lambda a: handle_convert(
            a.reg(1), Type.f64(), Type.sintish()
        ),
        "cvt.d.u.fictive": lambda a: handle_convert(
            a.reg(1), Type.f64(), Type.uintish()
        ),
        "cvt.s.i.fictive": lambda a: handle_convert(
            a.reg(1), Type.f32(), Type.sintish()
        ),
        "cvt.s.u.fictive": lambda a: handle_convert(
            a.reg(1), Type.f32(), Type.uintish()
        ),
        # Floating Poing Fused Multiply-{Add,Sub}
        "fmadd": lambda a: BinaryOp.f64(
            BinaryOp.f64(a.reg(1), "*", a.reg(2)), "+", a.reg(3)
        ),
        "fmadds": lambda a: BinaryOp.f32(
            BinaryOp.f32(a.reg(1), "*", a.reg(2)), "+", a.reg(3)
        ),
        "fnmadd": lambda a: UnaryOp(
            op="-",
            expr=BinaryOp.f64(BinaryOp.f64(a.reg(1), "*", a.reg(2)), "+", a.reg(3)),
            type=Type.f64(),
        ),
        "fnmadds": lambda a: UnaryOp(
            op="-",
            expr=BinaryOp.f32(BinaryOp.f32(a.reg(1), "*", a.reg(2)), "+", a.reg(3)),
            type=Type.f32(),
        ),
        "fmsub": lambda a: BinaryOp.f64(
            BinaryOp.f64(a.reg(1), "*", a.reg(2)), "-", a.reg(3)
        ),
        "fmsubs": lambda a: BinaryOp.f32(
            BinaryOp.f32(a.reg(1), "*", a.reg(2)), "-", a.reg(3)
        ),
        "fnmsub": lambda a: UnaryOp(
            op="-",
            expr=BinaryOp.f64(BinaryOp.f64(a.reg(1), "*", a.reg(2)), "-", a.reg(3)),
            type=Type.f64(),
        ),
        "fnmsubs": lambda a: UnaryOp(
            op="-",
            expr=BinaryOp.f32(BinaryOp.f32(a.reg(1), "*", a.reg(2)), "-", a.reg(3)),
            type=Type.f32(),
        ),
        # TODO: Detect if we should use fabs or fabsf
        "fabs": lambda a: fn_op("fabs", [a.reg(1)], Type.floatish()),
        "fres": lambda a: fn_op("__fres", [a.reg(1)], Type.floatish()),
        "frsqrte": lambda a: fn_op("__frsqrte", [a.reg(1)], Type.floatish()),
        "fsel": lambda a: TernaryOp(
            cond=BinaryOp.fcmp(a.reg(1), ">=", Literal(0)),
            left=a.reg(2),
            right=a.reg(3),
            type=Type.floatish(),
        ),
    }
    instrs_destination_first: InstrMap = {
        **instrs_dest_first_non_load,
        **instrs_load,
    }

    instrs_implicit_destination: ImplicitInstrMap = {
        "mtlr": (Register("lr"), lambda a: a.reg(0)),
        "mtctr": (Register("ctr"), lambda a: a.reg(0)),
    }

    instrs_ppc_compare: PpcCmpInstrMap = {
        # Integer (signed/unsigned)
        "cmpw": lambda a, op: BinaryOp.sintptr_cmp(a.reg(1), op, a.reg(2)),
        "cmpwi": lambda a, op: BinaryOp.sintptr_cmp(a.reg(1), op, a.imm(2)),
        "cmplw": lambda a, op: BinaryOp.uintptr_cmp(a.reg(1), op, a.reg(2)),
        "cmplwi": lambda a, op: BinaryOp.uintptr_cmp(a.reg(1), op, a.imm(2)),
        # Floating point
        # TODO: There is a difference in how these two instructions handle NaN
        "fcmpo": lambda a, op: BinaryOp.fcmp(a.reg(1), op, a.reg(2)),
        "fcmpu": lambda a, op: BinaryOp.fcmp(a.reg(1), op, a.reg(2)),
        "fcmpo.lte.fictive": lambda a, op: BinaryOp.fcmp(
            a.reg(1), op if op != "==" else "<=", a.reg(2)
        ),
        "fcmpo.gte.fictive": lambda a, op: BinaryOp.fcmp(
            a.reg(1), op if op != "==" else ">=", a.reg(2)
        ),
    }

    @staticmethod
    def function_abi(
        fn_sig: FunctionSignature,
        likely_regs: Dict[Register, bool],
        *,
        for_call: bool,
    ) -> Abi:
        known_slots: List[AbiArgSlot] = []
        candidate_slots: List[AbiArgSlot] = []

        # $rX & $fX regs can be interspersed in function args, unlike in the MIPS O32 ABI
        intptr_regs = [r for r in PpcArch.argument_regs if r.register_name[0] != "f"]
        float_regs = [r for r in PpcArch.argument_regs if r.register_name[0] == "f"]

        if fn_sig.params_known:
            for ind, param in enumerate(fn_sig.params):
                # TODO: Support passing parameters on the stack
                param_type = param.type.decay()
                reg: Optional[Register]
                try:
                    if param_type.is_float():
                        reg = float_regs.pop(0)
                    else:
                        reg = intptr_regs.pop(0)
                except IndexError:
                    # Stack variable
                    reg = None
                known_slots.append(
                    AbiArgSlot(
                        offset=4 * ind, reg=reg, name=param.name, type=param_type
                    )
                )
            if fn_sig.is_variadic:
                # TODO: Find a better value to use for `offset`?
                for reg in intptr_regs:
                    candidate_slots.append(
                        AbiArgSlot(
                            offset=4 * len(known_slots), reg=reg, type=Type.intptr()
                        )
                    )
                for reg in float_regs:
                    candidate_slots.append(
                        AbiArgSlot(
                            offset=4 * len(known_slots), reg=reg, type=Type.floatish()
                        )
                    )
        else:
            for ind, reg in enumerate(PpcArch.argument_regs):
                if reg.register_name[0] != "f":
                    candidate_slots.append(
                        AbiArgSlot(offset=4 * ind, reg=reg, type=Type.intptr())
                    )
                else:
                    candidate_slots.append(
                        AbiArgSlot(offset=4 * ind, reg=reg, type=Type.floatish())
                    )

        valid_extra_regs: Set[Register] = {
            slot.reg for slot in known_slots if slot.reg is not None
        }
        possible_slots: List[AbiArgSlot] = []
        for slot in candidate_slots:
            if slot.reg is None or slot.reg not in likely_regs:
                continue

            # Don't pass this register if lower numbered ones are undefined.
            if slot == candidate_slots[0]:
                # For varargs, a subset of regs may be used. Don't check
                # earlier registers for the first member of that subset.
                pass
            else:
                # Only r3-r10/f1-f13 can be used for arguments
                regname = slot.reg.register_name
                prev_reg = Register(f"{regname[0]}{int(regname[1:])-1}")
                if (
                    prev_reg in PpcArch.argument_regs
                    and prev_reg not in valid_extra_regs
                ):
                    continue

            valid_extra_regs.add(slot.reg)

            # Skip registers that are untouched from the initial parameter
            # list. This is sometimes wrong (can give both false positives
            # and negatives), but having a heuristic here is unavoidable
            # without access to function signatures, or when dealing with
            # varargs functions. Decompiling multiple functions at once
            # would help.
            # TODO: don't do this in the middle of the argument list,
            # except for f12 if a0 is passed and such.
            if not likely_regs[slot.reg]:
                continue

            possible_slots.append(slot)

        return Abi(
            arg_slots=known_slots,
            possible_slots=possible_slots,
        )

    @staticmethod
    def function_return(expr: Expression) -> Dict[Register, Expression]:
        return {
            Register("f1"): Cast(
                expr, reinterpret=True, silent=True, type=Type.floatish()
            ),
            Register("r3"): Cast(
                expr, reinterpret=True, silent=True, type=Type.intptr()
            ),
            Register("r4"): as_u32(
                Cast(expr, reinterpret=True, silent=False, type=Type.u64())
            ),
        }<|MERGE_RESOLUTION|>--- conflicted
+++ resolved
@@ -529,29 +529,13 @@
             psq_imms = 2
             size = 8
 
-<<<<<<< HEAD
-        def make_memory_access(arg: Argument) -> List[Location]:
+        def make_memory_access(arg: Argument, size: int) -> List[Location]:
             assert size is not None
             if isinstance(arg, AsmAddressMode) and arg.rhs == cls.stack_pointer_reg:
                 loc = StackLocation.from_offset(arg.lhs, size)
                 if loc is not None:
                     return [loc]
             return []
-=======
-        def make_memory_access(arg: Argument, size: int) -> Access:
-            assert not isinstance(arg, Register)
-            if isinstance(arg, AsmAddressMode):
-                return MemoryAccess(
-                    base_reg=arg.rhs,
-                    offset=arg.lhs,
-                    size=size,
-                )
-            return MemoryAccess(
-                base_reg=Register("zero"),
-                offset=arg,
-                size=size,
-            )
->>>>>>> 4b0a4b21
 
         if mnemonic == "blr":
             # Return
@@ -652,12 +636,8 @@
             else:
                 assert len(args) == 2 + psq_imms and isinstance(args[1], AsmAddressMode)
                 inputs = [args[0], args[1].rhs]
-<<<<<<< HEAD
-                outputs = make_memory_access(args[1])
+                outputs = make_memory_access(args[1], size)
                 writes_memory = not outputs
-=======
-                outputs = [make_memory_access(args[1], size)]
->>>>>>> 4b0a4b21
         elif mnemonic in cls.instrs_store_update:
             assert isinstance(args[0], Register) and size is not None
             if mnemonic.endswith("x"):
@@ -672,11 +652,8 @@
             else:
                 assert len(args) == 2 + psq_imms and isinstance(args[1], AsmAddressMode)
                 inputs = [args[0], args[1].rhs]
-<<<<<<< HEAD
-                outputs = make_memory_access(args[1]) + [args[1].rhs]
+                outputs = make_memory_access(args[1], size) + [args[1].rhs]
                 writes_memory = len(outputs) < 2
-=======
-                outputs = [make_memory_access(args[1], size), args[1].rhs]
         elif mnemonic in cls.instrs_load:
             assert isinstance(args[0], Register) and size is not None
             if mnemonic.endswith("x"):
@@ -685,12 +662,13 @@
                     and isinstance(args[1], Register)
                     and isinstance(args[2], Register)
                 )
-                inputs = [args[1], args[2], MemoryAccess(args[1], args[2], size)]
+                inputs = [args[1], args[2]]
+                reads_memory = True
             else:
                 assert len(args) == 2 + psq_imms and isinstance(args[1], AsmAddressMode)
-                inputs = [args[1].rhs, make_memory_access(args[1], size)]
+                inputs = make_memory_access(args[1], size) + [args[1].rhs]
+                reads_memory = len(inputs) < 2
             outputs = [args[0]]
->>>>>>> 4b0a4b21
         elif mnemonic in cls.instrs_load_update:
             assert isinstance(args[0], Register) and size is not None
             if mnemonic.endswith("x"):
@@ -703,13 +681,8 @@
                 outputs = [args[0], args[1]]
                 reads_memory = True
             else:
-<<<<<<< HEAD
-                assert len(args) == 2 and isinstance(args[1], AsmAddressMode)
-                inputs = make_memory_access(args[1]) + [args[1].rhs]
-=======
                 assert len(args) == 2 + psq_imms and isinstance(args[1], AsmAddressMode)
-                inputs = [make_memory_access(args[1], size), args[1].rhs]
->>>>>>> 4b0a4b21
+                inputs = make_memory_access(args[1], size) + [args[1].rhs]
                 outputs = [args[0], args[1].rhs]
                 reads_memory = len(inputs) < 2
         elif mnemonic in ("stmw", "lmw"):
@@ -742,24 +715,7 @@
         elif mnemonic.rstrip(".") in cls.instrs_destination_first:
             assert isinstance(args[0], Register)
             outputs = [args[0]]
-<<<<<<< HEAD
-            if mnemonic.startswith("l") and size is not None:
-                if mnemonic.endswith("x"):
-                    assert (
-                        len(args) == 3
-                        and isinstance(args[1], Register)
-                        and isinstance(args[2], Register)
-                    )
-                    inputs = [args[1], args[2]]
-                    reads_memory = True
-                else:
-                    assert len(args) == 2 and isinstance(args[1], AsmAddressMode)
-                    inputs = make_memory_access(args[1]) + [args[1].rhs]
-                    reads_memory = len(inputs) < 2
-            elif mnemonic == "mflr":
-=======
             if mnemonic == "mflr":
->>>>>>> 4b0a4b21
                 assert len(args) == 1
                 inputs = [Register("lr")]
             elif mnemonic == "mfctr":
@@ -781,7 +737,7 @@
                 else:
                     assert isinstance(args[2], AsmAddressMode)
                     size = 8
-                    inputs = make_memory_access(args[2]) + [args[1], args[2].rhs]
+                    inputs = make_memory_access(args[2], size) + [args[1], args[2].rhs]
                     reads_memory = len(inputs) < 3
             else:
                 assert not any(isinstance(a, AsmAddressMode) for a in args)
@@ -1064,16 +1020,7 @@
         "mfctr": lambda a: a.regs[Register("ctr")],
         # Move pseudoinstructions
         "mr": lambda a: a.reg(1),
-<<<<<<< HEAD
         "move.fictive": lambda a: a.reg(1),
-        # Floating Point Loads
-        # TODO: Do we need to model the promotion from f32 to f64 here?
-        "lfs": lambda a: handle_load(a, type=Type.f32()),
-        "lfd": lambda a: handle_load(a, type=Type.f64()),
-        "lfsx": lambda a: handle_loadx(a, type=Type.f32()),
-        "lfdx": lambda a: handle_loadx(a, type=Type.f64()),
-=======
->>>>>>> 4b0a4b21
         # Floating Point Arithmetic
         "fadd": lambda a: handle_add_double(a),
         "fadds": lambda a: handle_add_float(a),
