from dataclasses import replace
import typing
from typing import (
    Dict,
    List,
    Optional,
    Set,
    Tuple,
    Union,
)

from .error import DecompFailure
from .options import Target
from .parse_instruction import (
    Argument,
    AsmAddressMode,
    AsmGlobalSymbol,
    AsmInstruction,
    AsmLiteral,
    Instruction,
    InstructionMeta,
    JumpTarget,
    Location,
    Register,
    StackLocation,
    get_jump_target,
)
from .asm_pattern import (
    AsmMatch,
    AsmMatcher,
    AsmPattern,
    Replacement,
    SimpleAsmPattern,
    make_pattern,
)
from .translate import (
    Abi,
    AbiArgSlot,
    Arch,
    BinaryOp,
    Cast,
    CmpInstrMap,
    CommentStmt,
    ErrorExpr,
    Expression,
    InstrMap,
    InstrSet,
    Literal,
    PairInstrMap,
    SecondF64Half,
    StmtInstrMap,
    StoreInstrMap,
    UnaryOp,
    as_f32,
    as_f64,
    as_int64,
    as_intish,
    as_intptr,
    as_ptr,
    as_s64,
    as_sint,
    as_type,
    as_u64,
<<<<<<< HEAD
    as_uint,
=======
    error_stmt,
>>>>>>> e48b1930
    fn_op,
    fold_divmod,
    fold_mul_chains,
    handle_add,
    handle_add_double,
    handle_add_float,
    handle_addi,
    handle_bgez,
    handle_conditional_move,
    handle_convert,
    handle_la,
    handle_load,
    handle_lwl,
    handle_lwr,
    handle_or,
    handle_sltiu,
    handle_sltu,
    handle_sra,
    handle_swl,
    handle_swr,
    imm_add_32,
    load_upper,
    make_store,
    void_fn_op,
)
from .types import FunctionSignature, Type


LENGTH_TWO: Set[str] = {
    "neg",
    "negu",
    "not",
    "neg.s",
    "abs.s",
    "sqrt.s",
    "neg.d",
    "abs.d",
    "sqrt.d",
}

LENGTH_THREE: Set[str] = {
    "slt",
    "slti",
    "sltu",
    "sltiu",
    "addi",
    "addiu",
    "addu",
    "subu",
    "daddi",
    "daddiu",
    "dsubu",
    "add.s",
    "sub.s",
    "div.s",
    "mul.s",
    "add.d",
    "sub.d",
    "div.d",
    "mul.d",
    "ori",
    "and",
    "or",
    "nor",
    "xor",
    "andi",
    "xori",
    "sll",
    "sllv",
    "srl",
    "srlv",
    "sra",
    "srav",
    "dsll",
    "dsll32",
    "dsllv",
    "dsrl",
    "dsrl32",
    "dsrlv",
    "dsra",
    "dsra32",
    "dsrav",
}

DIV_MULT_INSTRUCTIONS: Set[str] = {
    "div",
    "divu",
    "ddiv",
    "ddivu",
    "mult",
    "multu",
    "dmult",
    "dmultu",
}


class DivPattern(SimpleAsmPattern):
    pattern = make_pattern(
        "bnez $q, .A",
        "*",  # nop or div
        "break",
        ".A:",
        "li $at, -1",
        "bne $q, $at, .B",
        "li $at, 0x80000000",
        "bne $p, $at, .B",
        "nop",
        "break",
        ".B:",
    )

    def replace(self, m: AsmMatch) -> Replacement:
        return Replacement([m.body[1]], len(m.body) - 1)


class DivuPattern(SimpleAsmPattern):
    pattern = make_pattern(
        "bnez $q, .A",
        "nop",
        "break",
        ".A:",
    )

    def replace(self, m: AsmMatch) -> Replacement:
        return Replacement([], len(m.body) - 1)


class ModP2Pattern1(SimpleAsmPattern):
    """Modulo by power of two."""

    pattern = make_pattern(
        "bgez $i, .A",
        "andi $o, $i, N",
        "beqz $o, .A",
        "nop",
        "addiu $o, $o, (-1 - N)",
        ".A:",
    )

    def replace(self, m: AsmMatch) -> Optional[Replacement]:
        val = (m.literals["N"] & 0xFFFF) + 1
        if val & (val - 1):
            return None  # not a power of two
        mod = AsmInstruction("mod.fictive", [m.regs["o"], m.regs["i"], AsmLiteral(val)])
        return Replacement([mod], len(m.body) - 1)


class ModP2Pattern2(SimpleAsmPattern):
    """Modulo by power of two where the mask is too big to fit an andi."""

    pattern = make_pattern(
        "li $at, HI",
        "addiu $at, $at, LO?",
        "bgez $i, .A",
        "and $o, $i, $at",
        "beqz $o, .A",
        "addiu $at, $at, 1",
        "subu $o, $o, $at",
        ".A:",
    )

    def replace(self, m: AsmMatch) -> Optional[Replacement]:
        val = (m.literals["HI"] & 0xFFFFFFFF) + 1
        if "LO" in m.literals:
            val += ((m.literals["LO"] + 0x8000) & 0xFFFF) - 0x8000
        if not val or val & (val - 1):
            return None  # not a power of two
        mod = AsmInstruction(
            "mod.fictive",
            [m.regs["o"], m.regs["i"], AsmLiteral(val)],
        )
        return Replacement([mod], len(m.body) - 1)


class DivP2Pattern1(SimpleAsmPattern):
    """Division by power of two where input reg != output reg."""

    pattern = make_pattern(
        "bgez $i, .A",
        "sra $o, $i, N",
        "addiu $at, $i, ((1 << N) - 1)",
        "sra $o, $at, N",
        ".A:",
    )

    def replace(self, m: AsmMatch) -> Replacement:
        shift = m.literals["N"] & 0x1F
        div = AsmInstruction(
            "div.fictive", [m.regs["o"], m.regs["i"], AsmLiteral(2 ** shift)]
        )
        return Replacement([div], len(m.body) - 1)


class DivP2Pattern2(SimpleAsmPattern):
    """Division by power of two where input reg = output reg."""

    pattern = make_pattern(
        "bgez $x, .A",
        "move $at, $x",
        "addiu $at, $x, M",
        ".A:",
        "sra $x, $at, N",
    )

    def replace(self, m: AsmMatch) -> Replacement:
        shift = m.literals["N"] & 0x1F
        div = AsmInstruction(
            "div.fictive", [m.regs["x"], m.regs["x"], AsmLiteral(2 ** shift)]
        )
        return Replacement([div], len(m.body))


class Div2S16Pattern(SimpleAsmPattern):
    pattern = make_pattern(
        "sll $i, $i, N",
        "sra $o, $i, N",
        "srl $i, $i, 0x1f",
        "addu $o, $o, $i",
        "sra $o, $o, 1",
    )

    def replace(self, m: AsmMatch) -> Replacement:
        # Keep 32->16 conversion from $i to $o, just add a division
        div = AsmInstruction("div.fictive", [m.regs["o"], m.regs["o"], AsmLiteral(2)])
        return Replacement([m.body[0], m.body[1], div], len(m.body))


class Div2S32Pattern1(SimpleAsmPattern):
    pattern = make_pattern(
        "srl $t, $i, 0x1f",
        "addu $t, $i, $t",
        "sra $o, $t, 1",
    )

    def replace(self, m: AsmMatch) -> Optional[Replacement]:
        if m.regs["t"] == m.regs["i"]:
            return None
        div = AsmInstruction("div.fictive", [m.regs["o"], m.regs["i"], AsmLiteral(2)])
        # While it would be more correct, we don't include m.body[:2] in the
        # result, because the srl incorrectly type inferences $i to u32.
        return Replacement([div], len(m.body))


class Div2S32Pattern2(SimpleAsmPattern):
    pattern = make_pattern(
        "srl $t, $i, 0x1f",
        "addu $i, $i, $t",
        "sra $o, $i, 1",
    )

    def replace(self, m: AsmMatch) -> Optional[Replacement]:
        if m.regs["t"] == m.regs["i"]:
            return None
        div = AsmInstruction("div.fictive", [m.regs["o"], m.regs["i"], AsmLiteral(2)])
        return Replacement([div], len(m.body))


class UtfPattern(SimpleAsmPattern):
    pattern = make_pattern(
        "bgez $x, .A",
        "cvt.s.w $o, $i",
        "li $at, 0x4f800000",
        "mtc1",
        "nop",
        "add.s",
        ".A:",
    )

    def replace(self, m: AsmMatch) -> Replacement:
        new_instr = AsmInstruction("cvt.s.u.fictive", [m.regs["o"], m.regs["i"]])
        return Replacement([new_instr], len(m.body) - 1)


class FtuPattern(SimpleAsmPattern):
    pattern = make_pattern(
        "cfc1 $o, $31",  # use out register as scratch
        "nop",
        "andi",
        "andi?",  # (skippable)
        "*",  # bnez or bneql
        "*",
        "li?",
        "mtc1",
        "mtc1?",
        "li",
        "*",  # sub.fmt *, X, *
        "ctc1",
        "nop",
        "*",  # cvt.w.fmt *, *
        "cfc1",
        "nop",
        "andi",
        "andi?",
        "bnez",
        "nop",
        "mfc1",
        "li",
        "b",
        "or",
        ".A:",
        "b",
        "li",
        "*",  # label: (moved one step down if bneql)
        "*",  # mfc1
        "nop",
        "bltz",
        "nop",
    )

    def replace(self, m: AsmMatch) -> Replacement:
        sub = next(
            x
            for x in m.body
            if isinstance(x, Instruction) and x.mnemonic.startswith("sub")
        )
        fmt = sub.mnemonic.split(".")[-1]
        args = [m.regs["o"], sub.args[1]]
        if fmt == "s":
            new_instr = AsmInstruction("cvt.u.s.fictive", args)
        else:
            new_instr = AsmInstruction("cvt.u.d.fictive", args)
        return Replacement([new_instr], len(m.body))


class Mips1DoubleLoadStorePattern(AsmPattern):
    lwc_pattern = make_pattern("lwc1", "lwc1")
    swc_pattern = make_pattern("swc1", "swc1")

    def match(self, matcher: AsmMatcher) -> Optional[Replacement]:
        # TODO: sometimes the instructions aren't consecutive.
        m = matcher.try_match(self.lwc_pattern) or matcher.try_match(self.swc_pattern)
        if not m:
            return None
        a, b = m.body
        assert isinstance(a, Instruction)
        assert isinstance(b, Instruction)
        ra, ma = a.args
        rb, mb = b.args
        # Ideally we'd verify that the memory locations are consecutive as well,
        # but that's a bit annoying with %lo macros vs raw offsets, and they
        # might also be misidentified as separate globals.
        if not (
            isinstance(ra, Register)
            and ra.is_float()
            and ra.other_f64_reg() == rb
            and isinstance(ma, AsmAddressMode)
            and isinstance(mb, AsmAddressMode)
            and ma.rhs == mb.rhs
        ):
            return None
        num = int(ra.register_name[1:])
        if num % 2 == 1:
            ra, rb = rb, ra
            ma, mb = mb, ma
        # Store the even-numbered register (ra) into the low address (mb).
        new_args = [ra, mb]
        new_mn = "ldc1" if a.mnemonic == "lwc1" else "sdc1"
        new_instr = AsmInstruction(new_mn, new_args)
        return Replacement([new_instr], len(m.body))


class GccSqrtPattern(SimpleAsmPattern):
    pattern = make_pattern(
        "sqrt.s $o, $i",
        "c.eq.s",
        "nop",
        "bc1t",
        "*",
        "jal sqrtf",
        "nop",
        "mov.s $o, $f0?",
    )

    def replace(self, m: AsmMatch) -> Replacement:
        return Replacement([m.body[0]], len(m.body))


class TrapuvPattern(SimpleAsmPattern):
    pattern = make_pattern(
        "li $x, 0xfffa0000",
        "move $y, $sp",
        "addiu $sp, $sp, N",
        "ori $x, $x, 0x5a5a",
        ".loop:",
        "addiu $y, $y, -8",
        "sw $x, ($y)",
        "bne $y, $sp, .loop",
        "sw $x, 4($y)",
    )

    def replace(self, m: AsmMatch) -> Replacement:
        new_instr = AsmInstruction("trapuv.fictive", [])
        return Replacement([m.body[2], new_instr], len(m.body))


class MipsArch(Arch):
    arch = Target.ArchEnum.MIPS

    stack_pointer_reg = Register("sp")
    frame_pointer_reg = Register("fp")
    return_address_reg = Register("ra")

    base_return_regs = [Register(r) for r in ["v0", "f0"]]
    all_return_regs = [Register(r) for r in ["v0", "v1", "f0", "f1"]]
    argument_regs = [
        Register(r) for r in ["a0", "a1", "a2", "a3", "f12", "f13", "f14", "f15"]
    ]
    simple_temp_regs = [
        Register(r)
        for r in [
            "v0",
            "v1",
            "t0",
            "t1",
            "t2",
            "t3",
            "t4",
            "t5",
            "t6",
            "t7",
            "t8",
            "t9",
            "f0",
            "f1",
            "f2",
            "f3",
            "f4",
            "f5",
            "f6",
            "f7",
            "f8",
            "f9",
            "f10",
            "f11",
            "f16",
            "f17",
            "f18",
            "f19",
        ]
    ]
    temp_regs = (
        argument_regs
        + simple_temp_regs
        + [
            Register(r)
            for r in [
                "at",
                "hi",
                "lo",
                "condition_bit",
            ]
        ]
    )
    saved_regs = [
        Register(r)
        for r in [
            "s0",
            "s1",
            "s2",
            "s3",
            "s4",
            "s5",
            "s6",
            "s7",
            "f20",
            "f21",
            "f22",
            "f23",
            "f24",
            "f25",
            "f26",
            "f27",
            "f28",
            "f29",
            "f30",
            "f31",
            "ra",
            "31",
            "fp",
            "gp",
        ]
    ]
    all_regs = saved_regs + temp_regs + [stack_pointer_reg]

    aliased_gp_regs = {
        "s8": Register("fp"),
        "r0": Register("zero"),
    }

    o32abi_float_regs = {
        "fv0": Register("f0"),
        "fv0f": Register("f1"),
        "fv1": Register("f2"),
        "fv1f": Register("f3"),
        "ft0": Register("f4"),
        "ft0f": Register("f5"),
        "ft1": Register("f6"),
        "ft1f": Register("f7"),
        "ft2": Register("f8"),
        "ft2f": Register("f9"),
        "ft3": Register("f10"),
        "ft3f": Register("f11"),
        "fa0": Register("f12"),
        "fa0f": Register("f13"),
        "fa1": Register("f14"),
        "fa1f": Register("f15"),
        "ft4": Register("f16"),
        "ft4f": Register("f17"),
        "ft5": Register("f18"),
        "ft5f": Register("f19"),
        "fs0": Register("f20"),
        "fs0f": Register("f21"),
        "fs1": Register("f22"),
        "fs1f": Register("f23"),
        "fs2": Register("f24"),
        "fs2f": Register("f25"),
        "fs3": Register("f26"),
        "fs3f": Register("f27"),
        "fs4": Register("f28"),
        "fs4f": Register("f29"),
        "fs5": Register("f30"),
        "fs5f": Register("f31"),
    }

    aliased_regs = {**o32abi_float_regs, **aliased_gp_regs}

    @classmethod
    def missing_return(cls) -> List[Instruction]:
        meta = InstructionMeta.missing()
        return [
            cls.parse("jr", [Register("ra")], meta),
            cls.parse("nop", [], meta),
        ]

    @classmethod
    def normalize_instruction(cls, instr: AsmInstruction) -> AsmInstruction:
        args = instr.args
        if len(args) == 3:
            if instr.mnemonic == "sll" and args[0] == args[1] == Register("zero"):
                return AsmInstruction("nop", [])
            if instr.mnemonic == "or" and args[2] == Register("zero"):
                return AsmInstruction("move", args[:2])
            if instr.mnemonic == "addu" and args[2] == Register("zero"):
                return AsmInstruction("move", args[:2])
            if instr.mnemonic == "daddu" and args[2] == Register("zero"):
                return AsmInstruction("move", args[:2])
            if instr.mnemonic == "nor" and args[1] == Register("zero"):
                return AsmInstruction("not", [args[0], args[2]])
            if instr.mnemonic == "nor" and args[2] == Register("zero"):
                return AsmInstruction("not", [args[0], args[1]])
            if instr.mnemonic == "addiu" and args[2] == AsmLiteral(0):
                return AsmInstruction("move", args[:2])
            if instr.mnemonic in DIV_MULT_INSTRUCTIONS:
                if args[0] != Register("zero"):
                    raise DecompFailure("first argument to div/mult must be $zero")
                return AsmInstruction(instr.mnemonic, args[1:])
            if (
                instr.mnemonic == "ori"
                and args[1] == Register("zero")
                and isinstance(args[2], AsmLiteral)
            ):
                lit = AsmLiteral(args[2].value & 0xFFFF)
                return AsmInstruction("li", [args[0], lit])
            if (
                instr.mnemonic == "addiu"
                and args[1] == Register("zero")
                and isinstance(args[2], AsmLiteral)
            ):
                lit = AsmLiteral(((args[2].value + 0x8000) & 0xFFFF) - 0x8000)
                return AsmInstruction("li", [args[0], lit])
            if instr.mnemonic == "beq" and args[0] == args[1] == Register("zero"):
                return AsmInstruction("b", [args[2]])
            if instr.mnemonic in ["bne", "beq", "beql", "bnel"] and args[1] == Register(
                "zero"
            ):
                mn = instr.mnemonic[:3] + "z" + instr.mnemonic[3:]
                return AsmInstruction(mn, [args[0], args[2]])
        if len(args) == 2:
            if instr.mnemonic == "beqz" and args[0] == Register("zero"):
                return AsmInstruction("b", [args[1]])
            if instr.mnemonic == "lui" and isinstance(args[1], AsmLiteral):
                lit = AsmLiteral((args[1].value & 0xFFFF) << 16)
                return AsmInstruction("li", [args[0], lit])
            if instr.mnemonic == "jalr" and args[0] != Register("ra"):
                raise DecompFailure("Two-argument form of jalr is not supported.")
            if instr.mnemonic in LENGTH_THREE:
                return cls.normalize_instruction(
                    AsmInstruction(instr.mnemonic, [args[0]] + args)
                )
        if len(args) == 1:
            if instr.mnemonic == "jalr":
                return AsmInstruction("jalr", [Register("ra"), args[0]])
            if instr.mnemonic in LENGTH_TWO:
                return cls.normalize_instruction(
                    AsmInstruction(instr.mnemonic, [args[0]] + args)
                )
        return instr

    @classmethod
    def parse(
        cls, mnemonic: str, args: List[Argument], meta: InstructionMeta
    ) -> Instruction:
        inputs: List[Location] = []
        clobbers: List[Location] = []
        outputs: List[Location] = []
        jump_target: Optional[Union[JumpTarget, Register]] = None
        function_target: Optional[Union[AsmGlobalSymbol, Register]] = None
        has_delay_slot = False
        is_branch_likely = False
        is_conditional = False
        is_return = False

        memory_sizes = {
            "b": 1,
            "h": 2,
            "w": 4,
            "d": 8,
        }
        size = memory_sizes.get(mnemonic[1:2])

        def make_memory_access(arg: Argument) -> List[Location]:
            assert size is not None
            if isinstance(arg, AsmAddressMode) and arg.rhs == cls.stack_pointer_reg:
                loc = StackLocation.from_offset(arg.lhs)
                if loc is None:
                    return []
                elif size == 8:
                    return [loc, replace(loc, offset=loc.offset + 4)]
                else:
                    assert size <= 4
                    return [loc]
            return []

        if mnemonic == "jr" and args[0] == Register("ra"):
            # Return
            assert len(args) == 1
            inputs = [Register("ra")]
            is_return = True
            has_delay_slot = True
        elif mnemonic == "jr":
            # Jump table (switch)
            assert len(args) == 1 and isinstance(args[0], Register)
            inputs.append(args[0])
            jump_target = args[0]
            is_conditional = True
            has_delay_slot = True
        elif mnemonic == "jal":
            # Function call to label
            assert len(args) == 1 and isinstance(args[0], AsmGlobalSymbol)
            inputs = list(cls.argument_regs)
            outputs = list(cls.all_return_regs)
            clobbers = list(cls.temp_regs)
            function_target = args[0]
            has_delay_slot = True
        elif mnemonic == "jalr":
            # Function call to pointer
            assert (
                len(args) == 2
                and args[0] == Register("ra")
                and isinstance(args[1], Register)
            )
            inputs = list(cls.argument_regs)
            inputs.append(args[1])
            outputs = list(cls.all_return_regs)
            clobbers = list(cls.temp_regs)
            function_target = args[1]
            has_delay_slot = True
        elif mnemonic in ("b", "j"):
            # Unconditional jump
            assert len(args) == 1
            jump_target = get_jump_target(args[0])
            has_delay_slot = True
        elif mnemonic in (
            "beql",
            "bnel",
            "beqzl",
            "bnezl",
            "bgezl",
            "bgtzl",
            "blezl",
            "bltzl",
            "bc1tl",
            "bc1fl",
        ):
            # Branch-likely
            if mnemonic in ("beql", "bnel"):
                assert (
                    len(args) == 3
                    and isinstance(args[0], Register)
                    and isinstance(args[1], Register)
                )
                inputs.append(args[0])
                inputs.append(args[1])
            elif mnemonic in ("bc1tl", "bc1fl"):
                assert len(args) == 1
                inputs.append(Register("condition_bit"))
            else:
                assert len(args) == 2 and isinstance(args[0], Register)
                inputs.append(args[0])
            jump_target = get_jump_target(args[-1])
            has_delay_slot = True
            is_branch_likely = True
            is_conditional = True
        elif mnemonic in (
            "beq",
            "bne",
            "beqz",
            "bnez",
            "bgez",
            "bgtz",
            "blez",
            "bltz",
            "bc1t",
            "bc1f",
        ):
            # Normal branch
            if mnemonic in ("beq", "bne"):
                assert (
                    len(args) == 3
                    and isinstance(args[0], Register)
                    and isinstance(args[1], Register)
                )
                inputs = [args[0], args[1]]
            elif mnemonic in ("bc1t", "bc1f"):
                assert len(args) == 1
                inputs = [Register("condition_bit")]
            else:
                assert len(args) == 2 and isinstance(args[0], Register)
                inputs = [args[0]]
            jump_target = get_jump_target(args[-1])
            has_delay_slot = True
            is_conditional = True
        elif mnemonic == "mfc0":
            assert len(args) == 2 and isinstance(args[0], Register)
            outputs = [args[0]]
        elif mnemonic == "mtc0":
            assert len(args) == 2 and isinstance(args[0], Register)
            inputs = [args[0]]
        elif mnemonic in cls.instrs_no_dest:
            assert not any(isinstance(a, AsmAddressMode) for a in args)
            inputs = [r for r in args if isinstance(r, Register)]
        elif mnemonic in cls.instrs_store:
            assert isinstance(args[0], Register)
            inputs = [args[0]]
            outputs = make_memory_access(args[1])
            if isinstance(args[1], AsmAddressMode):
                inputs.append(args[1].rhs)
            if mnemonic == "sdc1":
                inputs.append(args[0].other_f64_reg())
        elif mnemonic in cls.instrs_source_first:
            assert (
                len(args) == 2
                and isinstance(args[0], Register)
                and isinstance(args[1], Register)
            )
            inputs = [args[0]]
            outputs = [args[1]]
        elif mnemonic in cls.instrs_destination_first:
            assert isinstance(args[0], Register)
            outputs = [args[0]]
            mn_parts = mnemonic.split(".")
            if mnemonic in (
                "add.d",
                "sub.d",
                "neg.d",
                "abs.d",
                "sqrt.d",
                "div.d",
                "mul.d",
                "mov.d",
            ):
                # f64 arithmetic operations; all registers are f64's
                assert 2 <= len(args) <= 3
                for reg in args[1:]:
                    assert isinstance(reg, Register)
                    inputs.extend([reg, reg.other_f64_reg()])
                outputs.append(args[0].other_f64_reg())
            elif mn_parts[0] in ("cvt", "trunc"):
                # f64 conversion; either the input or output will be an f64
                assert len(args) == 2 and isinstance(args[1], Register)
                if mn_parts[2] == "d":
                    inputs = [args[1], args[1].other_f64_reg()]
                else:
                    inputs = [args[1]]
                if mn_parts[1] == "d":
                    outputs.append(args[0].other_f64_reg())
            elif mnemonic.startswith("l") and size is not None:
                # Load instructions
                assert len(args) == 2
                inputs = make_memory_access(args[1])
                if isinstance(args[1], AsmAddressMode):
                    inputs.append(args[1].rhs)
                if mnemonic == "lwr":
                    # lwl, lwr sometimes read from their destination registers,
                    # though we treat lwl as not doing so -- see handle_lwl.
                    inputs.append(args[0])
                elif mnemonic == "ldc1":
                    outputs.append(args[0].other_f64_reg())
            elif mnemonic == "la" and isinstance(args[1], AsmAddressMode):
                inputs = [args[1].rhs]
            elif mnemonic == "mfhi":
                assert len(args) == 1
                inputs = [Register("hi")]
            elif mnemonic == "mflo":
                assert len(args) == 1
                inputs = [Register("lo")]
            elif mnemonic in ("movn", "movz"):
                assert (
                    len(args) == 3
                    and isinstance(args[1], Register)
                    and isinstance(args[2], Register)
                )
                inputs = [args[0], args[1], args[2]]
            else:
                assert not any(isinstance(a, AsmAddressMode) for a in args)
                inputs = [r for r in args[1:] if isinstance(r, Register)]
        elif mnemonic in cls.instrs_float_comp:
            assert (
                len(args) == 2
                and isinstance(args[0], Register)
                and isinstance(args[1], Register)
            )
            if mnemonic.endswith(".d"):
                inputs = [
                    args[0],
                    args[0].other_f64_reg(),
                    args[1],
                    args[1].other_f64_reg(),
                ]
            else:
                inputs = [args[0], args[1]]
            outputs = [Register("condition_bit")]
        elif mnemonic in cls.instrs_hi_lo:
            assert (
                len(args) == 2
                and isinstance(args[0], Register)
                and isinstance(args[1], Register)
            )
            inputs = [args[0], args[1]]
            outputs = [Register("hi"), Register("lo")]
        elif mnemonic in cls.instrs_ignore:
            # TODO: There might be some instrs to handle here
            pass
        elif args and isinstance(args[0], Register):
            # If the mnemonic is unsupported, guess
            assert not any(isinstance(a, AsmAddressMode) for a in args)
            inputs = [r for r in args[1:] if isinstance(r, Register)]
            outputs = [args[0]]

        return Instruction(
            mnemonic=mnemonic,
            args=args,
            meta=meta,
            inputs=inputs,
            clobbers=clobbers,
            outputs=outputs,
            jump_target=jump_target,
            function_target=function_target,
            has_delay_slot=has_delay_slot,
            is_branch_likely=is_branch_likely,
            is_conditional=is_conditional,
            is_return=is_return,
        )

    asm_patterns = [
        DivPattern(),
        DivuPattern(),
        DivP2Pattern1(),
        DivP2Pattern2(),
        Div2S16Pattern(),
        Div2S32Pattern1(),
        Div2S32Pattern2(),
        ModP2Pattern1(),
        ModP2Pattern2(),
        UtfPattern(),
        FtuPattern(),
        Mips1DoubleLoadStorePattern(),
        GccSqrtPattern(),
        TrapuvPattern(),
    ]

    instrs_ignore: InstrSet = {
        # Ignore FCSR sets; they are leftovers from float->unsigned conversions.
        # FCSR gets are as well, but it's fine to read MIPS2C_ERROR for those.
        "ctc1",
        "nop",
        "b",
        "j",
    }
    instrs_store: StoreInstrMap = {
        # Storage instructions
        "sb": lambda a: make_store(a, type=Type.int_of_size(8)),
        "sh": lambda a: make_store(a, type=Type.int_of_size(16)),
        "sw": lambda a: make_store(a, type=Type.reg32(likely_float=False)),
        "sd": lambda a: make_store(a, type=Type.reg64(likely_float=False)),
        # Unaligned stores
        "swl": lambda a: handle_swl(a),
        "swr": lambda a: handle_swr(a),
        # Floating point storage/conversion
        "swc1": lambda a: make_store(a, type=Type.reg32(likely_float=True)),
        "sdc1": lambda a: make_store(a, type=Type.reg64(likely_float=True)),
    }
    instrs_branches: CmpInstrMap = {
        # Branch instructions/pseudoinstructions
        "beq": lambda a: BinaryOp.icmp(a.reg(0), "==", a.reg(1)),
        "bne": lambda a: BinaryOp.icmp(a.reg(0), "!=", a.reg(1)),
        "beqz": lambda a: BinaryOp.icmp(a.reg(0), "==", Literal(0)),
        "bnez": lambda a: BinaryOp.icmp(a.reg(0), "!=", Literal(0)),
        "blez": lambda a: BinaryOp.scmp(a.reg(0), "<=", Literal(0)),
        "bgtz": lambda a: BinaryOp.scmp(a.reg(0), ">", Literal(0)),
        "bltz": lambda a: BinaryOp.scmp(a.reg(0), "<", Literal(0)),
        "bgez": lambda a: handle_bgez(a),
    }
    instrs_float_branches: InstrSet = {
        # Floating-point branch instructions
        "bc1t",
        "bc1f",
    }
    instrs_jumps: InstrSet = {
        # Unconditional jump
        "jr"
    }
    instrs_fn_call: InstrSet = {
        # Function call
        "jal",
        "jalr",
    }
    instrs_no_dest: StmtInstrMap = {
        # Conditional traps (happen with Pascal code sometimes, might as well give a nicer
        # output than MIPS2C_ERROR(...))
        "teq": lambda a: void_fn_op(
            "MIPS2C_TRAP_IF", [BinaryOp.icmp(a.reg(0), "==", a.reg(1))]
        ),
        "tne": lambda a: void_fn_op(
            "MIPS2C_TRAP_IF", [BinaryOp.icmp(a.reg(0), "!=", a.reg(1))]
        ),
        "tlt": lambda a: void_fn_op(
            "MIPS2C_TRAP_IF", [BinaryOp.scmp(a.reg(0), "<", a.reg(1))]
        ),
        "tltu": lambda a: void_fn_op(
            "MIPS2C_TRAP_IF", [BinaryOp.ucmp(a.reg(0), "<", a.reg(1))]
        ),
        "tge": lambda a: void_fn_op(
            "MIPS2C_TRAP_IF", [BinaryOp.scmp(a.reg(0), ">=", a.reg(1))]
        ),
        "tgeu": lambda a: void_fn_op(
            "MIPS2C_TRAP_IF", [BinaryOp.ucmp(a.reg(0), ">=", a.reg(1))]
        ),
        "teqi": lambda a: void_fn_op(
            "MIPS2C_TRAP_IF", [BinaryOp.icmp(a.reg(0), "==", a.imm(1))]
        ),
        "tnei": lambda a: void_fn_op(
            "MIPS2C_TRAP_IF", [BinaryOp.icmp(a.reg(0), "!=", a.imm(1))]
        ),
        "tlti": lambda a: void_fn_op(
            "MIPS2C_TRAP_IF", [BinaryOp.scmp(a.reg(0), "<", a.imm(1))]
        ),
        "tltiu": lambda a: void_fn_op(
            "MIPS2C_TRAP_IF", [BinaryOp.ucmp(a.reg(0), "<", a.imm(1))]
        ),
        "tgei": lambda a: void_fn_op(
            "MIPS2C_TRAP_IF", [BinaryOp.scmp(a.reg(0), ">=", a.imm(1))]
        ),
        "tgeiu": lambda a: void_fn_op(
            "MIPS2C_TRAP_IF", [BinaryOp.ucmp(a.reg(0), ">=", a.imm(1))]
        ),
        "break": lambda a: void_fn_op(
            "MIPS2C_BREAK", [a.imm(0)] if a.count() >= 1 else []
        ),
        "sync": lambda a: void_fn_op("MIPS2C_SYNC", []),
        "mtc0": lambda a: error_stmt(f"mtc0 {a.raw_arg(0)}, {a.raw_arg(1)}"),
        "trapuv.fictive": lambda a: CommentStmt("code compiled with -trapuv"),
    }
    instrs_float_comp: CmpInstrMap = {
        # Float comparisons that don't raise exception on nan
        "c.eq.s": lambda a: BinaryOp.fcmp(a.reg(0), "==", a.reg(1)),
        "c.olt.s": lambda a: BinaryOp.fcmp(a.reg(0), "<", a.reg(1)),
        "c.oge.s": lambda a: BinaryOp.fcmp(a.reg(0), ">=", a.reg(1)),
        "c.ole.s": lambda a: BinaryOp.fcmp(a.reg(0), "<=", a.reg(1)),
        "c.ogt.s": lambda a: BinaryOp.fcmp(a.reg(0), ">", a.reg(1)),
        "c.neq.s": lambda a: BinaryOp.fcmp(a.reg(0), "==", a.reg(1)).negated(),
        "c.uge.s": lambda a: BinaryOp.fcmp(a.reg(0), "<", a.reg(1)).negated(),
        "c.ult.s": lambda a: BinaryOp.fcmp(a.reg(0), ">=", a.reg(1)).negated(),
        "c.ugt.s": lambda a: BinaryOp.fcmp(a.reg(0), "<=", a.reg(1)).negated(),
        "c.ule.s": lambda a: BinaryOp.fcmp(a.reg(0), ">", a.reg(1)).negated(),
        # Float comparisons that may raise exception on nan
        "c.seq.s": lambda a: BinaryOp.fcmp(a.reg(0), "==", a.reg(1)),
        "c.lt.s": lambda a: BinaryOp.fcmp(a.reg(0), "<", a.reg(1)),
        "c.ge.s": lambda a: BinaryOp.fcmp(a.reg(0), ">=", a.reg(1)),
        "c.le.s": lambda a: BinaryOp.fcmp(a.reg(0), "<=", a.reg(1)),
        "c.gt.s": lambda a: BinaryOp.fcmp(a.reg(0), ">", a.reg(1)),
        "c.sne.s": lambda a: BinaryOp.fcmp(a.reg(0), "==", a.reg(1)).negated(),
        "c.nle.s": lambda a: BinaryOp.fcmp(a.reg(0), "<=", a.reg(1)).negated(),
        "c.nlt.s": lambda a: BinaryOp.fcmp(a.reg(0), "<", a.reg(1)).negated(),
        "c.nge.s": lambda a: BinaryOp.fcmp(a.reg(0), ">=", a.reg(1)).negated(),
        "c.ngt.s": lambda a: BinaryOp.fcmp(a.reg(0), ">", a.reg(1)).negated(),
        # Double comparisons that don't raise exception on nan
        "c.eq.d": lambda a: BinaryOp.dcmp(a.dreg(0), "==", a.dreg(1)),
        "c.olt.d": lambda a: BinaryOp.dcmp(a.dreg(0), "<", a.dreg(1)),
        "c.oge.d": lambda a: BinaryOp.dcmp(a.dreg(0), ">=", a.dreg(1)),
        "c.ole.d": lambda a: BinaryOp.dcmp(a.dreg(0), "<=", a.dreg(1)),
        "c.ogt.d": lambda a: BinaryOp.dcmp(a.dreg(0), ">", a.dreg(1)),
        "c.neq.d": lambda a: BinaryOp.dcmp(a.dreg(0), "==", a.dreg(1)).negated(),
        "c.uge.d": lambda a: BinaryOp.dcmp(a.dreg(0), "<", a.dreg(1)).negated(),
        "c.ult.d": lambda a: BinaryOp.dcmp(a.dreg(0), ">=", a.dreg(1)).negated(),
        "c.ugt.d": lambda a: BinaryOp.dcmp(a.dreg(0), "<=", a.dreg(1)).negated(),
        "c.ule.d": lambda a: BinaryOp.dcmp(a.dreg(0), ">", a.dreg(1)).negated(),
        # Double comparisons that may raise exception on nan
        "c.seq.d": lambda a: BinaryOp.dcmp(a.dreg(0), "==", a.dreg(1)),
        "c.lt.d": lambda a: BinaryOp.dcmp(a.dreg(0), "<", a.dreg(1)),
        "c.ge.d": lambda a: BinaryOp.dcmp(a.dreg(0), ">=", a.dreg(1)),
        "c.le.d": lambda a: BinaryOp.dcmp(a.dreg(0), "<=", a.dreg(1)),
        "c.gt.d": lambda a: BinaryOp.dcmp(a.dreg(0), ">", a.dreg(1)),
        "c.sne.d": lambda a: BinaryOp.dcmp(a.dreg(0), "==", a.dreg(1)).negated(),
        "c.nle.d": lambda a: BinaryOp.dcmp(a.dreg(0), "<=", a.dreg(1)).negated(),
        "c.nlt.d": lambda a: BinaryOp.dcmp(a.dreg(0), "<", a.dreg(1)).negated(),
        "c.nge.d": lambda a: BinaryOp.dcmp(a.dreg(0), ">=", a.dreg(1)).negated(),
        "c.ngt.d": lambda a: BinaryOp.dcmp(a.dreg(0), ">", a.dreg(1)).negated(),
    }
    instrs_hi_lo: PairInstrMap = {
        # Div and mul output two results, to LO/HI registers. (Format: (hi, lo))
        "div": lambda a: (
            BinaryOp.s32(a.reg(0), "%", a.reg(1)),
            BinaryOp.s32(a.reg(0), "/", a.reg(1)),
        ),
        "divu": lambda a: (
            BinaryOp.u32(a.reg(0), "%", a.reg(1)),
            BinaryOp.u32(a.reg(0), "/", a.reg(1)),
        ),
        "ddiv": lambda a: (
            BinaryOp.s64(a.reg(0), "%", a.reg(1)),
            BinaryOp.s64(a.reg(0), "/", a.reg(1)),
        ),
        "ddivu": lambda a: (
            BinaryOp.u64(a.reg(0), "%", a.reg(1)),
            BinaryOp.u64(a.reg(0), "/", a.reg(1)),
        ),
        "mult": lambda a: (
            fold_divmod(BinaryOp.int(a.reg(0), "MULT_HI", a.reg(1))),
            BinaryOp.int(a.reg(0), "*", a.reg(1)),
        ),
        "multu": lambda a: (
            fold_divmod(BinaryOp.int(a.reg(0), "MULTU_HI", a.reg(1))),
            BinaryOp.int(a.reg(0), "*", a.reg(1)),
        ),
        "dmult": lambda a: (
            BinaryOp.int64(a.reg(0), "DMULT_HI", a.reg(1)),
            BinaryOp.int64(a.reg(0), "*", a.reg(1)),
        ),
        "dmultu": lambda a: (
            BinaryOp.int64(a.reg(0), "DMULTU_HI", a.reg(1)),
            BinaryOp.int64(a.reg(0), "*", a.reg(1)),
        ),
    }
    instrs_source_first: InstrMap = {
        # Floating point moving instruction
        "mtc1": lambda a: a.reg(0)
    }
    instrs_destination_first: InstrMap = {
        # Flag-setting instructions
        "slt": lambda a: BinaryOp.scmp(a.reg(1), "<", a.reg(2)),
        "slti": lambda a: BinaryOp.scmp(a.reg(1), "<", a.imm(2)),
        "sltu": lambda a: handle_sltu(a),
        "sltiu": lambda a: handle_sltiu(a),
        # Integer arithmetic
        "addi": lambda a: handle_addi(a),
        "addiu": lambda a: handle_addi(a),
        "addu": lambda a: handle_add(a),
        "subu": lambda a: (
            fold_mul_chains(fold_divmod(BinaryOp.intptr(a.reg(1), "-", a.reg(2))))
        ),
        "negu": lambda a: fold_mul_chains(
<<<<<<< HEAD
            UnaryOp.sint(op="-", expr=a.reg(1)),
        ),
        "neg": lambda a: fold_mul_chains(
            UnaryOp.sint(op="-", expr=a.reg(1)),
=======
            UnaryOp("-", as_s32(a.reg(1), silent=True), type=Type.s32())
        ),
        "neg": lambda a: fold_mul_chains(
            UnaryOp("-", as_s32(a.reg(1), silent=True), type=Type.s32())
>>>>>>> e48b1930
        ),
        "div.fictive": lambda a: BinaryOp.s32(a.reg(1), "/", a.full_imm(2)),
        "mod.fictive": lambda a: BinaryOp.s32(a.reg(1), "%", a.full_imm(2)),
        # 64-bit integer arithmetic, treated mostly the same as 32-bit for now
        "daddi": lambda a: handle_addi(a),
        "daddiu": lambda a: handle_addi(a),
        "daddu": lambda a: handle_add(a),
        "dsubu": lambda a: fold_mul_chains(BinaryOp.intptr(a.reg(1), "-", a.reg(2))),
        "dnegu": lambda a: fold_mul_chains(
            UnaryOp(op="-", expr=as_s64(a.reg(1)), type=Type.s64())
        ),
        "dneg": lambda a: fold_mul_chains(
            UnaryOp(op="-", expr=as_s64(a.reg(1)), type=Type.s64())
        ),
        # Hi/lo register uses (used after division/multiplication)
        "mfhi": lambda a: a.regs[Register("hi")],
        "mflo": lambda a: a.regs[Register("lo")],
        # Floating point arithmetic
        "add.s": lambda a: handle_add_float(a),
        "sub.s": lambda a: BinaryOp.f32(a.reg(1), "-", a.reg(2)),
        "neg.s": lambda a: UnaryOp("-", as_f32(a.reg(1)), type=Type.f32()),
        "abs.s": lambda a: fn_op("fabsf", [as_f32(a.reg(1))], Type.f32()),
        "sqrt.s": lambda a: fn_op("sqrtf", [as_f32(a.reg(1))], Type.f32()),
        "div.s": lambda a: BinaryOp.f32(a.reg(1), "/", a.reg(2)),
        "mul.s": lambda a: BinaryOp.f32(a.reg(1), "*", a.reg(2)),
        # Double-precision arithmetic
        "add.d": lambda a: handle_add_double(a),
        "sub.d": lambda a: BinaryOp.f64(a.dreg(1), "-", a.dreg(2)),
        "neg.d": lambda a: UnaryOp("-", as_f64(a.dreg(1)), type=Type.f64()),
        "abs.d": lambda a: fn_op("fabs", [as_f64(a.dreg(1))], Type.f64()),
        "sqrt.d": lambda a: fn_op("sqrt", [as_f64(a.dreg(1))], Type.f64()),
        "div.d": lambda a: BinaryOp.f64(a.dreg(1), "/", a.dreg(2)),
        "mul.d": lambda a: BinaryOp.f64(a.dreg(1), "*", a.dreg(2)),
        # Floating point conversions
        "cvt.d.s": lambda a: handle_convert(a.reg(1), Type.f64(), Type.f32()),
        "cvt.d.w": lambda a: handle_convert(a.reg(1), Type.f64(), Type.intish()),
        "cvt.s.d": lambda a: handle_convert(a.dreg(1), Type.f32(), Type.f64()),
        "cvt.s.w": lambda a: handle_convert(a.reg(1), Type.f32(), Type.intish()),
        "cvt.w.d": lambda a: handle_convert(a.dreg(1), Type.s32(), Type.f64()),
        "cvt.w.s": lambda a: handle_convert(a.reg(1), Type.s32(), Type.f32()),
        "cvt.s.u.fictive": lambda a: handle_convert(a.reg(1), Type.f32(), Type.u32()),
        "cvt.u.d.fictive": lambda a: handle_convert(a.dreg(1), Type.u32(), Type.f64()),
        "cvt.u.s.fictive": lambda a: handle_convert(a.reg(1), Type.u32(), Type.f32()),
        "trunc.w.s": lambda a: handle_convert(a.reg(1), Type.s32(), Type.f32()),
        "trunc.w.d": lambda a: handle_convert(a.dreg(1), Type.s32(), Type.f64()),
        # Bit arithmetic
        "ori": lambda a: handle_or(a.reg(1), a.unsigned_imm(2)),
        "and": lambda a: BinaryOp.int(left=a.reg(1), op="&", right=a.reg(2)),
        "or": lambda a: BinaryOp.int(left=a.reg(1), op="|", right=a.reg(2)),
        "not": lambda a: UnaryOp("~", a.reg(1), type=Type.intish()),
        "nor": lambda a: UnaryOp(
            "~", BinaryOp.int(left=a.reg(1), op="|", right=a.reg(2)), type=Type.intish()
        ),
        "xor": lambda a: BinaryOp.int(left=a.reg(1), op="^", right=a.reg(2)),
        "andi": lambda a: BinaryOp.int(left=a.reg(1), op="&", right=a.unsigned_imm(2)),
        "xori": lambda a: BinaryOp.int(left=a.reg(1), op="^", right=a.unsigned_imm(2)),
        # Shifts
        "sll": lambda a: fold_mul_chains(
            BinaryOp.int(left=a.reg(1), op="<<", right=as_intish(a.imm(2)))
        ),
        "sllv": lambda a: fold_mul_chains(
            BinaryOp.int(left=a.reg(1), op="<<", right=as_intish(a.reg(2)))
        ),
        "srl": lambda a: fold_divmod(
            BinaryOp(
                left=as_uint(a.reg(1)),
                op=">>",
                right=as_intish(a.imm(2)),
                type=Type.u32(),
            )
        ),
        "srlv": lambda a: fold_divmod(
            BinaryOp(
                left=as_uint(a.reg(1)),
                op=">>",
                right=as_intish(a.reg(2)),
                type=Type.u32(),
            )
        ),
        "sra": lambda a: handle_sra(a),
        "srav": lambda a: fold_divmod(
            BinaryOp(
                left=as_sint(a.reg(1)),
                op=">>",
                right=as_intish(a.reg(2)),
                type=Type.s32(),
            )
        ),
        # 64-bit shifts
        "dsll": lambda a: fold_mul_chains(
            BinaryOp.int64(left=a.reg(1), op="<<", right=as_intish(a.imm(2)))
        ),
        "dsll32": lambda a: fold_mul_chains(
            BinaryOp.int64(left=a.reg(1), op="<<", right=imm_add_32(a.imm(2)))
        ),
        "dsllv": lambda a: BinaryOp.int64(
            left=a.reg(1), op="<<", right=as_intish(a.reg(2))
        ),
        "dsrl": lambda a: BinaryOp(
            left=as_u64(a.reg(1)), op=">>", right=as_intish(a.imm(2)), type=Type.u64()
        ),
        "dsrl32": lambda a: BinaryOp(
            left=as_u64(a.reg(1)), op=">>", right=imm_add_32(a.imm(2)), type=Type.u64()
        ),
        "dsrlv": lambda a: BinaryOp(
            left=as_u64(a.reg(1)), op=">>", right=as_intish(a.reg(2)), type=Type.u64()
        ),
        "dsra": lambda a: BinaryOp(
            left=as_s64(a.reg(1)), op=">>", right=as_intish(a.imm(2)), type=Type.s64()
        ),
        "dsra32": lambda a: BinaryOp(
            left=as_s64(a.reg(1)), op=">>", right=imm_add_32(a.imm(2)), type=Type.s64()
        ),
        "dsrav": lambda a: BinaryOp(
            left=as_s64(a.reg(1)), op=">>", right=as_intish(a.reg(2)), type=Type.s64()
        ),
        # Move pseudoinstruction
        "move": lambda a: a.reg(1),
        "move.fictive": lambda a: a.reg(1),
        # Floating point moving instructions
        "mfc1": lambda a: a.reg(1),
        "mov.s": lambda a: a.reg(1),
        "mov.d": lambda a: as_f64(a.dreg(1)),
        # Conditional moves
        "movn": lambda a: handle_conditional_move(a, True),
        "movz": lambda a: handle_conditional_move(a, False),
        # FCSR get
        "cfc1": lambda a: ErrorExpr("cfc1"),
        # Read from coprocessor 0
        "mfc0": lambda a: ErrorExpr(f"mfc0 {a.raw_arg(1)}"),
        # Immediates
        "li": lambda a: a.full_imm(1),
        "lui": lambda a: load_upper(a),
        "la": lambda a: handle_la(a),
        # Loading instructions
        "lb": lambda a: handle_load(a, type=Type.s8()),
        "lbu": lambda a: handle_load(a, type=Type.u8()),
        "lh": lambda a: handle_load(a, type=Type.s16()),
        "lhu": lambda a: handle_load(a, type=Type.u16()),
        "lw": lambda a: handle_load(a, type=Type.reg32(likely_float=False)),
        "ld": lambda a: handle_load(a, type=Type.reg64(likely_float=False)),
        "lwu": lambda a: handle_load(a, type=Type.u32()),
        "lwc1": lambda a: handle_load(a, type=Type.reg32(likely_float=True)),
        "ldc1": lambda a: handle_load(a, type=Type.reg64(likely_float=True)),
        # Unaligned loads
        "lwl": lambda a: handle_lwl(a),
        "lwr": lambda a: handle_lwr(a),
    }

    @staticmethod
    def function_abi(
        fn_sig: FunctionSignature,
        likely_regs: Dict[Register, bool],
        *,
        for_call: bool,
    ) -> Abi:
        """Compute stack positions/registers used by a function according to the o32 ABI,
        based on C type information. Additionally computes a list of registers that might
        contain arguments, if the function is a varargs function. (Additional varargs
        arguments may be passed on the stack; we could compute the offset at which that
        would start but right now don't care -- we just slurp up everything.)"""

        known_slots: List[AbiArgSlot] = []
        candidate_slots: List[AbiArgSlot] = []
        if fn_sig.params_known:
            offset = 0
            only_floats = True
            if fn_sig.return_type.is_struct():
                # The ABI for struct returns is to pass a pointer to where it should be written
                # as the first argument.
                known_slots.append(
                    AbiArgSlot(
                        offset=0,
                        reg=Register("a0"),
                        name="__return__",
                        type=Type.ptr(fn_sig.return_type),
                        comment="return",
                    )
                )
                offset = 4
                only_floats = False

            for ind, param in enumerate(fn_sig.params):
                # Array parameters decay into pointers
                param_type = param.type.decay()
                size, align = param_type.get_parameter_size_align_bytes()
                size = (size + 3) & ~3
                only_floats = only_floats and param_type.is_float()
                offset = (offset + align - 1) & -align
                name = param.name
                reg2: Optional[Register]
                if ind < 2 and only_floats:
                    reg = Register("f12" if ind == 0 else "f14")
                    is_double = (
                        param_type.is_float() and param_type.get_size_bits() == 64
                    )
                    known_slots.append(
                        AbiArgSlot(offset=offset, reg=reg, name=name, type=param_type)
                    )
                    if is_double and not for_call:
                        name2 = f"{name}_lo" if name else None
                        reg2 = Register("f13" if ind == 0 else "f15")
                        known_slots.append(
                            AbiArgSlot(
                                offset=offset + 4,
                                reg=reg2,
                                name=name2,
                                type=Type.any_reg(),
                            )
                        )
                else:
                    for i in range(offset // 4, (offset + size) // 4):
                        unk_offset = 4 * i - offset
                        reg2 = Register(f"a{i}") if i < 4 else None
                        if size > 4:
                            name2 = f"{name}_unk{unk_offset:X}" if name else None
                            sub_type = Type.any()
                            comment: Optional[str] = f"{param_type}+{unk_offset:#x}"
                        else:
                            assert unk_offset == 0
                            name2 = name
                            sub_type = param_type
                            comment = None
                        known_slots.append(
                            AbiArgSlot(
                                offset=4 * i,
                                reg=reg2,
                                name=name2,
                                type=sub_type,
                                comment=comment,
                            )
                        )
                offset += size

            if fn_sig.is_variadic:
                for i in range(offset // 4, 4):
                    candidate_slots.append(
                        AbiArgSlot(i * 4, Register(f"a{i}"), Type.any_reg())
                    )

        else:
            candidate_slots = [
                AbiArgSlot(0, Register("f12"), Type.floatish()),
                AbiArgSlot(4, Register("f13"), Type.floatish()),
                AbiArgSlot(4, Register("f14"), Type.floatish()),
                AbiArgSlot(12, Register("f15"), Type.floatish()),
                AbiArgSlot(0, Register("a0"), Type.intptr()),
                AbiArgSlot(4, Register("a1"), Type.any_reg()),
                AbiArgSlot(8, Register("a2"), Type.any_reg()),
                AbiArgSlot(12, Register("a3"), Type.any_reg()),
            ]

        valid_extra_regs: Set[Register] = {
            slot.reg for slot in known_slots if slot.reg is not None
        }
        possible_slots: List[AbiArgSlot] = []
        for slot in candidate_slots:
            if slot.reg is None or slot.reg not in likely_regs:
                continue

            # Don't pass this register if lower numbered ones are undefined.
            # Following the o32 ABI, register order can be a prefix of either:
            # a0, a1, a2, a3
            # f12, a1, a2, a3
            # f12, f14, a2, a3
            # f12, f13, a2, a3
            # f12, f13, f14, f15
            require: Optional[List[str]] = None
            if slot == candidate_slots[0]:
                # For varargs, a subset of a0 .. a3 may be used. Don't check
                # earlier registers for the first member of that subset.
                pass
            elif slot.reg == Register("f13") or slot.reg == Register("f14"):
                require = ["f12"]
            elif slot.reg == Register("f15"):
                require = ["f14"]
            elif slot.reg == Register("a1"):
                require = ["a0", "f12"]
            elif slot.reg == Register("a2"):
                require = ["a1", "f13", "f14"]
            elif slot.reg == Register("a3"):
                require = ["a2"]
            if require and not any(Register(r) in valid_extra_regs for r in require):
                continue

            valid_extra_regs.add(slot.reg)

            if (
                slot.reg == Register("f13") or slot.reg == Register("f15")
            ) and for_call:
                # We don't pass in f13 or f15 because they will often only
                # contain SecondF64Half(), and otherwise would need to be
                # merged with f12/f14 which we don't have logic for right
                # now. However, f13 can still matter for whether a2 should
                # be passed, and so is kept in valid_extra_regs
                continue

            # Skip registers that are untouched from the initial parameter
            # list. This is sometimes wrong (can give both false positives
            # and negatives), but having a heuristic here is unavoidable
            # without access to function signatures, or when dealing with
            # varargs functions. Decompiling multiple functions at once
            # would help.
            # TODO: don't do this in the middle of the argument list,
            # except for f12 if a0 is passed and such.
            if not likely_regs[slot.reg]:
                continue

            possible_slots.append(slot)

        return Abi(
            arg_slots=known_slots,
            possible_slots=possible_slots,
        )

    @staticmethod
    def function_return(expr: Expression) -> Dict[Register, Expression]:
        # We may not know what this function's return registers are --
        # $f0, $v0 or ($v0,$v1) or $f0 -- but we don't really care,
        # it's fine to be liberal here and put the return value in all
        # of them. (It's not perfect for u64's, but that's rare anyway.)
        return {
            Register("f0"): Cast(
                expr, reinterpret=True, silent=True, type=Type.floatish()
            ),
            Register("v0"): Cast(
                expr, reinterpret=True, silent=True, type=Type.intptr()
            ),
            Register("v1"): as_u32(
                Cast(expr, reinterpret=True, silent=False, type=Type.u64())
            ),
            Register("f1"): SecondF64Half(),
        }<|MERGE_RESOLUTION|>--- conflicted
+++ resolved
@@ -58,14 +58,12 @@
     as_intptr,
     as_ptr,
     as_s64,
-    as_sint,
+    as_sintish,
     as_type,
+    as_u32,
     as_u64,
-<<<<<<< HEAD
-    as_uint,
-=======
+    as_uintish,
     error_stmt,
->>>>>>> e48b1930
     fn_op,
     fold_divmod,
     fold_mul_chains,
@@ -1138,17 +1136,10 @@
             fold_mul_chains(fold_divmod(BinaryOp.intptr(a.reg(1), "-", a.reg(2))))
         ),
         "negu": lambda a: fold_mul_chains(
-<<<<<<< HEAD
             UnaryOp.sint(op="-", expr=a.reg(1)),
         ),
         "neg": lambda a: fold_mul_chains(
             UnaryOp.sint(op="-", expr=a.reg(1)),
-=======
-            UnaryOp("-", as_s32(a.reg(1), silent=True), type=Type.s32())
-        ),
-        "neg": lambda a: fold_mul_chains(
-            UnaryOp("-", as_s32(a.reg(1), silent=True), type=Type.s32())
->>>>>>> e48b1930
         ),
         "div.fictive": lambda a: BinaryOp.s32(a.reg(1), "/", a.full_imm(2)),
         "mod.fictive": lambda a: BinaryOp.s32(a.reg(1), "%", a.full_imm(2)),
@@ -1214,7 +1205,7 @@
         ),
         "srl": lambda a: fold_divmod(
             BinaryOp(
-                left=as_uint(a.reg(1)),
+                left=as_uintish(a.reg(1)),
                 op=">>",
                 right=as_intish(a.imm(2)),
                 type=Type.u32(),
@@ -1222,7 +1213,7 @@
         ),
         "srlv": lambda a: fold_divmod(
             BinaryOp(
-                left=as_uint(a.reg(1)),
+                left=as_uintish(a.reg(1)),
                 op=">>",
                 right=as_intish(a.reg(2)),
                 type=Type.u32(),
@@ -1231,7 +1222,7 @@
         "sra": lambda a: handle_sra(a),
         "srav": lambda a: fold_divmod(
             BinaryOp(
-                left=as_sint(a.reg(1)),
+                left=as_sintish(a.reg(1)),
                 op=">>",
                 right=as_intish(a.reg(2)),
                 type=Type.s32(),
