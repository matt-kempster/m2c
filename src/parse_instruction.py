--- conflicted
+++ resolved
@@ -3,11 +3,7 @@
 import abc
 from contextlib import contextmanager
 import csv
-<<<<<<< HEAD
 from dataclasses import dataclass, field, replace
-=======
-from dataclasses import dataclass, replace, field
->>>>>>> 3a235083
 import string
 from typing import Dict, Iterator, List, Optional, Set, Union
 
