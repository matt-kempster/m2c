--- conflicted
+++ resolved
@@ -376,26 +376,19 @@
         ...
 
     @abc.abstractmethod
-<<<<<<< HEAD
-    def is_return_instruction(instr: Instruction) -> bool:
-        ...
-
-    @staticmethod
-    @abc.abstractmethod
-    def is_conditional_return_instruction(instr: Instruction) -> bool:
-        ...
-
-    @staticmethod
-    @abc.abstractmethod
-    def is_jumptable_instruction(instr: Instruction) -> bool:
-        ...
-
-    @staticmethod
-    @abc.abstractmethod
-    def normalize_instruction(instr: Instruction) -> Instruction:
-=======
+    def is_return_instruction(self, instr: Instruction) -> bool:
+        ...
+
+    @abc.abstractmethod
+    def is_conditional_return_instruction(self, instr: Instruction) -> bool:
+        ...
+
+    @abc.abstractmethod
+    def is_jumptable_instruction(self, instr: Instruction) -> bool:
+        ...
+
+    @abc.abstractmethod
     def normalize_instruction(self, instr: Instruction) -> Instruction:
->>>>>>> 55dc3e33
         ...
 
 
