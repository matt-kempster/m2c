"""Functions and classes useful for parsing an arbitrary MIPS instruction.
"""
import abc
from dataclasses import dataclass, replace
import string
from typing import Dict, List, Optional, Set, Union

from .error import DecompFailure
from .options import Target


@dataclass(frozen=True)
class Register:
    register_name: str

    def is_float(self) -> bool:
        name = self.register_name
        return bool(name) and name[0] == "f" and name != "fp"

    def other_f64_reg(self) -> "Register":
        assert (
            self.is_float()
        ), "tried to get complement reg of non-floating point register"
        num = int(self.register_name[1:])
        return Register(f"f{num ^ 1}")

    def __str__(self) -> str:
        return f"${self.register_name}"


@dataclass(frozen=True)
class AsmGlobalSymbol:
    symbol_name: str

    def __str__(self) -> str:
        return self.symbol_name


@dataclass(frozen=True)
class AsmSectionGlobalSymbol(AsmGlobalSymbol):
    section_name: str
    addend: int


def asm_section_global_symbol(section_name: str, addend: int) -> AsmSectionGlobalSymbol:
    return AsmSectionGlobalSymbol(
        symbol_name=f"__{section_name}{hex(addend)[2:].upper()}",
        section_name=section_name,
        addend=addend,
    )


@dataclass(frozen=True)
class Macro:
    macro_name: str
    argument: "Argument"

    def __str__(self) -> str:
        return f"%{self.macro_name}({self.argument})"


@dataclass(frozen=True)
class AsmLiteral:
    value: int

    def signed_value(self) -> int:
        return ((self.value + 0x8000) & 0xFFFF) - 0x8000

    def __str__(self) -> str:
        return hex(self.value)


@dataclass(frozen=True)
class AsmAddressMode:
    lhs: "Argument"
    rhs: Register

    def lhs_as_literal(self) -> int:
        assert isinstance(self.lhs, AsmLiteral)
        return self.lhs.signed_value()

    def __str__(self) -> str:
        if self.lhs == AsmLiteral(0):
            return f"({self.rhs})"
        else:
            return f"{self.lhs}({self.rhs})"


@dataclass(frozen=True)
class BinOp:
    op: str
    lhs: "Argument"
    rhs: "Argument"

    def __str__(self) -> str:
        return f"{self.lhs} {self.op} {self.rhs}"


@dataclass(frozen=True)
class JumpTarget:
    target: str

    def __str__(self) -> str:
        return f".{self.target}"


Argument = Union[
    Register, AsmGlobalSymbol, AsmAddressMode, Macro, AsmLiteral, BinOp, JumpTarget
]


@dataclass(frozen=True)
class InstructionMeta:
    emit_goto: bool
    filename: str
    lineno: int
    synthetic: bool

    @staticmethod
    def missing() -> "InstructionMeta":
        return InstructionMeta(
            emit_goto=False, filename="<unknown>", lineno=0, synthetic=True
        )

    def loc_str(self) -> str:
        adj = "near" if self.synthetic else "at"
        return f"{adj} {self.filename} line {self.lineno}"


@dataclass(frozen=True)
class Instruction:
    mnemonic: str
    args: List[Argument]
    meta: InstructionMeta

    @staticmethod
    def derived(
        mnemonic: str, args: List[Argument], old: "Instruction"
    ) -> "Instruction":
        return Instruction(mnemonic, args, replace(old.meta, synthetic=True))

    def __str__(self) -> str:
        if not self.args:
            return self.mnemonic
        args = ", ".join(str(arg) for arg in self.args)
        return f"{self.mnemonic} {args}"


<<<<<<< HEAD
class ArchAsm(abc.ABC):
    arch: Target.ArchEnum
=======
class ArchAsmParsing(abc.ABC):
    """Arch-specific information needed to parse asm."""

    all_regs: List[Register]
    aliased_regs: Dict[str, Register]

    @abc.abstractmethod
    def normalize_instruction(self, instr: Instruction) -> Instruction:
        ...


class ArchAsm(ArchAsmParsing):
    """Arch-specific information that relates to the asm level. Extends the above."""
>>>>>>> 6539a4cc

    stack_pointer_reg: Register
    frame_pointer_reg: Optional[Register]
    return_address_reg: Register

    base_return_regs: List[Register]
    all_return_regs: List[Register]
    argument_regs: List[Register]
    simple_temp_regs: List[Register]
    temp_regs: List[Register]
    saved_regs: List[Register]
    all_regs: List[Register]

    aliased_regs: Dict[str, Register]

    @abc.abstractmethod
    def is_branch_instruction(self, instr: Instruction) -> bool:
        ...

    @abc.abstractmethod
    def is_branch_likely_instruction(self, instr: Instruction) -> bool:
        ...

    @abc.abstractmethod
    def get_branch_target(self, instr: Instruction) -> JumpTarget:
        ...

    @abc.abstractmethod
    def is_conditional_return_instruction(self, instr: Instruction) -> bool:
        ...

    @abc.abstractmethod
    def is_jump_instruction(self, instr: Instruction) -> bool:
        ...

    @abc.abstractmethod
    def is_delay_slot_instruction(self, instr: Instruction) -> bool:
        ...

    @abc.abstractmethod
    def is_return_instruction(self, instr: Instruction) -> bool:
        ...

    @abc.abstractmethod
    def is_jumptable_instruction(self, instr: Instruction) -> bool:
        ...

    @abc.abstractmethod
    def missing_return(self) -> List[Instruction]:
        ...


class NaiveParsingArch(ArchAsmParsing):
    """A fake arch that can parse asm in a naive fashion. Used by the pattern matching
    machinery to reduce arch dependence."""

    all_regs: List[Register] = []
    aliased_regs: Dict[str, Register] = {}

    def normalize_instruction(self, instr: Instruction) -> Instruction:
        return instr


valid_word = string.ascii_letters + string.digits + "_$"
valid_number = "-xX" + string.hexdigits


def parse_word(elems: List[str], valid: str = valid_word) -> str:
    S: str = ""
    while elems and elems[0] in valid:
        S += elems.pop(0)
    return S


def parse_number(elems: List[str]) -> int:
    number_str = parse_word(elems, valid_number)
    if number_str[0] == "0":
        assert len(number_str) == 1 or number_str[1] in "xX"
    ret = int(number_str, 0)
    return ret


def constant_fold(arg: Argument) -> Argument:
    if not isinstance(arg, BinOp):
        return arg
    lhs = constant_fold(arg.lhs)
    rhs = constant_fold(arg.rhs)
    if isinstance(lhs, AsmLiteral) and isinstance(rhs, AsmLiteral):
        if arg.op == "+":
            return AsmLiteral(lhs.value + rhs.value)
        if arg.op == "-":
            return AsmLiteral(lhs.value - rhs.value)
        if arg.op == "*":
            return AsmLiteral(lhs.value * rhs.value)
        if arg.op == ">>":
            return AsmLiteral(lhs.value >> rhs.value)
        if arg.op == "<<":
            return AsmLiteral(lhs.value << rhs.value)
        if arg.op == "&":
            return AsmLiteral(lhs.value & rhs.value)
    return arg


# Main parser.
def parse_arg_elems(arg_elems: List[str], arch: ArchAsmParsing) -> Optional[Argument]:
    value: Optional[Argument] = None

    def expect(n: str) -> str:
        assert arg_elems, f"Expected one of {list(n)}, but reached end of string"
        g = arg_elems.pop(0)
        assert g in n, f"Expected one of {list(n)}, got {g} (rest: {arg_elems})"
        return g

    while arg_elems:
        tok: str = arg_elems[0]
        if tok.isspace():
            # Ignore whitespace.
            arg_elems.pop(0)
        elif tok == "$":
            # Register.
            assert value is None
            word = parse_word(arg_elems)
            reg = word[1:]
            if "$" in reg:
                # If there is a second $ in the word, it's a symbol
                value = AsmGlobalSymbol(word)
            elif reg in arch.aliased_regs:
                value = arch.aliased_regs[reg]
            else:
                value = Register(reg)
        elif tok == ".":
            # Either a jump target (i.e. a label), or a section reference.
            assert value is None
            arg_elems.pop(0)
            word = parse_word(arg_elems)
            if word in ["data", "rodata", "bss", "text"]:
                value = asm_section_global_symbol(word, 0)
            else:
                value = JumpTarget(word)
        elif tok == "%":
            # A macro (i.e. %hi(...) or %lo(...)).
            assert value is None
            arg_elems.pop(0)
            macro_name = parse_word(arg_elems)
            assert macro_name in ("hi", "lo")
            expect("(")
            # Get the argument of the macro (which must exist).
            m = parse_arg_elems(arg_elems, arch)
            assert m is not None
            m = constant_fold(m)
            expect(")")
            # A macro may be the lhs of an AsmAddressMode, so we don't return here.
            value = Macro(macro_name, m)
        elif tok == ")":
            # Break out to the parent of this call, since we are in parens.
            break
        elif tok in string.digits or (tok == "-" and value is None):
            # Try a number.
            assert value is None
            value = AsmLiteral(parse_number(arg_elems))
        elif tok == "(":
            # Address mode or binary operation.
            expect("(")
            # Get what is being dereferenced.
            rhs = parse_arg_elems(arg_elems, arch)
            assert rhs is not None
            expect(")")
            if isinstance(rhs, BinOp):
                # Binary operation.
                assert value is None
                value = constant_fold(rhs)
            else:
                # Address mode.
                assert isinstance(rhs, Register)
                value = AsmAddressMode(value or AsmLiteral(0), rhs)
        elif tok in valid_word:
            # Global symbol.
            assert value is None
            word = parse_word(arg_elems)
            maybe_reg = Register(word)
            if word in arch.aliased_regs:
                value = arch.aliased_regs[word]
            elif maybe_reg in arch.all_regs:
                value = maybe_reg
            else:
                value = AsmGlobalSymbol(word)
<<<<<<< HEAD
        elif tok == '"' and arg_elems[-1] == '"':
            # Quoted global symbol
            # TODO: properly match pairs of quotes, avoid splitting on internal spaces
            return AsmGlobalSymbol("".join(arg_elems[1:-1]))
        elif tok in ">+-&*":
=======
        elif tok in "<>+-&*":
>>>>>>> 6539a4cc
            # Binary operators, used e.g. to modify global symbols or constants.
            assert isinstance(value, (AsmLiteral, AsmGlobalSymbol, BinOp))

            if tok in "<>":
                # bitshifts
                expect(tok)
                expect(tok)
                op = tok + tok
            else:
                op = expect("&+-*")

            # Parse `sym-_SDA_BASE_(r13)` as a Macro, equivalently to `sym@sda21`
            if tok == "-" and arg_elems[0] == "_":
                reloc_name = parse_word(arg_elems)
                if reloc_name not in ("_SDA_BASE_", "_SDA2_BASE_"):
                    raise DecompFailure(
                        f"Unexpected symbol {reloc_name} in subtraction expression"
                    )
                if arg_elems:
                    expect("(")
                    rhs = parse_arg_elems(arg_elems, arch)
                    assert rhs in [Register("r2"), Register("r13")]
                    expect(")")
                assert value
                return Macro("sda21", value)

            rhs = parse_arg_elems(arg_elems, arch)
            assert rhs is not None
            if isinstance(rhs, BinOp) and rhs.op == "*":
                rhs = constant_fold(rhs)
            if isinstance(rhs, BinOp) and isinstance(constant_fold(rhs), AsmLiteral):
                raise DecompFailure(
                    "Math is too complicated for mips_to_c. Try adding parentheses."
                )
            if isinstance(rhs, AsmLiteral) and isinstance(
                value, AsmSectionGlobalSymbol
            ):
                return asm_section_global_symbol(
                    value.section_name, value.addend + rhs.value
                )
            return BinOp(op, value, rhs)
        elif tok == "@":
            # A relocation (e.g. (...)@ha or (...)@l).
            arg_elems.pop(0)
            reloc_name = parse_word(arg_elems)
            if reloc_name in ("sda2", "sda21") and arg_elems:
                # The `(r2)` part of `@sda21` is optional
                expect("(")
                rhs = parse_arg_elems(arg_elems, arch)
                assert rhs in [Register("r2"), Register("r13")]
                expect(")")
                assert value
                return Macro(reloc_name, value)
            else:
                assert reloc_name in ("h", "ha", "l", "sda2", "sda21")
                assert value
                value = Macro(reloc_name, value)
        else:
            assert False, f"Unknown token {tok} in {arg_elems}"

    return value


def parse_arg(arg: str, arch: ArchAsmParsing) -> Argument:
    arg_elems: List[str] = list(arg)
    ret = parse_arg_elems(arg_elems, arch)
    assert ret is not None
    return constant_fold(ret)


def parse_instruction(
    line: str, meta: InstructionMeta, arch: ArchAsmParsing
) -> Instruction:
    try:
        # First token is instruction name, rest is args.
        line = line.strip()
        mnemonic, _, args_str = line.partition(" ")
        # Parse arguments.
        args: List[Argument] = []
        if args_str.strip():
            args = [parse_arg(arg_str.strip(), arch) for arg_str in args_str.split(",")]
        instr = Instruction(mnemonic, args, meta)
        return arch.normalize_instruction(instr)
    except Exception:
        raise DecompFailure(f"Failed to parse instruction {meta.loc_str()}: {line}")<|MERGE_RESOLUTION|>--- conflicted
+++ resolved
@@ -146,10 +146,6 @@
         return f"{self.mnemonic} {args}"
 
 
-<<<<<<< HEAD
-class ArchAsm(abc.ABC):
-    arch: Target.ArchEnum
-=======
 class ArchAsmParsing(abc.ABC):
     """Arch-specific information needed to parse asm."""
 
@@ -163,7 +159,8 @@
 
 class ArchAsm(ArchAsmParsing):
     """Arch-specific information that relates to the asm level. Extends the above."""
->>>>>>> 6539a4cc
+
+    arch: Target.ArchEnum
 
     stack_pointer_reg: Register
     frame_pointer_reg: Optional[Register]
@@ -350,15 +347,11 @@
                 value = maybe_reg
             else:
                 value = AsmGlobalSymbol(word)
-<<<<<<< HEAD
         elif tok == '"' and arg_elems[-1] == '"':
             # Quoted global symbol
             # TODO: properly match pairs of quotes, avoid splitting on internal spaces
             return AsmGlobalSymbol("".join(arg_elems[1:-1]))
-        elif tok in ">+-&*":
-=======
         elif tok in "<>+-&*":
->>>>>>> 6539a4cc
             # Binary operators, used e.g. to modify global symbols or constants.
             assert isinstance(value, (AsmLiteral, AsmGlobalSymbol, BinOp))
 
