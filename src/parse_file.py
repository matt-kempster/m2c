--- conflicted
+++ resolved
@@ -44,11 +44,11 @@
         self.body.append(instruction)
 
     def bodyless_copy(self) -> "Function":
-<<<<<<< HEAD
-        return Function(name=self.name, arguments=self.arguments[:])
-=======
-        return Function(name=self.name, reg_formatter=self.reg_formatter)
->>>>>>> 3a235083
+        return Function(
+            name=self.name,
+            arguments=self.arguments[:],
+            reg_formatter=self.reg_formatter,
+        )
 
     def __str__(self) -> str:
         body = "\n".join(str(item) for item in self.body)
