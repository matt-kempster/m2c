--- conflicted
+++ resolved
@@ -3182,109 +3182,14 @@
     offset: int
     reg: Optional[Register]
     type: Type
-<<<<<<< HEAD
     name: Optional[str] = None
-=======
     comment: Optional[str] = None
->>>>>>> 5bd751fc
 
 
 @dataclass
 class Abi:
     arg_slots: List[AbiArgSlot]
-<<<<<<< HEAD
     possible_slots: List[AbiArgSlot]
-=======
-    possible_regs: List[Register]
-
-
-def function_abi(fn_sig: FunctionSignature, *, for_call: bool) -> Abi:
-    """Compute stack positions/registers used by a function according to the o32 ABI,
-    based on C type information. Additionally computes a list of registers that might
-    contain arguments, if the function is a varargs function. (Additional varargs
-    arguments may be passed on the stack; we could compute the offset at which that
-    would start but right now don't care -- we just slurp up everything.)"""
-    if not fn_sig.params_known:
-        return Abi(
-            arg_slots=[],
-            possible_regs=[
-                Register(r) for r in ["f12", "f13", "f14", "a0", "a1", "a2", "a3"]
-            ],
-        )
-
-    offset = 0
-    only_floats = True
-    slots: List[AbiArgSlot] = []
-    possible: List[Register] = []
-    if fn_sig.return_type.is_struct():
-        # The ABI for struct returns is to pass a pointer to where it should be written
-        # as the first argument.
-        slots.append(
-            AbiArgSlot(
-                offset=0,
-                reg=Register("a0"),
-                name="__return__",
-                type=Type.ptr(fn_sig.return_type),
-                comment="return",
-            )
-        )
-        offset = 4
-        only_floats = False
-
-    for ind, param in enumerate(fn_sig.params):
-        # Array parameters decay into pointers
-        param_type = param.type.decay()
-        size, align = param_type.get_parameter_size_align_bytes()
-        size = (size + 3) & ~3
-        only_floats = only_floats and param_type.is_float()
-        offset = (offset + align - 1) & -align
-        name = param.name
-        reg2: Optional[Register]
-        if ind < 2 and only_floats:
-            reg = Register("f12" if ind == 0 else "f14")
-            is_double = param_type.is_float() and param_type.get_size_bits() == 64
-            slots.append(AbiArgSlot(offset=offset, reg=reg, name=name, type=param_type))
-            if is_double and not for_call:
-                name2 = f"{name}_lo" if name else None
-                reg2 = Register("f13" if ind == 0 else "f15")
-                slots.append(
-                    AbiArgSlot(
-                        offset=offset + 4, reg=reg2, name=name2, type=Type.any_reg()
-                    )
-                )
-        else:
-            for i in range(offset // 4, (offset + size) // 4):
-                unk_offset = 4 * i - offset
-                reg2 = Register(f"a{i}") if i < 4 else None
-                if size > 4:
-                    name2 = f"{name}_unk{unk_offset:X}" if name else None
-                    sub_type = Type.any()
-                    comment: Optional[str] = f"{param_type}+{unk_offset:#x}"
-                else:
-                    assert unk_offset == 0
-                    name2 = name
-                    sub_type = param_type
-                    comment = None
-                slots.append(
-                    AbiArgSlot(
-                        offset=4 * i,
-                        reg=reg2,
-                        name=name2,
-                        type=sub_type,
-                        comment=comment,
-                    )
-                )
-        offset += size
-
-    if fn_sig.is_variadic:
-        for i in range(offset // 4, 4):
-            possible.append(Register(f"a{i}"))
-
-    return Abi(
-        arg_slots=slots,
-        possible_regs=possible,
-    )
->>>>>>> 5bd751fc
 
 
 def output_regs_for_instr(
