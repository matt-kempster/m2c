import abc
from collections import defaultdict
from contextlib import contextmanager
from dataclasses import dataclass, field, replace
import math
import struct
import sys
import traceback
import typing
from typing import (
    AbstractSet,
    Callable,
    Collection,
    DefaultDict,
    Dict,
    Iterator,
    List,
    Mapping,
    Optional,
    Set,
    Tuple,
    Union,
)

from .c_types import CType, TypeMap
from .demangle_codewarrior import parse as demangle_codewarrior_parse, CxxSymbol
from .error import DecompFailure, static_assert_unreachable
from .flow_graph import (
    ArchFlowGraph,
    FlowGraph,
    Function,
    Node,
    ReturnNode,
    SwitchNode,
    TerminalNode,
)
from .options import CodingStyle, Formatter, Options, Target
from .parse_file import AsmData, AsmDataEntry
from .parse_instruction import (
    ArchAsm,
    Argument,
    AsmAddressMode,
    AsmGlobalSymbol,
    AsmLiteral,
    BinOp,
    Instruction,
    InstrProcessingFailure,
    Macro,
    Register,
    StackLocation,
    current_instr,
)
from .types import (
    AccessPath,
    FunctionParam,
    FunctionSignature,
    StructDeclaration,
    Type,
    TypePool,
)

InstrSet = Collection[str]
InstrMap = Mapping[str, Callable[["InstrArgs"], "Expression"]]
StmtInstrMap = Mapping[str, Callable[["InstrArgs"], "Statement"]]
CmpInstrMap = Mapping[str, Callable[["InstrArgs"], "Condition"]]
StoreInstrMap = Mapping[str, Callable[["InstrArgs"], Optional["StoreStmt"]]]
MaybeInstrMap = Mapping[str, Callable[["InstrArgs"], Optional["Expression"]]]
PairInstrMap = Mapping[str, Callable[["InstrArgs"], Tuple["Expression", "Expression"]]]
ImplicitInstrMap = Mapping[str, Tuple[Register, Callable[["InstrArgs"], "Expression"]]]
PpcCmpInstrMap = Mapping[str, Callable[["InstrArgs", str], "Expression"]]


class Arch(ArchFlowGraph):
    instrs_ignore: InstrSet = set()
    instrs_store: StoreInstrMap = {}
    instrs_store_update: StoreInstrMap = {}
    instrs_load_update: InstrMap = {}

    instrs_branches: CmpInstrMap = {}
    instrs_float_branches: InstrSet = set()
    instrs_float_comp: CmpInstrMap = {}
    instrs_ppc_compare: PpcCmpInstrMap = {}
    instrs_jumps: InstrSet = set()
    instrs_fn_call: InstrSet = set()

    instrs_no_dest: StmtInstrMap = {}
    instrs_hi_lo: PairInstrMap = {}
    instrs_source_first: InstrMap = {}
    instrs_destination_first: InstrMap = {}
    instrs_implicit_destination: ImplicitInstrMap = {}

    @abc.abstractmethod
    def function_abi(
        self,
        fn_sig: FunctionSignature,
        likely_regs: Dict[Register, bool],
        *,
        for_call: bool,
    ) -> "Abi":
        """
        Compute stack positions/registers used by a function based on its type
        information. Also computes a list of registers that may contain arguments,
        if the function has varargs or an unknown/incomplete type.
        """
        ...

    @abc.abstractmethod
    def function_return(self, expr: "Expression") -> Dict[Register, "Expression"]:
        """
        Compute register location(s) & values that will hold the return value
        of the function call `expr`.
        This must have a value for each register in `all_return_regs` in order to stay
        consistent with `Instruction.outputs`. This is why we can't use the
        function's return type, even though it may be more accurate.
        """
        ...


ASSOCIATIVE_OPS: Set[str] = {"+", "&&", "||", "&", "|", "^", "*"}
COMPOUND_ASSIGNMENT_OPS: Set[str] = {"+", "-", "*", "/", "%", "&", "|", "^", "<<", ">>"}
PSEUDO_FUNCTION_OPS: Set[str] = {"MULT_HI", "MULTU_HI", "DMULT_HI", "DMULTU_HI", "CLZ"}


def as_type(expr: "Expression", type: Type, silent: bool) -> "Expression":
    type = type.weaken_void_ptr()
    ptr_target_type = type.get_pointer_target()
    if expr.type.unify(type):
        if silent or isinstance(expr, Literal):
            return expr
    elif ptr_target_type is not None:
        ptr_target_type_size = ptr_target_type.get_size_bytes()
        field_path, field_type, _ = expr.type.get_deref_field(
            0, target_size=ptr_target_type_size
        )
        if field_path is not None and field_type.unify(ptr_target_type):
            expr = AddressOf(
                StructAccess(
                    struct_var=expr,
                    offset=0,
                    target_size=ptr_target_type_size,
                    field_path=field_path,
                    stack_info=None,
                    type=field_type,
                ),
                type=type,
            )
            if silent:
                return expr
    return Cast(expr=expr, reinterpret=True, silent=False, type=type)


def as_f32(expr: "Expression") -> "Expression":
    return as_type(expr, Type.f32(), True)


def as_f64(expr: "Expression") -> "Expression":
    return as_type(expr, Type.f64(), True)


def as_s32(expr: "Expression", *, silent: bool = False) -> "Expression":
    return as_type(expr, Type.s32(), silent)


def as_u32(expr: "Expression") -> "Expression":
    return as_type(expr, Type.u32(), False)


def as_s64(expr: "Expression", *, silent: bool = False) -> "Expression":
    return as_type(expr, Type.s64(), silent)


def as_u64(expr: "Expression", *, silent: bool = False) -> "Expression":
    return as_type(expr, Type.u64(), silent)


def as_intish(expr: "Expression") -> "Expression":
    return as_type(expr, Type.intish(), True)


def as_int64(expr: "Expression") -> "Expression":
    return as_type(expr, Type.int64(), True)


def as_intptr(expr: "Expression") -> "Expression":
    return as_type(expr, Type.intptr(), True)


def as_ptr(expr: "Expression") -> "Expression":
    return as_type(expr, Type.ptr(), True)


def as_function_ptr(expr: "Expression") -> "Expression":
    return as_type(expr, Type.ptr(Type.function()), True)


@dataclass
class StackInfo:
    function: Function
    global_info: "GlobalInfo"
    flow_graph: FlowGraph
    allocated_stack_size: int = 0
    is_leaf: bool = True
    is_variadic: bool = False
    uses_framepointer: bool = False
    subroutine_arg_top: int = 0
    callee_save_reg_locations: Dict[Register, int] = field(default_factory=dict)
    callee_save_reg_region: Tuple[int, int] = (0, 0)
    unique_type_map: Dict[Tuple[str, object], "Type"] = field(default_factory=dict)
    local_vars: List["LocalVar"] = field(default_factory=list)
    temp_vars: List["EvalOnceStmt"] = field(default_factory=list)
    phi_vars: List["PhiExpr"] = field(default_factory=list)
    reg_vars: Dict[Register, "RegisterVar"] = field(default_factory=dict)
    used_reg_vars: Set[Register] = field(default_factory=set)
    arguments: List["PassedInArg"] = field(default_factory=list)
    temp_name_counter: Dict[str, int] = field(default_factory=dict)
    nonzero_accesses: Set["Expression"] = field(default_factory=set)
    param_names: Dict[int, str] = field(default_factory=dict)
    stack_pointer_type: Optional[Type] = None
    replace_first_arg: Optional[Tuple[str, Type]] = None
    weak_stack_var_types: Dict[int, Type] = field(default_factory=dict)
    weak_stack_var_locations: Set[int] = field(default_factory=set)

    def temp_var(self, prefix: str) -> str:
        counter = self.temp_name_counter.get(prefix, 0) + 1
        self.temp_name_counter[prefix] = counter
        return prefix + (f"_{counter}" if counter > 1 else "")

    def in_subroutine_arg_region(self, location: int) -> bool:
        if self.global_info.arch.arch == Target.ArchEnum.PPC:
            return False
        if self.is_leaf:
            return False
        assert self.subroutine_arg_top is not None
        return location < self.subroutine_arg_top

    def in_callee_save_reg_region(self, location: int) -> bool:
        lower_bound, upper_bound = self.callee_save_reg_region
        if lower_bound <= location < upper_bound:
            return True
        # PPC saves LR in the header of the previous stack frame
        if (
            self.global_info.arch.arch == Target.ArchEnum.PPC
            and location == self.allocated_stack_size + 4
        ):
            return True
        return False

    def location_above_stack(self, location: int) -> bool:
        return location >= self.allocated_stack_size

    def add_known_param(self, offset: int, name: Optional[str], type: Type) -> None:
        # A common pattern in C for OOP-style polymorphism involves casting a general "base" struct
        # to a specific "class" struct, where the first member of the class struct is the base struct.
        #
        # For the first argument of the function, if it is a pointer to a base struct, and there
        # exists a class struct named after the first part of the function name, assume that
        # this pattern is being used. Internally, treat the argument as a pointer to the *class*
        # struct, even though it is only a pointer to the *base* struct in the provided context.
        if offset == 0 and type.is_pointer() and self.replace_first_arg is None:
            namespace = self.function.name.partition("_")[0]
            base_struct_type = type.get_pointer_target()
            self_struct = self.global_info.typepool.get_struct_by_tag_name(
                namespace, self.global_info.typemap
            )
            if (
                self_struct is not None
                and base_struct_type is not None
                and base_struct_type.is_struct()
            ):
                # Check if `self_struct_type` contains a `base_struct_type` at offset 0
                self_struct_type = Type.struct(self_struct)
                field_path, field_type, _ = self_struct_type.get_field(
                    offset=0, target_size=base_struct_type.get_size_bytes()
                )
                if (
                    field_path is not None
                    and field_type.unify(base_struct_type)
                    and not self_struct_type.unify(base_struct_type)
                ):
                    # Success, it looks like `self_struct_type` extends `base_struct_type`.
                    # By default, name the local var `self`, unless the argument name is `thisx` then use `this`
                    self.replace_first_arg = (name or "_self", type)
                    name = "this" if name == "thisx" else "self"
                    type = Type.ptr(Type.struct(self_struct))
        if name:
            self.param_names[offset] = name
        _, arg = self.get_argument(offset)
        self.add_argument(arg)
        arg.type.unify(type)

    def get_param_name(self, offset: int) -> Optional[str]:
        return self.param_names.get(offset)

    def add_local_var(self, var: "LocalVar") -> None:
        if any(v.value == var.value for v in self.local_vars):
            return
        self.local_vars.append(var)
        # Make sure the local vars stay sorted in order on the stack.
        self.local_vars.sort(key=lambda v: v.value)

    def add_argument(self, arg: "PassedInArg") -> None:
        if any(a.value == arg.value for a in self.arguments):
            return
        self.arguments.append(arg)
        self.arguments.sort(key=lambda a: a.value)

    def get_argument(self, location: int) -> Tuple["Expression", "PassedInArg"]:
        real_location = location & -4
        arg = PassedInArg(
            real_location,
            copied=True,
            stack_info=self,
            type=self.unique_type_for("arg", real_location, Type.any_reg()),
        )
        if real_location == location - 3:
            return as_type(arg, Type.int_of_size(8), True), arg
        if real_location == location - 2:
            return as_type(arg, Type.int_of_size(16), True), arg
        return arg, arg

    def record_struct_access(self, ptr: "Expression", location: int) -> None:
        if location:
            self.nonzero_accesses.add(unwrap_deep(ptr))

    def has_nonzero_access(self, ptr: "Expression") -> bool:
        return unwrap_deep(ptr) in self.nonzero_accesses

    def unique_type_for(self, category: str, key: object, default: Type) -> "Type":
        key = (category, key)
        if key not in self.unique_type_map:
            self.unique_type_map[key] = default
        return self.unique_type_map[key]

    def saved_reg_symbol(self, reg_name: str) -> "GlobalSymbol":
        sym_name = "saved_reg_" + reg_name
        type = self.unique_type_for("saved_reg", sym_name, Type.any_reg())
        return GlobalSymbol(symbol_name=sym_name, type=type)

    def should_save(self, expr: "Expression", offset: Optional[int]) -> bool:
        expr = early_unwrap(expr)
        if isinstance(expr, GlobalSymbol) and (
            expr.symbol_name.startswith("saved_reg_") or expr.symbol_name == "sp"
        ):
            return True
        if (
            isinstance(expr, PassedInArg)
            and not expr.copied
            and (offset is None or offset == self.allocated_stack_size + expr.value)
        ):
            return True
        return False

    def get_stack_var(self, location: int, *, store: bool) -> "Expression":
        # See `get_stack_info` for explanation
        if self.in_callee_save_reg_region(location):
            # Some annoying bookkeeping instruction. To avoid
            # further special-casing, just return whatever - it won't matter.
            return LocalVar(location, type=Type.any_reg(), path=None)
        elif self.location_above_stack(location):
            ret, arg = self.get_argument(location - self.allocated_stack_size)
            if not store:
                self.add_argument(arg)
            return ret
        elif self.in_subroutine_arg_region(location):
            return SubroutineArg(location, type=Type.any_reg())
        else:
            # Local variable
            assert self.stack_pointer_type is not None
            field_path, field_type, _ = self.stack_pointer_type.get_deref_field(
                location, target_size=None
            )

            # Some variables on the stack are compiler-managed, and aren't declared
            # in the original source. These variables can have different types inside
            # different blocks, so we track their types but assume that they may change
            # on each store.
            # TODO: Because the types are tracked in StackInfo instead of RegInfo, it is
            # possible that a load could incorrectly use a weak type from a sibling node
            # instead of a parent node. A more correct implementation would use similar
            # logic to the PhiExpr system. In practice however, storing types in StackInfo
            # works well enough because nodes are traversed approximately depth-first.
            # TODO: Maybe only do this for certain configurable regions?

            # Get the previous type stored in `location`
            previous_stored_type = self.weak_stack_var_types.get(location)
            if previous_stored_type is not None:
                # Check if the `field_type` is compatible with the type of the last store
                if not previous_stored_type.unify(field_type):
                    # The types weren't compatible: mark this `location` as "weak"
                    # This marker is only used to annotate the output
                    self.weak_stack_var_locations.add(location)

                if store:
                    # If there's already been a store to `location`, then return a fresh type
                    field_type = Type.any_field()
                else:
                    # Use the type of the last store instead of the one from `get_deref_field()`
                    field_type = previous_stored_type

            # Track the type last stored at `location`
            if store:
                self.weak_stack_var_types[location] = field_type

            return LocalVar(location, type=field_type, path=field_path)

    def maybe_get_register_var(self, reg: Register) -> Optional["RegisterVar"]:
        return self.reg_vars.get(reg)

    def add_register_var(self, reg: Register, name: str) -> None:
        type = Type.floatish() if reg.is_float() else Type.intptr()
        self.reg_vars[reg] = RegisterVar(reg=reg, type=type, name=name)

    def use_register_var(self, var: "RegisterVar") -> None:
        self.used_reg_vars.add(var.reg)

    def is_stack_reg(self, reg: Register) -> bool:
        if reg == self.global_info.arch.stack_pointer_reg:
            return True
        if reg == self.global_info.arch.frame_pointer_reg:
            return self.uses_framepointer
        return False

    def get_struct_type_map(self) -> Dict["Expression", Dict[int, Type]]:
        """Reorganize struct information in unique_type_map by var & offset"""
        struct_type_map: Dict[Expression, Dict[int, Type]] = {}
        for (category, key), type in self.unique_type_map.items():
            if category != "struct":
                continue
            var, offset = typing.cast(Tuple[Expression, int], key)
            if var not in struct_type_map:
                struct_type_map[var] = {}
            struct_type_map[var][offset] = type
        return struct_type_map

    def __str__(self) -> str:
        return "\n".join(
            [
                f"Stack info for function {self.function.name}:",
                f"Allocated stack size: {self.allocated_stack_size}",
                f"Leaf? {self.is_leaf}",
                f"Bounds of callee-saved vars region: {self.callee_save_reg_region}",
                f"Locations of callee save registers: {self.callee_save_reg_locations}",
            ]
        )


def get_stack_info(
    function: Function,
    global_info: "GlobalInfo",
    flow_graph: FlowGraph,
) -> StackInfo:
    arch = global_info.arch
    info = StackInfo(function, global_info, flow_graph)

    # The goal here is to pick out special instructions that provide information
    # about this function's stack setup.
    #
    # IDO puts local variables *above* the saved registers on the stack, but
    # GCC puts local variables *below* the saved registers.
    # To support both, we explicitly determine both the upper & lower bounds of the
    # saved registers. Then, we estimate the boundary of the subroutine arguments
    # by finding the lowest stack offset that is loaded from or computed. (This
    # assumes that the compiler will never reuse a section of stack for *both*
    # a local variable *and* a subroutine argument.) Anything within the stack frame,
    # but outside of these two regions, is considered a local variable.
    callee_saved_offset_and_size: List[Tuple[int, int]] = []
    # Track simple literal values stored into registers: MIPS compilers need a temp
    # reg to move the stack pointer more than 0x7FFF bytes.
    temp_reg_values: Dict[Register, int] = {}
    for inst in flow_graph.entry_node().block.instructions:
        arch_mnemonic = inst.arch_mnemonic(arch)
        if inst.mnemonic in arch.instrs_fn_call:
            break
        elif arch_mnemonic == "mips:addiu" and inst.args[0] == arch.stack_pointer_reg:
            # Moving the stack pointer on MIPS
            assert isinstance(inst.args[2], AsmLiteral)
            info.allocated_stack_size = abs(inst.args[2].signed_value())
        elif (
            arch_mnemonic == "mips:subu"
            and inst.args[0] == arch.stack_pointer_reg
            and inst.args[1] == arch.stack_pointer_reg
            and inst.args[2] in temp_reg_values
        ):
            # Moving the stack pointer more than 0x7FFF on MIPS
            # TODO: This instruction needs to be ignored later in translation, in the
            # same way that `addiu $sp, $sp, N` is ignored in handle_addi_real
            assert isinstance(inst.args[2], Register)
            info.allocated_stack_size = temp_reg_values[inst.args[2]]
        elif arch_mnemonic == "ppc:stwu" and inst.args[0] == arch.stack_pointer_reg:
            # Moving the stack pointer on PPC
            assert isinstance(inst.args[1], AsmAddressMode)
            assert isinstance(inst.args[1].lhs, AsmLiteral)
            info.allocated_stack_size = abs(inst.args[1].lhs.signed_value())
        elif (
            arch_mnemonic == "mips:move"
            and inst.args[0] == arch.frame_pointer_reg
            and inst.args[1] == arch.stack_pointer_reg
        ):
            # "move fp, sp" very likely means the code is compiled with frame
            # pointers enabled; thus fp should be treated the same as sp.
            info.uses_framepointer = True
        elif (
            arch_mnemonic
            in [
                "mips:sw",
                "mips:swc1",
                "mips:sdc1",
                "ppc:stw",
                "ppc:stmw",
                "ppc:stfd",
                "ppc:psq_st",
            ]
            and isinstance(inst.args[0], Register)
            and inst.args[0] in arch.saved_regs
            and isinstance(inst.args[1], AsmAddressMode)
            and inst.args[1].rhs == arch.stack_pointer_reg
            and (
                inst.args[0] not in info.callee_save_reg_locations
                or arch_mnemonic == "ppc:psq_st"
            )
        ):
            # Initial saving of callee-save register onto the stack.
            if inst.args[0] in (arch.return_address_reg, Register("r0")):
                # Saving the return address on the stack.
                info.is_leaf = False
            # The registers & their stack accesses must be matched up in ArchAsm.parse
            for reg, mem in zip(inst.inputs, inst.outputs):
                if (
                    isinstance(reg, Register)
                    and isinstance(mem, StackLocation)
                    and mem.symbolic_offset is None
                ):
<<<<<<< HEAD
                    stack_offset = mem.offset
                    info.callee_save_reg_locations[reg] = stack_offset
=======
                    stack_offset = mem.offset.value
                    if arch_mnemonic != "ppc:psq_st":
                        # psq_st instructions store the same register as stfd, just
                        # as packed singles instead. Prioritize the stfd.
                        info.callee_save_reg_locations[reg] = stack_offset
>>>>>>> 4b0a4b21
                    callee_saved_offset_and_size.append((stack_offset, mem.size))
        elif arch_mnemonic == "ppc:mflr" and inst.args[0] == Register("r0"):
            info.is_leaf = False
        elif arch_mnemonic == "mips:li" and inst.args[0] in arch.temp_regs:
            assert isinstance(inst.args[0], Register)
            assert isinstance(inst.args[1], AsmLiteral)
            temp_reg_values[inst.args[0]] = inst.args[1].value
        elif (
            arch_mnemonic == "mips:ori"
            and inst.args[0] == inst.args[1]
            and inst.args[0] in temp_reg_values
        ):
            assert isinstance(inst.args[0], Register)
            assert isinstance(inst.args[2], AsmLiteral)
            temp_reg_values[inst.args[0]] |= inst.args[2].value

    if not info.is_leaf:
        # Iterate over the whole function, not just the first basic block,
        # to estimate the boundary for the subroutine argument region
        info.subroutine_arg_top = info.allocated_stack_size
        for node in flow_graph.nodes:
            for inst in node.block.instructions:
                arch_mnemonic = inst.arch_mnemonic(arch)
                if (
                    arch_mnemonic in ["mips:lw", "mips:lwc1", "mips:ldc1", "ppc:lwz"]
                    and isinstance(inst.args[1], AsmAddressMode)
                    and inst.args[1].rhs == arch.stack_pointer_reg
                    and inst.args[1].lhs_as_literal() >= 16
                ):
                    info.subroutine_arg_top = min(
                        info.subroutine_arg_top, inst.args[1].lhs_as_literal()
                    )
                elif (
                    arch_mnemonic == "mips:addiu"
                    and inst.args[0] != arch.stack_pointer_reg
                    and inst.args[1] == arch.stack_pointer_reg
                    and isinstance(inst.args[2], AsmLiteral)
                    and inst.args[2].value < info.allocated_stack_size
                ):
                    info.subroutine_arg_top = min(
                        info.subroutine_arg_top, inst.args[2].value
                    )

        # Compute the bounds of the callee-saved register region, including padding
        if callee_saved_offset_and_size:
            callee_saved_offset_and_size.sort()
            bottom, last_size = callee_saved_offset_and_size[0]

            # Both IDO & GCC save registers in two subregions:
            # (a) One for double-sized registers
            # (b) One for word-sized registers, padded to a multiple of 8 bytes
            # IDO has (a) lower than (b); GCC has (b) lower than (a)
            # Check that there are no gaps in this region, other than a single
            # 4-byte word between subregions.
            top = bottom
            internal_padding_added = False
            for offset, size in callee_saved_offset_and_size:
                if offset != top:
                    if (
                        not internal_padding_added
                        and size != last_size
                        and offset == top + 4
                    ):
                        internal_padding_added = True
                    else:
                        raise DecompFailure(
                            f"Gap in callee-saved word stack region. "
                            f"Saved: {callee_saved_offset_and_size}, "
                            f"gap at: {offset} != {top}."
                        )
                top = offset + size
                last_size = size
            info.callee_save_reg_region = (bottom, top)

            # Subroutine arguments must be at the very bottom of the stack, so they
            # must come after the callee-saved region
            info.subroutine_arg_top = min(info.subroutine_arg_top, bottom)

    # Use a struct to represent the stack layout. If the struct is provided in the context,
    # its fields will be used for variable types & names.
    stack_struct_name = f"_mips2c_stack_{function.name}"
    stack_struct = global_info.typepool.get_struct_by_tag_name(
        stack_struct_name, global_info.typemap
    )
    if stack_struct is not None:
        if stack_struct.size != info.allocated_stack_size:
            raise DecompFailure(
                f"Function {function.name} has a provided stack type {stack_struct_name} "
                f"with size {stack_struct.size}, but the detected stack size was "
                f"{info.allocated_stack_size}."
            )
    else:
        stack_struct = StructDeclaration.unknown(
            global_info.typepool,
            size=info.allocated_stack_size,
            tag_name=stack_struct_name,
        )
    # Mark the struct as a stack struct so we never try to use a reference to the struct itself
    stack_struct.is_stack = True
    stack_struct.new_field_prefix = "sp"

    # This acts as the type of the $sp register
    info.stack_pointer_type = Type.ptr(Type.struct(stack_struct))

    return info


def format_hex(val: int) -> str:
    return format(val, "x").upper()


def escape_byte(b: int) -> bytes:
    table = {
        b"\0": b"\\0",
        b"\b": b"\\b",
        b"\f": b"\\f",
        b"\n": b"\\n",
        b"\r": b"\\r",
        b"\t": b"\\t",
        b"\v": b"\\v",
        b"\\": b"\\\\",
        b'"': b'\\"',
    }
    bs = bytes([b])
    if bs in table:
        return table[bs]
    if b < 0x20 or b in (0xFF, 0x7F):
        return f"\\x{b:02x}".encode("ascii")
    return bs


@dataclass(eq=False)
class Var:
    stack_info: StackInfo = field(repr=False)
    prefix: str
    num_usages: int = 0
    name: Optional[str] = None

    def format(self, fmt: Formatter) -> str:
        if self.name is None:
            self.name = self.stack_info.temp_var(self.prefix)
        return self.name

    def __str__(self) -> str:
        return "<temp>"


class Expression(abc.ABC):
    type: Type

    @abc.abstractmethod
    def dependencies(self) -> List["Expression"]:
        ...

    def use(self) -> None:
        """Mark an expression as "will occur in the output". Various subclasses
        override this to provide special behavior; for instance, EvalOnceExpr
        checks if it occurs more than once in the output and if so emits a temp.
        It is important to get the number of use() calls correct:
        * if use() is called but the expression is not emitted, it may cause
          function calls to be silently dropped.
        * if use() is not called but the expression is emitted, it may cause phi
          variables to be printed as unnamed-phi($reg), without any assignment
          to that phi.
        * if use() is called once but the expression is emitted twice, it may
          cause function calls to be duplicated."""
        for expr in self.dependencies():
            expr.use()

    @abc.abstractmethod
    def format(self, fmt: Formatter) -> str:
        ...

    def __str__(self) -> str:
        """Stringify an expression for debug purposes. The output can change
        depending on when this is called, e.g. because of EvalOnceExpr state.
        To avoid using it by accident, output is quoted."""
        fmt = Formatter(debug=True)
        return '"' + self.format(fmt) + '"'


class Condition(Expression):
    @abc.abstractmethod
    def negated(self) -> "Condition":
        ...


class Statement(abc.ABC):
    @abc.abstractmethod
    def should_write(self) -> bool:
        ...

    @abc.abstractmethod
    def format(self, fmt: Formatter) -> str:
        ...

    def __str__(self) -> str:
        """Stringify a statement for debug purposes. The output can change
        depending on when this is called, e.g. because of EvalOnceExpr state.
        To avoid using it by accident, output is quoted."""
        fmt = Formatter(debug=True)
        return '"' + self.format(fmt) + '"'


@dataclass(frozen=True, eq=False)
class ErrorExpr(Condition):
    desc: Optional[str] = None
    type: Type = field(default_factory=Type.any_reg)

    def dependencies(self) -> List[Expression]:
        return []

    def negated(self) -> "Condition":
        return self

    def format(self, fmt: Formatter) -> str:
        if self.desc is not None:
            return f"MIPS2C_ERROR({self.desc})"
        return "MIPS2C_ERROR()"


@dataclass(frozen=True)
class CommentExpr(Expression):
    expr: Expression
    type: Type = field(compare=False)
    prefix: Optional[str] = None
    suffix: Optional[str] = None

    def dependencies(self) -> List[Expression]:
        return [self.expr]

    def format(self, fmt: Formatter) -> str:
        expr_str = self.expr.format(fmt)

        if fmt.coding_style.comment_style == CodingStyle.CommentStyle.NONE:
            return expr_str

        prefix_str = f"/* {self.prefix} */ " if self.prefix is not None else ""
        suffix_str = f" /* {self.suffix} */" if self.suffix is not None else ""
        return f"{prefix_str}{expr_str}{suffix_str}"

    @staticmethod
    def wrap(
        expr: Expression, prefix: Optional[str] = None, suffix: Optional[str] = None
    ) -> Expression:
        if prefix is None and suffix is None:
            return expr
        return CommentExpr(expr=expr, type=expr.type, prefix=prefix, suffix=suffix)


@dataclass(frozen=True, eq=False)
class SecondF64Half(Expression):
    type: Type = field(default_factory=Type.any_reg)

    def dependencies(self) -> List[Expression]:
        return []

    def format(self, fmt: Formatter) -> str:
        return "(second half of f64)"


@dataclass(frozen=True, eq=False)
class CarryBit(Expression):
    type: Type = field(default_factory=Type.intish)

    def dependencies(self) -> List[Expression]:
        return []

    def format(self, fmt: Formatter) -> str:
        return "MIPS2C_CARRY"

    @staticmethod
    def add_to(expr: Expression) -> "BinaryOp":
        return fold_divmod(BinaryOp.intptr(expr, "+", CarryBit()))

    @staticmethod
    def sub_from(expr: Expression) -> "BinaryOp":
        return BinaryOp.intptr(expr, "-", UnaryOp("!", CarryBit(), type=Type.intish()))


@dataclass(frozen=True, eq=False)
class BinaryOp(Condition):
    left: Expression
    op: str
    right: Expression
    type: Type

    @staticmethod
    def int(left: Expression, op: str, right: Expression) -> "BinaryOp":
        return BinaryOp(
            left=as_intish(left), op=op, right=as_intish(right), type=Type.intish()
        )

    @staticmethod
    def int64(left: Expression, op: str, right: Expression) -> "BinaryOp":
        return BinaryOp(
            left=as_int64(left), op=op, right=as_int64(right), type=Type.int64()
        )

    @staticmethod
    def intptr(left: Expression, op: str, right: Expression) -> "BinaryOp":
        return BinaryOp(
            left=as_intptr(left), op=op, right=as_intptr(right), type=Type.intptr()
        )

    @staticmethod
    def icmp(left: Expression, op: str, right: Expression) -> "BinaryOp":
        return BinaryOp(
            left=as_intptr(left), op=op, right=as_intptr(right), type=Type.bool()
        )

    @staticmethod
    def scmp(left: Expression, op: str, right: Expression) -> "BinaryOp":
        return BinaryOp(
            left=as_s32(left, silent=True),
            op=op,
            right=as_s32(right, silent=True),
            type=Type.bool(),
        )

    @staticmethod
    def sintptr_cmp(left: Expression, op: str, right: Expression) -> "BinaryOp":
        return BinaryOp(
            left=as_type(left, Type.sintptr(), False),
            op=op,
            right=as_type(right, Type.sintptr(), False),
            type=Type.bool(),
        )

    @staticmethod
    def ucmp(left: Expression, op: str, right: Expression) -> "BinaryOp":
        return BinaryOp(left=as_u32(left), op=op, right=as_u32(right), type=Type.bool())

    @staticmethod
    def uintptr_cmp(left: Expression, op: str, right: Expression) -> "BinaryOp":
        return BinaryOp(
            left=as_type(left, Type.uintptr(), False),
            op=op,
            right=as_type(right, Type.uintptr(), False),
            type=Type.bool(),
        )

    @staticmethod
    def fcmp(left: Expression, op: str, right: Expression) -> "BinaryOp":
        return BinaryOp(
            left=as_f32(left),
            op=op,
            right=as_f32(right),
            type=Type.bool(),
        )

    @staticmethod
    def dcmp(left: Expression, op: str, right: Expression) -> "BinaryOp":
        return BinaryOp(
            left=as_f64(left),
            op=op,
            right=as_f64(right),
            type=Type.bool(),
        )

    @staticmethod
    def s32(
        left: Expression, op: str, right: Expression, silent: bool = False
    ) -> "BinaryOp":
        return BinaryOp(
            left=as_s32(left, silent=silent),
            op=op,
            right=as_s32(right, silent=silent),
            type=Type.s32(),
        )

    @staticmethod
    def u32(left: Expression, op: str, right: Expression) -> "BinaryOp":
        return BinaryOp(left=as_u32(left), op=op, right=as_u32(right), type=Type.u32())

    @staticmethod
    def s64(left: Expression, op: str, right: Expression) -> "BinaryOp":
        return BinaryOp(left=as_s64(left), op=op, right=as_s64(right), type=Type.s64())

    @staticmethod
    def u64(left: Expression, op: str, right: Expression) -> "BinaryOp":
        return BinaryOp(left=as_u64(left), op=op, right=as_u64(right), type=Type.u64())

    @staticmethod
    def f32(left: Expression, op: str, right: Expression) -> "BinaryOp":
        return BinaryOp(
            left=as_f32(left),
            op=op,
            right=as_f32(right),
            type=Type.f32(),
        )

    @staticmethod
    def f64(left: Expression, op: str, right: Expression) -> "BinaryOp":
        return BinaryOp(
            left=as_f64(left),
            op=op,
            right=as_f64(right),
            type=Type.f64(),
        )

    def is_comparison(self) -> bool:
        return self.op in ["==", "!=", ">", "<", ">=", "<="]

    def is_floating(self) -> bool:
        return self.left.type.is_float() and self.right.type.is_float()

    def negated(self) -> "Condition":
        if (
            self.op in ["&&", "||"]
            and isinstance(self.left, Condition)
            and isinstance(self.right, Condition)
        ):
            # DeMorgan's Laws
            return BinaryOp(
                left=self.left.negated(),
                op={"&&": "||", "||": "&&"}[self.op],
                right=self.right.negated(),
                type=Type.bool(),
            )
        if not self.is_comparison() or (
            self.is_floating() and self.op in ["<", ">", "<=", ">="]
        ):
            # Floating-point comparisons cannot be negated in any nice way,
            # due to nans.
            return UnaryOp("!", self, type=Type.bool())
        return BinaryOp(
            left=self.left,
            op={"==": "!=", "!=": "==", ">": "<=", "<": ">=", ">=": "<", "<=": ">"}[
                self.op
            ],
            right=self.right,
            type=Type.bool(),
        )

    def dependencies(self) -> List[Expression]:
        return [self.left, self.right]

    def format(self, fmt: Formatter) -> str:
        left_expr = late_unwrap(self.left)
        right_expr = late_unwrap(self.right)
        if (
            self.is_comparison()
            and isinstance(left_expr, Literal)
            and not isinstance(right_expr, Literal)
        ):
            return BinaryOp(
                left=right_expr,
                op=self.op.translate(str.maketrans("<>", "><")),
                right=left_expr,
                type=self.type,
            ).format(fmt)

        if (
            not self.is_floating()
            and isinstance(right_expr, Literal)
            and right_expr.value < 0
        ):
            if self.op == "+":
                neg = Literal(value=-right_expr.value, type=right_expr.type)
                sub = BinaryOp(op="-", left=left_expr, right=neg, type=self.type)
                return sub.format(fmt)
            if self.op in ("&", "|"):
                neg = Literal(value=~right_expr.value, type=right_expr.type)
                right = UnaryOp("~", neg, type=Type.any_reg())
                expr = BinaryOp(op=self.op, left=left_expr, right=right, type=self.type)
                return expr.format(fmt)

        # For commutative, left-associative operations, strip unnecessary parentheses.
        lhs = left_expr.format(fmt)
        if (
            isinstance(left_expr, BinaryOp)
            and left_expr.op == self.op
            and self.op in ASSOCIATIVE_OPS
        ):
            lhs = lhs[1:-1]

        # For certain operators, use base-10 (decimal) for the RHS
        if self.op in ("/", "%") and isinstance(right_expr, Literal):
            rhs = right_expr.format(fmt, force_dec=True)
        else:
            rhs = right_expr.format(fmt)

        # These aren't real operators (or functions); format them as a fn call
        if self.op in PSEUDO_FUNCTION_OPS:
            return f"{self.op}({lhs}, {rhs})"

        return f"({lhs} {self.op} {rhs})"


@dataclass(frozen=True, eq=False)
class TernaryOp(Expression):
    cond: Condition
    left: Expression
    right: Expression
    type: Type

    def dependencies(self) -> List[Expression]:
        return [self.cond, self.left, self.right]

    def format(self, fmt: Formatter) -> str:
        cond_str = simplify_condition(self.cond).format(fmt)
        left_str = self.left.format(fmt)
        right_str = self.right.format(fmt)
        return f"({cond_str} ? {left_str} : {right_str})"


@dataclass(frozen=True, eq=False)
class UnaryOp(Condition):
    op: str
    expr: Expression
    type: Type

    def dependencies(self) -> List[Expression]:
        return [self.expr]

    def negated(self) -> "Condition":
        if self.op == "!" and isinstance(self.expr, (UnaryOp, BinaryOp)):
            return self.expr
        return UnaryOp("!", self, type=Type.bool())

    def format(self, fmt: Formatter) -> str:
        # These aren't real operators (or functions); format them as a fn call
        if self.op in PSEUDO_FUNCTION_OPS:
            return f"{self.op}({self.expr.format(fmt)})"

        return f"{self.op}{self.expr.format(fmt)}"


@dataclass(frozen=True, eq=False)
class ExprCondition(Condition):
    expr: Expression
    type: Type
    is_negated: bool = False

    def dependencies(self) -> List[Expression]:
        return [self.expr]

    def negated(self) -> "Condition":
        return ExprCondition(self.expr, self.type, not self.is_negated)

    def format(self, fmt: Formatter) -> str:
        neg = "!" if self.is_negated else ""
        return f"{neg}{self.expr.format(fmt)}"


@dataclass(frozen=True, eq=False)
class CommaConditionExpr(Condition):
    statements: List["Statement"]
    condition: "Condition"
    type: Type = Type.bool()

    def dependencies(self) -> List[Expression]:
        assert False, "CommaConditionExpr should not be used within translate.py"
        return []

    def negated(self) -> "Condition":
        return CommaConditionExpr(self.statements, self.condition.negated())

    def format(self, fmt: Formatter) -> str:
        comma_joined = ", ".join(
            stmt.format(fmt).rstrip(";") for stmt in self.statements
        )
        return f"({comma_joined}, {self.condition.format(fmt)})"


@dataclass(frozen=True, eq=False)
class Cast(Expression):
    expr: Expression
    type: Type
    reinterpret: bool = False
    silent: bool = True

    def dependencies(self) -> List[Expression]:
        return [self.expr]

    def use(self) -> None:
        # Try to unify, to make stringification output better.
        self.expr.type.unify(self.type)
        super().use()

    def needed_for_store(self) -> bool:
        if not self.reinterpret:
            # int <-> float casts should be emitted even for stores.
            return True
        if not self.expr.type.unify(self.type):
            # Emit casts when types fail to unify.
            return True
        return False

    def is_trivial(self) -> bool:
        return (
            self.reinterpret
            and self.expr.type.is_float() == self.type.is_float()
            and is_trivial_expression(self.expr)
        )

    def format(self, fmt: Formatter) -> str:
        if self.reinterpret and self.expr.type.is_float() != self.type.is_float():
            # This shouldn't happen, but mark it in the output if it does.
            if fmt.valid_syntax:
                return (
                    f"MIPS2C_BITWISE({self.type.format(fmt)}, {self.expr.format(fmt)})"
                )
            return f"(bitwise {self.type.format(fmt)}) {self.expr.format(fmt)}"
        if self.reinterpret and (
            self.silent
            or (is_type_obvious(self.expr) and self.expr.type.unify(self.type))
        ):
            return self.expr.format(fmt)
        if fmt.skip_casts:
            return self.expr.format(fmt)

        # Function casts require special logic because function calls have
        # higher precedence than casts
        fn_sig = self.type.get_function_pointer_signature()
        if fn_sig:
            prototype_sig = self.expr.type.get_function_pointer_signature()
            if not prototype_sig or not prototype_sig.unify_with_args(fn_sig):
                # A function pointer cast is required if the inner expr is not
                # a function pointer, or has incompatible argument types
                return f"(({self.type.format(fmt)}) {self.expr.format(fmt)})"
            if not prototype_sig.return_type.unify(fn_sig.return_type):
                # Only cast the return value of the call
                return f"({fn_sig.return_type.format(fmt)}) {self.expr.format(fmt)}"
            # No cast needed
            return self.expr.format(fmt)

        return f"({self.type.format(fmt)}) {self.expr.format(fmt)}"


@dataclass(frozen=True, eq=False)
class FuncCall(Expression):
    function: Expression
    args: List[Expression]
    type: Type

    def dependencies(self) -> List[Expression]:
        return self.args + [self.function]

    def format(self, fmt: Formatter) -> str:
        # TODO: The function type may have a different number of params than it had
        # when the FuncCall was created. Should we warn that there may be the wrong
        # number of arguments at this callsite?
        args = ", ".join(format_expr(arg, fmt) for arg in self.args)
        return f"{self.function.format(fmt)}({args})"


@dataclass(frozen=True, eq=True)
class LocalVar(Expression):
    value: int
    type: Type = field(compare=False)
    path: Optional[AccessPath] = field(compare=False)

    def dependencies(self) -> List[Expression]:
        return []

    def format(self, fmt: Formatter) -> str:
        fallback_name = f"unksp{format_hex(self.value)}"
        if self.path is None:
            return fallback_name

        name = StructAccess.access_path_to_field_name(self.path, fmt)
        if name.startswith("->"):
            return name[2:]
        return fallback_name

    def toplevel_decl(self, fmt: Formatter) -> Optional[str]:
        """Return a declaration for this LocalVar, if required."""
        # If len(self.path) > 2, then this local is an inner field of another
        # local, so it doesn't need to be declared.
        if (
            self.path is None
            or len(self.path) != 2
            or not isinstance(self.path[1], str)
        ):
            return None
        return self.type.to_decl(self.path[1], fmt)


@dataclass(frozen=True, eq=False)
class RegisterVar(Expression):
    reg: Register
    name: str
    type: Type

    def dependencies(self) -> List[Expression]:
        return []

    def format(self, fmt: Formatter) -> str:
        return self.name


@dataclass(frozen=True, eq=True)
class PassedInArg(Expression):
    value: int
    copied: bool = field(compare=False)
    stack_info: StackInfo = field(compare=False, repr=False)
    type: Type = field(compare=False)

    def dependencies(self) -> List[Expression]:
        return []

    def format(self, fmt: Formatter) -> str:
        assert self.value % 4 == 0
        name = self.stack_info.get_param_name(self.value)
        return name or f"arg{format_hex(self.value // 4)}"


@dataclass(frozen=True, eq=True)
class SubroutineArg(Expression):
    value: int
    type: Type = field(compare=False)

    def dependencies(self) -> List[Expression]:
        return []

    def format(self, fmt: Formatter) -> str:
        return f"subroutine_arg{format_hex(self.value // 4)}"


@dataclass(eq=True, unsafe_hash=True)
class StructAccess(Expression):
    # Represents struct_var->offset.
    # This has eq=True since it represents a live expression and not an access
    # at a certain point in time -- this sometimes helps get rid of phi nodes.
    # prevent_later_uses makes sure it's not used after writes/function calls
    # that may invalidate it.
    struct_var: Expression
    offset: int
    target_size: Optional[int]
    field_path: Optional[AccessPath] = field(compare=False)
    stack_info: Optional[StackInfo] = field(compare=False, repr=False)
    type: Type = field(compare=False)
    checked_late_field_path: bool = field(default=False, compare=False)

    def __post_init__(self) -> None:
        # stack_info is used to resolve field_path late
        assert (
            self.stack_info is not None or self.field_path is not None
        ), "Must provide at least one of (stack_info, field_path)"
        self.assert_valid_field_path(self.field_path)

    @staticmethod
    def assert_valid_field_path(path: Optional[AccessPath]) -> None:
        assert path is None or (
            path and isinstance(path[0], int)
        ), "The first element of the field path, if present, must be an int"

    @classmethod
    def access_path_to_field_name(cls, path: AccessPath, fmt: Formatter) -> str:
        """
        Convert an access path into a dereferencing field name, like the following examples:
            - `[0, "foo", 3, "bar"]` into `"->foo[3].bar"`
            - `[0, 3, "bar"]` into `"[0][3].bar"`
            - `[0, 1, 2]` into `"[0][1][2]"
            - `[0]` into `"[0]"`
        The path must have at least one element, and the first element must be an int.
        """
        cls.assert_valid_field_path(path)
        output = ""

        # Replace an initial "[0]." with "->"
        if len(path) >= 2 and path[0] == 0 and isinstance(path[1], str):
            output += f"->{path[1]}"
            path = path[2:]

        for p in path:
            if isinstance(p, str):
                output += f".{p}"
            elif isinstance(p, int):
                output += f"[{fmt.format_int(p)}]"
            else:
                static_assert_unreachable(p)
        return output

    def dependencies(self) -> List[Expression]:
        return [self.struct_var]

    def make_reference(self) -> Optional["StructAccess"]:
        field_path = self.late_field_path()
        if field_path and len(field_path) >= 2 and field_path[-1] == 0:
            return replace(self, field_path=field_path[:-1])
        return None

    def late_field_path(self) -> Optional[AccessPath]:
        # If we didn't have a type at the time when the struct access was
        # constructed, but now we do, compute field name.

        if self.field_path is None and not self.checked_late_field_path:
            var = late_unwrap(self.struct_var)
            field_path, field_type, _ = var.type.get_deref_field(
                self.offset, target_size=self.target_size
            )
            if field_path is not None:
                self.assert_valid_field_path(field_path)
                self.field_path = field_path
                self.type.unify(field_type)

            self.checked_late_field_path = True
        return self.field_path

    def late_has_known_type(self) -> bool:
        if self.late_field_path() is not None:
            return True
        assert (
            self.stack_info is not None
        ), "StructAccess must have stack_info if field_path isn't set"
        if self.offset == 0:
            var = late_unwrap(self.struct_var)
            if (
                not self.stack_info.has_nonzero_access(var)
                and isinstance(var, AddressOf)
                and isinstance(var.expr, GlobalSymbol)
                and var.expr.type_provided
            ):
                return True
        return False

    def format(self, fmt: Formatter) -> str:
        var = late_unwrap(self.struct_var)
        has_nonzero_access = False
        if self.stack_info is not None:
            has_nonzero_access = self.stack_info.has_nonzero_access(var)

        field_path = self.late_field_path()

        if field_path is not None and field_path != [0]:
            has_nonzero_access = True
        elif fmt.valid_syntax and (self.offset != 0 or has_nonzero_access):
            offset_str = fmt.format_int(self.offset)
            return f"MIPS2C_FIELD({var.format(fmt)}, {Type.ptr(self.type).format(fmt)}, {offset_str})"
        else:
            prefix = "unk" + ("_" if fmt.coding_style.unknown_underscore else "")
            field_path = [0, prefix + format_hex(self.offset)]
        field_name = self.access_path_to_field_name(field_path, fmt)

        # Rewrite `(&x)->y` to `x.y` by stripping `AddressOf` & setting deref=False
        deref = True
        if (
            isinstance(var, AddressOf)
            and not var.expr.type.is_array()
            and field_name.startswith("->")
        ):
            var = var.expr
            field_name = field_name.replace("->", ".", 1)
            deref = False

        # Rewrite `x->unk0` to `*x` and `x.unk0` to `x`, unless has_nonzero_access
        if self.offset == 0 and not has_nonzero_access:
            return f"{'*' if deref else ''}{var.format(fmt)}"

        return f"{parenthesize_for_struct_access(var, fmt)}{field_name}"


@dataclass(frozen=True, eq=True)
class ArrayAccess(Expression):
    # Represents ptr[index]. eq=True for symmetry with StructAccess.
    ptr: Expression
    index: Expression
    type: Type = field(compare=False)

    def dependencies(self) -> List[Expression]:
        return [self.ptr, self.index]

    def format(self, fmt: Formatter) -> str:
        base = parenthesize_for_struct_access(self.ptr, fmt)
        index = format_expr(self.index, fmt)
        return f"{base}[{index}]"


@dataclass(eq=False)
class GlobalSymbol(Expression):
    symbol_name: str
    type: Type
    asm_data_entry: Optional[AsmDataEntry] = None
    symbol_in_context: bool = False
    type_provided: bool = False
    initializer_in_typemap: bool = False
    demangled_str: Optional[str] = None

    def dependencies(self) -> List[Expression]:
        return []

    def is_string_constant(self) -> bool:
        ent = self.asm_data_entry
        if not ent or not ent.is_string:
            return False
        return len(ent.data) == 1 and isinstance(ent.data[0], bytes)

    def format_string_constant(self, fmt: Formatter) -> str:
        assert self.is_string_constant(), "checked by caller"
        assert self.asm_data_entry and isinstance(self.asm_data_entry.data[0], bytes)

        has_trailing_null = False
        data = self.asm_data_entry.data[0]
        while data and data[-1] == 0:
            data = data[:-1]
            has_trailing_null = True
        data = b"".join(map(escape_byte, data))

        strdata = data.decode("utf-8", "backslashreplace")
        ret = f'"{strdata}"'
        if not has_trailing_null:
            ret += " /* not null-terminated */"
        return ret

    def format(self, fmt: Formatter) -> str:
        return self.symbol_name

    def potential_array_dim(self, element_size: int) -> Tuple[int, int]:
        """
        Using the size of the symbol's `asm_data_entry` and a potential array element
        size, return the corresponding array dimension and number of "extra" bytes left
        at the end of the symbol's data.
        If the extra bytes are nonzero, then it's likely that `element_size` is incorrect.
        """
        # If we don't have the .data/.rodata entry for this symbol, we can't guess
        # its array dimension. Jump tables are ignored and not treated as arrays.
        if self.asm_data_entry is None or self.asm_data_entry.is_jtbl:
            return 0, element_size

        min_data_size, max_data_size = self.asm_data_entry.size_range_bytes()
        if element_size > max_data_size:
            # The type is too big for the data (not an array)
            return 0, max_data_size

        # Check if it's possible that this symbol is not an array, and is just 1 element
        if min_data_size <= element_size <= max_data_size and not self.type.is_array():
            return 1, 0

        array_dim, extra_bytes = divmod(min_data_size, element_size)
        if extra_bytes != 0:
            # If it's not possible to make an exact multiple of element_size by incorporating
            # bytes from the padding, then indicate that in the return value.
            padding_bytes = element_size - extra_bytes
            if min_data_size + padding_bytes > max_data_size:
                return array_dim, extra_bytes

        # Include potential padding in the array. Although this is unlikely to match the original C,
        # it's much easier to manually remove all or some of these elements than to add them back in.
        return max_data_size // element_size, 0


@dataclass(frozen=True, eq=True)
class Literal(Expression):
    value: int
    type: Type = field(compare=False, default_factory=Type.any)
    elide_cast: bool = field(compare=False, default=False)

    def dependencies(self) -> List[Expression]:
        return []

    def format(self, fmt: Formatter, force_dec: bool = False) -> str:
        if self.type.is_likely_float():
            if self.type.get_size_bits() == 64:
                return format_f64_imm(self.value)
            else:
                return format_f32_imm(self.value) + "f"
        if self.type.is_pointer() and self.value == 0:
            return "NULL"

        prefix = ""
        suffix = ""
        if not fmt.skip_casts and not self.elide_cast:
            if self.type.is_pointer():
                prefix = f"({self.type.format(fmt)})"
            if self.type.is_unsigned():
                suffix = "U"

        if force_dec:
            value = str(self.value)
        else:
            size_bits = self.type.get_size_bits()
            v = self.value

            # The top 2 bits are tested rather than just the sign bit
            # to help prevent N64 VRAM pointers (0x80000000+) turning negative
            if (
                self.type.is_signed()
                and size_bits
                and v & (1 << (size_bits - 1))
                and v > (3 << (size_bits - 2))
                and v < 2 ** size_bits
            ):
                v -= 1 << size_bits
            value = fmt.format_int(v, size_bits=size_bits)

        return prefix + value + suffix

    def likely_partial_offset(self) -> bool:
        return self.value % 2 ** 15 in (0, 2 ** 15 - 1) and self.value < 0x1000000


@dataclass(frozen=True, eq=True)
class AddressOf(Expression):
    expr: Expression
    type: Type = field(compare=False, default_factory=Type.ptr)

    def dependencies(self) -> List[Expression]:
        return [self.expr]

    def format(self, fmt: Formatter) -> str:
        if isinstance(self.expr, GlobalSymbol):
            if self.expr.is_string_constant():
                return self.expr.format_string_constant(fmt)
        if self.expr.type.is_array():
            return f"{self.expr.format(fmt)}"
        if self.expr.type.is_function():
            # Functions are automatically converted to function pointers
            # without an explicit `&` by the compiler
            return f"{self.expr.format(fmt)}"
        if isinstance(self.expr, StructAccess):
            # Simplify `&x[0]` into `x`
            ref = self.expr.make_reference()
            if ref:
                return f"{ref.format(fmt)}"
        return f"&{self.expr.format(fmt)}"


@dataclass(frozen=True)
class Lwl(Expression):
    load_expr: Expression
    key: Tuple[int, object]
    type: Type = field(compare=False, default_factory=Type.any_reg)

    def dependencies(self) -> List[Expression]:
        return [self.load_expr]

    def format(self, fmt: Formatter) -> str:
        return f"MIPS2C_LWL({self.load_expr.format(fmt)})"


@dataclass(frozen=True)
class Load3Bytes(Expression):
    load_expr: Expression
    type: Type = field(compare=False, default_factory=Type.any_reg)

    def dependencies(self) -> List[Expression]:
        return [self.load_expr]

    def format(self, fmt: Formatter) -> str:
        if fmt.valid_syntax:
            return f"MIPS2C_FIRST3BYTES({self.load_expr.format(fmt)})"
        return f"(first 3 bytes) {self.load_expr.format(fmt)}"


@dataclass(frozen=True)
class UnalignedLoad(Expression):
    load_expr: Expression
    type: Type = field(compare=False, default_factory=Type.any_reg)

    def dependencies(self) -> List[Expression]:
        return [self.load_expr]

    def format(self, fmt: Formatter) -> str:
        if fmt.valid_syntax:
            return f"MIPS2C_UNALIGNED32({self.load_expr.format(fmt)})"
        return f"(unaligned s32) {self.load_expr.format(fmt)}"


@dataclass(frozen=False, eq=False)
class EvalOnceExpr(Expression):
    wrapped_expr: Expression
    var: Var
    type: Type

    # True for function calls/errors
    emit_exactly_once: bool

    # Mutable state:

    # True if this EvalOnceExpr should be totally transparent and not emit a variable,
    # It may dynamically change from true to false due to forced emissions.
    # Initially, it is based on is_trivial_expression.
    trivial: bool

    # True if this EvalOnceExpr must emit a variable (see RegMeta.force)
    forced_emit: bool = False

    # The number of expressions that depend on this EvalOnceExpr; we emit a variable
    # if this is > 1.
    num_usages: int = 0

    def dependencies(self) -> List[Expression]:
        # (this is a bit iffy since state can change over time, but improves uses_expr)
        if self.need_decl():
            return []
        return [self.wrapped_expr]

    def use(self) -> None:
        self.num_usages += 1
        if self.trivial or (self.num_usages == 1 and not self.emit_exactly_once):
            self.wrapped_expr.use()

    def force(self) -> None:
        # Transition to non-trivial, and mark as used multiple times to force a var.
        # TODO: If it was originally trivial, we may previously have marked its
        # wrappee used multiple times, even though we now know that it should
        # have been marked just once... We could fix that by moving marking of
        # trivial EvalOnceExpr's to the very end. At least the consequences of
        # getting this wrong are pretty mild -- it just causes extraneous var
        # emission in rare cases.
        self.trivial = False
        self.forced_emit = True
        self.use()
        self.use()

    def need_decl(self) -> bool:
        return self.num_usages > 1 and not self.trivial

    def format(self, fmt: Formatter) -> str:
        if not self.need_decl():
            return self.wrapped_expr.format(fmt)
        else:
            return self.var.format(fmt)


@dataclass(frozen=False, eq=False)
class PhiExpr(Expression):
    reg: Register
    node: Node
    type: Type
    used_phis: List["PhiExpr"]
    name: Optional[str] = None
    num_usages: int = 0
    replacement_expr: Optional[Expression] = None
    used_by: Optional["PhiExpr"] = None

    def dependencies(self) -> List[Expression]:
        return []

    def get_var_name(self) -> str:
        return self.name or f"unnamed-phi({self.reg.register_name})"

    def use(self, from_phi: Optional["PhiExpr"] = None) -> None:
        if self.num_usages == 0:
            self.used_phis.append(self)
            self.used_by = from_phi
        self.num_usages += 1
        if self.used_by != from_phi:
            self.used_by = None
        if self.replacement_expr is not None:
            self.replacement_expr.use()

    def propagates_to(self) -> "PhiExpr":
        """Compute the phi that stores to this phi should propagate to. This is
        usually the phi itself, but if the phi is only once for the purpose of
        computing another phi, we forward the store there directly. This is
        admittedly a bit sketchy, in case the phi is in scope here and used
        later on... but we have that problem with regular phi assignments as
        well."""
        if self.used_by is None or self.replacement_expr is not None:
            return self
        return self.used_by.propagates_to()

    def format(self, fmt: Formatter) -> str:
        if self.replacement_expr:
            return self.replacement_expr.format(fmt)
        return self.get_var_name()


@dataclass
class SwitchControl:
    control_expr: Expression
    jump_table: Optional[GlobalSymbol] = None
    offset: int = 0
    is_irregular: bool = False

    def matches_guard_condition(self, cond: Condition) -> bool:
        """
        Return True if `cond` is one of:
            - `((control_expr + (-offset)) >= len(jump_table))`, if `offset != 0`
            - `(control_expr >= len(jump_table))`, if `offset == 0`
        These are the appropriate bounds checks before using `jump_table`.
        """
        cmp_expr = simplify_condition(cond)
        if not isinstance(cmp_expr, BinaryOp) or cmp_expr.op not in (">=", ">"):
            return False
        cmp_exclusive = cmp_expr.op == ">"

        # The LHS may have been wrapped in a u32 cast
        left_expr = late_unwrap(cmp_expr.left)
        if isinstance(left_expr, Cast):
            left_expr = late_unwrap(left_expr.expr)

        if self.offset != 0:
            if (
                not isinstance(left_expr, BinaryOp)
                or late_unwrap(left_expr.left) != late_unwrap(self.control_expr)
                or left_expr.op != "+"
                or late_unwrap(left_expr.right) != Literal(-self.offset)
            ):
                return False
        elif left_expr != late_unwrap(self.control_expr):
            return False

        right_expr = late_unwrap(cmp_expr.right)
        if (
            self.jump_table is None
            or self.jump_table.asm_data_entry is None
            or not self.jump_table.asm_data_entry.is_jtbl
            or not isinstance(right_expr, Literal)
        ):
            return False

        # Count the number of labels (exclude padding bytes)
        jump_table_len = sum(
            isinstance(e, str) for e in self.jump_table.asm_data_entry.data
        )
        return right_expr.value + int(cmp_exclusive) == jump_table_len

    @staticmethod
    def irregular_from_expr(control_expr: Expression) -> "SwitchControl":
        """
        Return a SwitchControl representing a "irregular" switch statement.
        The switch does not have a single jump table; instead it is a series of
        if statements & other switches.
        """
        return SwitchControl(
            control_expr=control_expr,
            jump_table=None,
            offset=0,
            is_irregular=True,
        )

    @staticmethod
    def from_expr(expr: Expression) -> "SwitchControl":
        """
        Try to convert `expr` into a SwitchControl from one of the following forms:
            - `*(&jump_table + (control_expr * 4))`
            - `*(&jump_table + ((control_expr + (-offset)) * 4))`
        If `offset` is not present, it defaults to 0.
        If `expr` does not match, return a thin wrapper around the input expression,
        with `jump_table` set to `None`.
        """
        # The "error" expression we use if we aren't able to parse `expr`
        error_expr = SwitchControl(expr)

        # Match `*(&jump_table + (control_expr * 4))`
        struct_expr = early_unwrap(expr)
        if not isinstance(struct_expr, StructAccess) or struct_expr.offset != 0:
            return error_expr
        add_expr = early_unwrap(struct_expr.struct_var)
        if not isinstance(add_expr, BinaryOp) or add_expr.op != "+":
            return error_expr

        # Check for either `*(&jump_table + (control_expr * 4))` and `*((control_expr * 4) + &jump_table)`
        left_expr, right_expr = early_unwrap(add_expr.left), early_unwrap(
            add_expr.right
        )
        if isinstance(left_expr, AddressOf) and isinstance(
            left_expr.expr, GlobalSymbol
        ):
            jtbl_addr_expr, mul_expr = left_expr, right_expr
        elif isinstance(right_expr, AddressOf) and isinstance(
            right_expr.expr, GlobalSymbol
        ):
            mul_expr, jtbl_addr_expr = left_expr, right_expr
        else:
            return error_expr

        jump_table = jtbl_addr_expr.expr
        assert isinstance(jump_table, GlobalSymbol)
        if (
            not isinstance(mul_expr, BinaryOp)
            or mul_expr.op != "*"
            or early_unwrap(mul_expr.right) != Literal(4)
        ):
            return error_expr
        control_expr = mul_expr.left

        # Optionally match `control_expr + (-offset)`
        offset = 0
        uw_control_expr = early_unwrap(control_expr)
        if isinstance(uw_control_expr, BinaryOp) and uw_control_expr.op == "+":
            offset_lit = early_unwrap(uw_control_expr.right)
            if isinstance(offset_lit, Literal):
                control_expr = uw_control_expr.left
                offset = -offset_lit.value

        # Check that it is really a jump table
        if jump_table.asm_data_entry is None or not jump_table.asm_data_entry.is_jtbl:
            return error_expr

        return SwitchControl(control_expr, jump_table, offset)


@dataclass
class EvalOnceStmt(Statement):
    expr: EvalOnceExpr

    def need_decl(self) -> bool:
        return self.expr.need_decl()

    def should_write(self) -> bool:
        if self.expr.emit_exactly_once:
            return self.expr.num_usages != 1
        else:
            return self.need_decl()

    def format(self, fmt: Formatter) -> str:
        val_str = format_expr(elide_casts_for_store(self.expr.wrapped_expr), fmt)
        if self.expr.emit_exactly_once and self.expr.num_usages == 0:
            return f"{val_str};"
        return f"{self.expr.var.format(fmt)} = {val_str};"


@dataclass
class SetPhiStmt(Statement):
    phi: PhiExpr
    expr: Expression

    def should_write(self) -> bool:
        expr = self.expr
        if isinstance(expr, PhiExpr) and expr.propagates_to() != expr:
            # When we have phi1 = phi2, and phi2 is only used in this place,
            # the SetPhiStmt for phi2 will store directly to phi1 and we can
            # skip this store.
            assert expr.propagates_to() == self.phi.propagates_to()
            return False
        if late_unwrap(expr) == self.phi.propagates_to():
            # Elide "phi = phi".
            return False
        return True

    def format(self, fmt: Formatter) -> str:
        return format_assignment(self.phi.propagates_to(), self.expr, fmt)


@dataclass
class ExprStmt(Statement):
    expr: Expression

    def should_write(self) -> bool:
        return True

    def format(self, fmt: Formatter) -> str:
        return f"{format_expr(self.expr, fmt)};"


@dataclass
class StoreStmt(Statement):
    source: Expression
    dest: Expression

    def should_write(self) -> bool:
        return True

    def format(self, fmt: Formatter) -> str:
        dest = self.dest
        source = self.source
        if (
            isinstance(dest, StructAccess) and dest.late_has_known_type()
        ) or isinstance(dest, (ArrayAccess, LocalVar, RegisterVar, SubroutineArg)):
            # Known destination; fine to elide some casts.
            source = elide_casts_for_store(source)
        return format_assignment(dest, source, fmt)


@dataclass
class CommentStmt(Statement):
    contents: str

    def should_write(self) -> bool:
        return True

    def format(self, fmt: Formatter) -> str:
        return f"// {self.contents}"


def error_stmt(msg: str) -> ExprStmt:
    return ExprStmt(ErrorExpr(msg))


@dataclass(frozen=True)
class AddressMode:
    offset: int
    rhs: Register

    def __str__(self) -> str:
        if self.offset:
            return f"{self.offset}({self.rhs})"
        else:
            return f"({self.rhs})"


@dataclass(frozen=True)
class RawSymbolRef:
    offset: int
    sym: AsmGlobalSymbol

    def __str__(self) -> str:
        if self.offset:
            return f"{self.sym.symbol_name} + {self.offset}"
        else:
            return self.sym.symbol_name


@dataclass
class RegMeta:
    # True if this regdata is unchanged from the start of the block
    inherited: bool = False

    # True if this regdata is read by some later node
    is_read: bool = False

    # True if the value derives solely from function call return values
    function_return: bool = False

    # True if the value derives solely from regdata's with is_read = True,
    # function_return = True, or is a passed in argument
    uninteresting: bool = False

    # True if the regdata must be replaced by variable if it is ever read
    force: bool = False


@dataclass
class RegData:
    value: Expression
    meta: RegMeta


@dataclass
class RegInfo:
    stack_info: StackInfo = field(repr=False)
    contents: Dict[Register, RegData] = field(default_factory=dict)
    read_inherited: Set[Register] = field(default_factory=set)
    _active_instr: Optional[Instruction] = None

    def __getitem__(self, key: Register) -> Expression:
        if self._active_instr is not None and key not in self._active_instr.inputs:
            lineno = self._active_instr.meta.lineno
            return ErrorExpr(f"Read from unset register {key} on line {lineno}")
        if key == Register("zero"):
            return Literal(0)
        data = self.contents.get(key)
        if data is None:
            return ErrorExpr(f"Read from unset register {key}")
        ret = data.value
        data.meta.is_read = True
        if data.meta.inherited:
            self.read_inherited.add(key)
        if isinstance(ret, PassedInArg) and not ret.copied:
            # Create a new argument object to better distinguish arguments we
            # are called with from arguments passed to subroutines. Also, unify
            # the argument's type with what we can guess from the register used.
            val, arg = self.stack_info.get_argument(ret.value)
            self.stack_info.add_argument(arg)
            val.type.unify(ret.type)
            return val
        if data.meta.force:
            assert isinstance(ret, EvalOnceExpr)
            ret.force()
        return ret

    def __contains__(self, key: Register) -> bool:
        return key in self.contents

    def __setitem__(self, key: Register, value: Expression) -> None:
        self.set_with_meta(key, value, RegMeta())

    def set_with_meta(self, key: Register, value: Expression, meta: RegMeta) -> None:
        if self._active_instr is not None and key not in self._active_instr.outputs:
            raise DecompFailure(f"Undeclared write to {key} in {self._active_instr}")
        self.unchecked_set_with_meta(key, value, meta)

    def unchecked_set_with_meta(
        self, key: Register, value: Expression, meta: RegMeta
    ) -> None:
        assert key != Register("zero")
        self.contents[key] = RegData(value, meta)

    def __delitem__(self, key: Register) -> None:
        assert key != Register("zero")
        del self.contents[key]

    def get_raw(self, key: Register) -> Optional[Expression]:
        data = self.contents.get(key)
        return data.value if data is not None else None

    def get_meta(self, key: Register) -> Optional[RegMeta]:
        data = self.contents.get(key)
        return data.meta if data is not None else None

    @contextmanager
    def current_instr(self, instr: Instruction) -> Iterator[None]:
        self._active_instr = instr
        try:
            with current_instr(instr):
                yield
        finally:
            self._active_instr = None

    def __str__(self) -> str:
        return ", ".join(
            f"{k}: {v.value}"
            for k, v in sorted(self.contents.items(), key=lambda x: x[0].register_name)
            if not self.stack_info.should_save(v.value, None)
        )


@dataclass
class BlockInfo:
    """
    Contains translated assembly code (to_write), the block's branch condition,
    and block's final register states.
    """

    to_write: List[Statement]
    return_value: Optional[Expression]
    switch_control: Optional[SwitchControl]
    branch_condition: Optional[Condition]
    final_register_states: RegInfo
    has_function_call: bool

    def __str__(self) -> str:
        newline = "\n\t"
        return "\n".join(
            [
                f"Statements: {newline.join(str(w) for w in self.statements_to_write())}",
                f"Branch condition: {self.branch_condition}",
                f"Final register states: {self.final_register_states}",
            ]
        )

    def statements_to_write(self) -> List[Statement]:
        return [st for st in self.to_write if st.should_write()]


def get_block_info(node: Node) -> BlockInfo:
    ret = node.block.block_info
    assert isinstance(ret, BlockInfo)
    return ret


@dataclass
class InstrArgs:
    raw_args: List[Argument]
    regs: RegInfo = field(repr=False)
    stack_info: StackInfo = field(repr=False)

    def raw_arg(self, index: int) -> Argument:
        assert index >= 0
        if index >= len(self.raw_args):
            raise DecompFailure(
                f"Too few arguments for instruction, expected at least {index + 1}"
            )
        return self.raw_args[index]

    def reg_ref(self, index: int) -> Register:
        ret = self.raw_arg(index)
        if not isinstance(ret, Register):
            raise DecompFailure(
                f"Expected instruction argument to be a register, but found {ret}"
            )
        return ret

    def imm_value(self, index: int) -> int:
        arg = self.full_imm(index)
        assert isinstance(arg, Literal)
        return arg.value

    def reg(self, index: int) -> Expression:
        return self.regs[self.reg_ref(index)]

    def dreg(self, index: int) -> Expression:
        """Extract a double from a register. This may involve reading both the
        mentioned register and the next."""
        reg = self.reg_ref(index)
        if not reg.is_float():
            raise DecompFailure(
                f"Expected instruction argument {reg} to be a float register"
            )
        ret = self.regs[reg]

        # PPC: FPR's hold doubles (64 bits), so we don't need to do anything special
        if self.stack_info.global_info.arch.arch == Target.ArchEnum.PPC:
            return ret

        # MIPS: Look at the paired FPR to get the full 64-bit value
        if not isinstance(ret, Literal) or ret.type.get_size_bits() == 64:
            return ret
        reg_num = int(reg.register_name[1:])
        if reg_num % 2 != 0:
            raise DecompFailure(
                "Tried to use a double-precision instruction with odd-numbered float "
                f"register {reg}"
            )
        other = self.regs[Register(f"f{reg_num+1}")]
        if not isinstance(other, Literal) or other.type.get_size_bits() == 64:
            raise DecompFailure(
                f"Unable to determine a value for double-precision register {reg} "
                "whose second half is non-static. This is a mips_to_c restriction "
                "which may be lifted in the future."
            )
        value = ret.value | (other.value << 32)
        return Literal(value, type=Type.f64())

    def cmp_reg(self, key: str) -> Condition:
        cond = self.regs[Register(key)]
        if not isinstance(cond, Condition):
            cond = BinaryOp.icmp(cond, "!=", Literal(0))
        return cond

    def full_imm(self, index: int) -> Expression:
        arg = strip_macros(self.raw_arg(index))
        ret = literal_expr(arg, self.stack_info)
        return ret

    def imm(self, index: int) -> Expression:
        ret = self.full_imm(index)
        if isinstance(ret, Literal):
            return Literal(((ret.value + 0x8000) & 0xFFFF) - 0x8000)
        return ret

    def unsigned_imm(self, index: int) -> Expression:
        ret = self.full_imm(index)
        if isinstance(ret, Literal):
            return Literal(ret.value & 0xFFFF)
        return ret

    def hi_imm(self, index: int) -> Argument:
        arg = self.raw_arg(index)
        if not isinstance(arg, Macro) or arg.macro_name not in ("hi", "ha", "h"):
            raise DecompFailure(
                f"Got lui/lis instruction with macro other than %hi/@ha/@h: {arg}"
            )
        return arg.argument

    def shifted_imm(self, index: int) -> Expression:
        # TODO: Should this be part of hi_imm? Do we need to handle @ha?
        raw_imm = self.unsigned_imm(index)
        assert isinstance(raw_imm, Literal)
        return Literal(raw_imm.value << 16)

    def memory_ref(self, index: int) -> Union[AddressMode, RawSymbolRef]:
        ret = strip_macros(self.raw_arg(index))

        # In MIPS, we want to allow "lw $v0, symbol + 4", which is outputted by
        # some disassemblers (like IDA) even though it isn't valid assembly.
        # For PPC, we want to allow "lwz $r1, symbol@sda21($r13)" where $r13 is
        # assumed to point to the start of a small data area (SDA).
        if isinstance(ret, AsmGlobalSymbol):
            return RawSymbolRef(offset=0, sym=ret)

        if (
            isinstance(ret, BinOp)
            and ret.op in "+-"
            and isinstance(ret.lhs, AsmGlobalSymbol)
            and isinstance(ret.rhs, AsmLiteral)
        ):
            sign = 1 if ret.op == "+" else -1
            return RawSymbolRef(offset=(ret.rhs.value * sign), sym=ret.lhs)

        if not isinstance(ret, AsmAddressMode):
            raise DecompFailure(
                "Expected instruction argument to be of the form offset($register), "
                f"but found {ret}"
            )
        if not isinstance(ret.lhs, AsmLiteral):
            raise DecompFailure(
                f"Unable to parse offset for instruction argument {ret}. "
                "Expected a constant or a %lo macro."
            )
        return AddressMode(offset=ret.lhs.signed_value(), rhs=ret.rhs)

    def count(self) -> int:
        return len(self.raw_args)


def deref(
    arg: Union[AddressMode, RawSymbolRef, Expression],
    regs: RegInfo,
    stack_info: StackInfo,
    *,
    size: int,
    store: bool = False,
) -> Expression:
    if isinstance(arg, Expression):
        offset = 0
        var = arg
    elif isinstance(arg, AddressMode):
        offset = arg.offset
        if stack_info.is_stack_reg(arg.rhs):
            return stack_info.get_stack_var(offset, store=store)
        var = regs[arg.rhs]
    else:
        offset = arg.offset
        var = stack_info.global_info.address_of_gsym(arg.sym.symbol_name)

    # Struct member is being dereferenced.

    # Cope slightly better with raw pointers.
    if isinstance(var, Literal) and var.value % (2 ** 16) == 0:
        var = Literal(var.value + offset, type=var.type)
        offset = 0

    # Handle large struct offsets.
    uw_var = early_unwrap(var)
    if isinstance(uw_var, BinaryOp) and uw_var.op == "+":
        for base, addend in [(uw_var.left, uw_var.right), (uw_var.right, uw_var.left)]:
            if isinstance(addend, Literal) and addend.likely_partial_offset():
                offset += addend.value
                var = base
                uw_var = early_unwrap(var)
                break

    var.type.unify(Type.ptr())
    stack_info.record_struct_access(var, offset)
    field_name: Optional[str] = None
    type: Type = stack_info.unique_type_for("struct", (uw_var, offset), Type.any())

    # Struct access with type information.
    array_expr = array_access_from_add(
        var, offset, stack_info, target_size=size, ptr=False
    )
    if array_expr is not None:
        return array_expr
    field_path, field_type, _ = var.type.get_deref_field(offset, target_size=size)
    if field_path is not None:
        field_type.unify(type)
        type = field_type
    else:
        field_path = None

    return StructAccess(
        struct_var=var,
        offset=offset,
        target_size=size,
        field_path=field_path,
        stack_info=stack_info,
        type=type,
    )


def is_trivial_expression(expr: Expression) -> bool:
    # Determine whether an expression should be evaluated only once or not.
    if isinstance(
        expr,
        (
            EvalOnceExpr,
            Literal,
            GlobalSymbol,
            LocalVar,
            PassedInArg,
            PhiExpr,
            RegisterVar,
            SubroutineArg,
        ),
    ):
        return True
    if isinstance(expr, AddressOf):
        return all(is_trivial_expression(e) for e in expr.dependencies())
    if isinstance(expr, Cast):
        return expr.is_trivial()
    return False


def is_type_obvious(expr: Expression) -> bool:
    """
    Determine whether an expression's type is "obvious", e.g. because the
    expression refers to a variable which has a declaration. With perfect type
    information this this function would not be needed.

    This function may produce wrong results while code is being generated,
    since at that point we don't know the final status of EvalOnceExpr's.
    """
    if isinstance(
        expr,
        (
            Cast,
            Literal,
            AddressOf,
            LocalVar,
            PhiExpr,
            PassedInArg,
            RegisterVar,
            FuncCall,
        ),
    ):
        return True
    if isinstance(expr, EvalOnceExpr):
        if expr.need_decl():
            return True
        return is_type_obvious(expr.wrapped_expr)
    return False


def simplify_condition(expr: Expression) -> Expression:
    """
    Simplify a boolean expression.

    This function may produce wrong results while code is being generated,
    since at that point we don't know the final status of EvalOnceExpr's.
    """
    if isinstance(expr, EvalOnceExpr) and not expr.need_decl():
        return simplify_condition(expr.wrapped_expr)
    if isinstance(expr, UnaryOp):
        inner = simplify_condition(expr.expr)
        if expr.op == "!" and isinstance(inner, Condition):
            return inner.negated()
        return UnaryOp(expr=inner, op=expr.op, type=expr.type)
    if isinstance(expr, BinaryOp):
        left = simplify_condition(expr.left)
        right = simplify_condition(expr.right)
        if isinstance(left, BinaryOp) and left.is_comparison() and right == Literal(0):
            if expr.op == "==":
                return simplify_condition(left.negated())
            if expr.op == "!=":
                return left
        if (
            expr.is_comparison()
            and isinstance(left, Literal)
            and not isinstance(right, Literal)
        ):
            return BinaryOp(
                left=right,
                op=expr.op.translate(str.maketrans("<>", "><")),
                right=left,
                type=expr.type,
            )
        return BinaryOp(left=left, op=expr.op, right=right, type=expr.type)
    return expr


def balanced_parentheses(string: str) -> bool:
    """
    Check if parentheses in a string are balanced, ignoring any non-parenthesis
    characters. E.g. true for "(x())yz", false for ")(" or "(".
    """
    bal = 0
    for c in string:
        if c == "(":
            bal += 1
        elif c == ")":
            if bal == 0:
                return False
            bal -= 1
    return bal == 0


def format_expr(expr: Expression, fmt: Formatter) -> str:
    """Stringify an expression, stripping unnecessary parentheses around it."""
    ret = expr.format(fmt)
    if ret.startswith("(") and balanced_parentheses(ret[1:-1]):
        return ret[1:-1]
    return ret


def format_assignment(dest: Expression, source: Expression, fmt: Formatter) -> str:
    """Stringify `dest = source;`."""
    dest = late_unwrap(dest)
    source = late_unwrap(source)
    if isinstance(source, BinaryOp) and source.op in COMPOUND_ASSIGNMENT_OPS:
        rhs = None
        if late_unwrap(source.left) == dest:
            rhs = source.right
        elif late_unwrap(source.right) == dest and source.op in ASSOCIATIVE_OPS:
            rhs = source.left
        if rhs is not None:
            return f"{dest.format(fmt)} {source.op}= {format_expr(rhs, fmt)};"
    return f"{dest.format(fmt)} = {format_expr(source, fmt)};"


def parenthesize_for_struct_access(expr: Expression, fmt: Formatter) -> str:
    # Nested dereferences may need to be parenthesized. All other
    # expressions will already have adequate parentheses added to them.
    s = expr.format(fmt)
    if (
        s.startswith("*")
        or s.startswith("&")
        or (isinstance(expr, Cast) and expr.needed_for_store())
    ):
        return f"({s})"
    return s


def elide_casts_for_store(expr: Expression) -> Expression:
    uw_expr = late_unwrap(expr)
    if isinstance(uw_expr, Cast) and not uw_expr.needed_for_store():
        return elide_casts_for_store(uw_expr.expr)
    if isinstance(uw_expr, Literal) and uw_expr.type.is_int():
        # Avoid suffixes for unsigned ints
        return replace(uw_expr, elide_cast=True)
    return uw_expr


def uses_expr(expr: Expression, expr_filter: Callable[[Expression], bool]) -> bool:
    if expr_filter(expr):
        return True
    for e in expr.dependencies():
        if uses_expr(e, expr_filter):
            return True
    return False


def late_unwrap(expr: Expression) -> Expression:
    """
    Unwrap EvalOnceExpr's, stopping at variable boundaries.

    This function may produce wrong results while code is being generated,
    since at that point we don't know the final status of EvalOnceExpr's.
    """
    if isinstance(expr, EvalOnceExpr) and not expr.need_decl():
        return late_unwrap(expr.wrapped_expr)
    if isinstance(expr, PhiExpr) and expr.replacement_expr is not None:
        return late_unwrap(expr.replacement_expr)
    return expr


def early_unwrap(expr: Expression) -> Expression:
    """
    Unwrap EvalOnceExpr's, even past variable boundaries.

    This is fine to use even while code is being generated, but disrespects decisions
    to use a temp for a value, so use with care.
    """
    if (
        isinstance(expr, EvalOnceExpr)
        and not expr.forced_emit
        and not expr.emit_exactly_once
    ):
        return early_unwrap(expr.wrapped_expr)
    return expr


def early_unwrap_ints(expr: Expression) -> Expression:
    """
    Unwrap EvalOnceExpr's, even past variable boundaries or through int Cast's
    This is a bit sketchier than early_unwrap(), but can be used for pattern matching.
    """
    uw_expr = early_unwrap(expr)
    if isinstance(uw_expr, Cast) and uw_expr.reinterpret and uw_expr.type.is_int():
        return early_unwrap_ints(uw_expr.expr)
    return uw_expr


def unwrap_deep(expr: Expression) -> Expression:
    """
    Unwrap EvalOnceExpr's, even past variable boundaries.

    This is generally a sketchy thing to do, try to avoid it. In particular:
    - the returned expression is not usable for emission, because it may contain
      accesses at an earlier point in time or an expression that should not be repeated.
    - just because unwrap_deep(a) == unwrap_deep(b) doesn't mean a and b are
      interchangable, because they may be computed in different places.
    """
    if isinstance(expr, EvalOnceExpr):
        return unwrap_deep(expr.wrapped_expr)
    return expr


def literal_expr(arg: Argument, stack_info: StackInfo) -> Expression:
    if isinstance(arg, AsmGlobalSymbol):
        return stack_info.global_info.address_of_gsym(arg.symbol_name)
    if isinstance(arg, AsmLiteral):
        return Literal(arg.value)
    if isinstance(arg, BinOp):
        lhs = literal_expr(arg.lhs, stack_info)
        rhs = literal_expr(arg.rhs, stack_info)
        return BinaryOp.int(left=lhs, op=arg.op, right=rhs)
    raise DecompFailure(f"Instruction argument {arg} must be a literal")


def imm_add_32(expr: Expression) -> Expression:
    if isinstance(expr, Literal):
        return as_intish(Literal(expr.value + 32))
    else:
        return BinaryOp.int(expr, "+", Literal(32))


def fn_op(fn_name: str, args: List[Expression], type: Type) -> FuncCall:
    fn_sig = FunctionSignature(
        return_type=type,
        params=[FunctionParam(type=arg.type) for arg in args],
        params_known=True,
        is_variadic=False,
    )
    return FuncCall(
        function=GlobalSymbol(symbol_name=fn_name, type=Type.function(fn_sig)),
        args=args,
        type=type,
    )


def void_fn_op(fn_name: str, args: List[Expression]) -> ExprStmt:
    fn_call = fn_op(fn_name, args, Type.any_reg())
    fn_call.use()
    return ExprStmt(fn_call)


def load_upper(args: InstrArgs) -> Expression:
    arg = args.raw_arg(1)
    if not isinstance(arg, Macro):
        assert not isinstance(
            arg, Literal
        ), "normalize_instruction should convert lui/lis <literal> to li"
        raise DecompFailure(
            f"lui/lis argument must be a literal or %hi/@ha macro, found {arg}"
        )

    hi_arg = args.hi_imm(1)
    if (
        isinstance(hi_arg, BinOp)
        and hi_arg.op in "+-"
        and isinstance(hi_arg.lhs, AsmGlobalSymbol)
        and isinstance(hi_arg.rhs, AsmLiteral)
    ):
        sym = hi_arg.lhs
        offset = hi_arg.rhs.value * (-1 if hi_arg.op == "-" else 1)
    elif isinstance(hi_arg, AsmGlobalSymbol):
        sym = hi_arg
        offset = 0
    else:
        raise DecompFailure(f"Invalid %hi/@ha argument {hi_arg}")

    stack_info = args.stack_info
    source = stack_info.global_info.address_of_gsym(sym.symbol_name)
    imm = Literal(offset)
    return handle_addi_real(args.reg_ref(0), None, source, imm, stack_info)


def handle_convert(expr: Expression, dest_type: Type, source_type: Type) -> Cast:
    # int <-> float casts should be explicit
    silent = dest_type.data().kind != source_type.data().kind
    expr.type.unify(source_type)
    return Cast(expr=expr, type=dest_type, silent=silent, reinterpret=False)


def handle_la(args: InstrArgs) -> Expression:
    target = args.memory_ref(1)
    stack_info = args.stack_info
    if isinstance(target, AddressMode):
        return handle_addi(
            InstrArgs(
                raw_args=[args.reg_ref(0), target.rhs, AsmLiteral(target.offset)],
                regs=args.regs,
                stack_info=args.stack_info,
            )
        )
    var = stack_info.global_info.address_of_gsym(target.sym.symbol_name)
    return add_imm(var, Literal(target.offset), stack_info)


def handle_or(left: Expression, right: Expression) -> Expression:
    if left == right:
        # `or $rD, $rS, $rS` can be used to move $rS into $rD
        return left

    if isinstance(left, Literal) and isinstance(right, Literal):
        if (((left.value & 0xFFFF) == 0 and (right.value & 0xFFFF0000) == 0)) or (
            (right.value & 0xFFFF) == 0 and (left.value & 0xFFFF0000) == 0
        ):
            return Literal(value=(left.value | right.value))
    # Regular bitwise OR.
    return BinaryOp.int(left=left, op="|", right=right)


def handle_sltu(args: InstrArgs) -> Expression:
    right = args.reg(2)
    if args.reg_ref(1) == Register("zero"):
        # (0U < x) is equivalent to (x != 0)
        uw_right = early_unwrap(right)
        if isinstance(uw_right, BinaryOp) and uw_right.op == "^":
            # ((a ^ b) != 0) is equivalent to (a != b)
            return BinaryOp.icmp(uw_right.left, "!=", uw_right.right)
        return BinaryOp.icmp(right, "!=", Literal(0))
    else:
        left = args.reg(1)
        return BinaryOp.ucmp(left, "<", right)


def handle_sltiu(args: InstrArgs) -> Expression:
    left = args.reg(1)
    right = args.imm(2)
    if isinstance(right, Literal):
        value = right.value & 0xFFFFFFFF
        if value == 1:
            # (x < 1U) is equivalent to (x == 0)
            uw_left = early_unwrap(left)
            if isinstance(uw_left, BinaryOp) and uw_left.op == "^":
                # ((a ^ b) == 0) is equivalent to (a == b)
                return BinaryOp.icmp(uw_left.left, "==", uw_left.right)
            return BinaryOp.icmp(left, "==", Literal(0))
        else:
            right = Literal(value)
    return BinaryOp.ucmp(left, "<", right)


def handle_addi(args: InstrArgs) -> Expression:
    stack_info = args.stack_info
    source_reg = args.reg_ref(1)
    source = args.reg(1)
    imm = args.imm(2)

    # `(x + 0xEDCC)` is emitted as `((x + 0x10000) - 0x1234)`,
    # i.e. as an `addis` followed by an `addi`
    uw_source = early_unwrap(source)
    if (
        isinstance(uw_source, BinaryOp)
        and uw_source.op == "+"
        and isinstance(uw_source.right, Literal)
        and uw_source.right.value % 0x10000 == 0
        and isinstance(imm, Literal)
    ):
        return add_imm(
            uw_source.left, Literal(imm.value + uw_source.right.value), stack_info
        )
    return handle_addi_real(args.reg_ref(0), source_reg, source, imm, stack_info)


def handle_addis(args: InstrArgs) -> Expression:
    stack_info = args.stack_info
    source_reg = args.reg_ref(1)
    source = args.reg(1)
    imm = args.shifted_imm(2)
    return handle_addi_real(args.reg_ref(0), source_reg, source, imm, stack_info)


def handle_addi_real(
    output_reg: Register,
    source_reg: Optional[Register],
    source: Expression,
    imm: Expression,
    stack_info: StackInfo,
) -> Expression:
    if source_reg is not None and stack_info.is_stack_reg(source_reg):
        # Adding to sp, i.e. passing an address.
        assert isinstance(imm, Literal)
        if stack_info.is_stack_reg(output_reg):
            # Changing sp. Just ignore that.
            return source
        # Keep track of all local variables that we take addresses of.
        var = stack_info.get_stack_var(imm.value, store=False)
        if isinstance(var, LocalVar):
            stack_info.add_local_var(var)
        return AddressOf(var, type=var.type.reference())
    else:
        return add_imm(source, imm, stack_info)


def add_imm(source: Expression, imm: Expression, stack_info: StackInfo) -> Expression:
    if imm == Literal(0):
        # addiu $reg1, $reg2, 0 is a move
        # (this happens when replacing %lo(...) by 0)
        return source
    elif source.type.is_pointer_or_array():
        # Pointer addition (this may miss some pointers that get detected later;
        # unfortunately that's hard to do anything about with mips_to_c's single-pass
        # architecture).
        if isinstance(imm, Literal) and not imm.likely_partial_offset():
            array_access = array_access_from_add(
                source, imm.value, stack_info, target_size=None, ptr=True
            )
            if array_access is not None:
                return array_access

            field_path, field_type, _ = source.type.get_deref_field(
                imm.value, target_size=None
            )
            if field_path is not None:
                return AddressOf(
                    StructAccess(
                        struct_var=source,
                        offset=imm.value,
                        target_size=None,
                        field_path=field_path,
                        stack_info=stack_info,
                        type=field_type,
                    ),
                    type=field_type.reference(),
                )
        if isinstance(imm, Literal):
            target = source.type.get_pointer_target()
            if target:
                target_size = target.get_size_bytes()
                if target_size and imm.value % target_size == 0:
                    # Pointer addition.
                    return BinaryOp(
                        left=source, op="+", right=as_intish(imm), type=source.type
                    )
        return BinaryOp(left=source, op="+", right=as_intish(imm), type=Type.ptr())
    elif isinstance(source, Literal) and isinstance(imm, Literal):
        return Literal(source.value + imm.value)
    else:
        # Regular binary addition.
        return BinaryOp.intptr(left=source, op="+", right=imm)


def handle_load(args: InstrArgs, type: Type) -> Expression:
    # For now, make the cast silent so that output doesn't become cluttered.
    # Though really, it would be great to expose the load types somehow...
    size = type.get_size_bytes()
    assert size is not None
    expr = deref(args.memory_ref(1), args.regs, args.stack_info, size=size)

    # Detect rodata constants
    if isinstance(expr, StructAccess) and expr.offset == 0:
        target = early_unwrap(expr.struct_var)
        if (
            isinstance(target, AddressOf)
            and isinstance(target.expr, GlobalSymbol)
            and type.is_likely_float()
        ):
            sym_name = target.expr.symbol_name
            ent = args.stack_info.global_info.asm_data_value(sym_name)
            if (
                ent
                and ent.data
                and isinstance(ent.data[0], bytes)
                and len(ent.data[0]) >= size
                and ent.is_readonly
                and type.unify(target.expr.type)
            ):
                data = ent.data[0][:size]
                val: int
                if size == 4:
                    (val,) = struct.unpack(">I", data)
                else:
                    (val,) = struct.unpack(">Q", data)
                return Literal(value=val, type=type)

    return as_type(expr, type, silent=True)


def deref_unaligned(
    arg: Union[AddressMode, RawSymbolRef],
    regs: RegInfo,
    stack_info: StackInfo,
    *,
    store: bool = False,
) -> Expression:
    # We don't know the correct size pass to deref. Passing None would signal that we
    # are taking an address, cause us to prefer entire substructs as referenced fields,
    # which would be confusing. Instead, we lie and pass 1. Hopefully nothing bad will
    # happen...
    return deref(arg, regs, stack_info, size=1, store=store)


def handle_lwl(args: InstrArgs) -> Expression:
    # Unaligned load for the left part of a register (lwl can technically merge with
    # a pre-existing lwr, but doesn't in practice, so we treat this as a standard
    # destination-first operation)
    ref = args.memory_ref(1)
    expr = deref_unaligned(ref, args.regs, args.stack_info)
    key: Tuple[int, object]
    if isinstance(ref, AddressMode):
        key = (ref.offset, args.regs[ref.rhs])
    else:
        key = (ref.offset, ref.sym)
    return Lwl(expr, key)


def handle_lwr(args: InstrArgs) -> Expression:
    # Unaligned load for the right part of a register. This lwr may merge with an
    # existing lwl, if it loads from the same target but with an offset that's +3.
    uw_old_value = early_unwrap(args.reg(0))
    ref = args.memory_ref(1)
    lwl_key: Tuple[int, object]
    if isinstance(ref, AddressMode):
        lwl_key = (ref.offset - 3, args.regs[ref.rhs])
    else:
        lwl_key = (ref.offset - 3, ref.sym)
    if isinstance(uw_old_value, Lwl) and uw_old_value.key[0] == lwl_key[0]:
        return UnalignedLoad(uw_old_value.load_expr)
    if ref.offset % 4 == 2:
        left_mem_ref = replace(ref, offset=ref.offset - 2)
        load_expr = deref_unaligned(left_mem_ref, args.regs, args.stack_info)
        return Load3Bytes(load_expr)
    return ErrorExpr("Unable to handle lwr; missing a corresponding lwl")


def make_store(args: InstrArgs, type: Type) -> Optional[StoreStmt]:
    size = type.get_size_bytes()
    assert size is not None
    stack_info = args.stack_info
    source_reg = args.reg_ref(0)
    source_raw = args.regs.get_raw(source_reg)
    if type.is_likely_float() and size == 8:
        source_val = args.dreg(0)
    else:
        source_val = args.reg(0)
    target = args.memory_ref(1)
    is_stack = isinstance(target, AddressMode) and stack_info.is_stack_reg(target.rhs)
    if (
        is_stack
        and source_raw is not None
        and stack_info.should_save(source_raw, target.offset)
    ):
        # Elide register preserval.
        return None
    dest = deref(target, args.regs, stack_info, size=size, store=True)
    dest.type.unify(type)
    return StoreStmt(source=as_type(source_val, type, silent=is_stack), dest=dest)


def make_storex(args: InstrArgs, type: Type) -> Optional[StoreStmt]:
    # "indexed stores" like `stwx rS, rA, rB` write `rS` into `(rA + rB)`
    size = type.get_size_bytes()
    assert size is not None

    source = args.reg(0)
    ptr = BinaryOp.intptr(left=args.reg(1), op="+", right=args.reg(2))

    # TODO: Can we assume storex's are never used to save registers to the stack?
    dest = deref(ptr, args.regs, args.stack_info, size=size, store=True)
    dest.type.unify(type)
    return StoreStmt(source=as_type(source, type, silent=False), dest=dest)


def handle_swl(args: InstrArgs) -> Optional[StoreStmt]:
    # swl in practice only occurs together with swr, so we can treat it as a regular
    # store, with the expression wrapped in UnalignedLoad if needed.
    source = args.reg(0)
    target = args.memory_ref(1)
    if not isinstance(early_unwrap(source), UnalignedLoad):
        source = UnalignedLoad(source)
    dest = deref_unaligned(target, args.regs, args.stack_info, store=True)
    return StoreStmt(source=source, dest=dest)


def handle_swr(args: InstrArgs) -> Optional[StoreStmt]:
    expr = early_unwrap(args.reg(0))
    target = args.memory_ref(1)
    if not isinstance(expr, Load3Bytes):
        # Elide swr's that don't come from 3-byte-loading lwr's; they probably
        # come with a corresponding swl which has already been emitted.
        return None
    real_target = replace(target, offset=target.offset - 2)
    dest = deref_unaligned(real_target, args.regs, args.stack_info, store=True)
    return StoreStmt(source=expr, dest=dest)


def handle_sra(args: InstrArgs) -> Expression:
    lhs = args.reg(1)
    shift = args.imm(2)
    if isinstance(shift, Literal) and shift.value in [16, 24]:
        expr = early_unwrap(lhs)
        pow2 = 1 << shift.value
        if isinstance(expr, BinaryOp) and isinstance(expr.right, Literal):
            tp = Type.s16() if shift.value == 16 else Type.s8()
            rhs = expr.right.value
            if expr.op == "<<" and rhs == shift.value:
                return as_type(expr.left, tp, silent=False)
            elif expr.op == "<<" and rhs > shift.value:
                new_shift = fold_mul_chains(
                    BinaryOp.int(expr.left, "<<", Literal(rhs - shift.value))
                )
                return as_type(new_shift, tp, silent=False)
            elif expr.op == "*" and rhs % pow2 == 0 and rhs != pow2:
                mul = BinaryOp.int(expr.left, "*", Literal(value=rhs // pow2))
                return as_type(mul, tp, silent=False)
    return fold_divmod(BinaryOp(as_s32(lhs), ">>", as_intish(shift), type=Type.s32()))


def handle_conditional_move(args: InstrArgs, nonzero: bool) -> Expression:
    op = "!=" if nonzero else "=="
    type = Type.any_reg()
    return TernaryOp(
        BinaryOp.scmp(args.reg(2), op, Literal(0)),
        as_type(args.reg(1), type, silent=True),
        as_type(args.reg(0), type, silent=True),
        type,
    )


def format_f32_imm(num: int) -> str:
    packed = struct.pack(">I", num & (2 ** 32 - 1))
    value = struct.unpack(">f", packed)[0]

    if not value or value == 4294967296.0:
        # Zero, negative zero, nan, or INT_MAX.
        return str(value)

    # Write values smaller than 1e-7 / greater than 1e7 using scientific notation,
    # and values in between using fixed point.
    if abs(math.log10(abs(value))) > 6.9:
        fmt_char = "e"
    elif abs(value) < 1:
        fmt_char = "f"
    else:
        fmt_char = "g"

    def fmt(prec: int) -> str:
        """Format 'value' with 'prec' significant digits/decimals, in either scientific
        or regular notation depending on 'fmt_char'."""
        ret = ("{:." + str(prec) + fmt_char + "}").format(value)
        if fmt_char == "e":
            return ret.replace("e+", "e").replace("e0", "e").replace("e-0", "e-")
        if "e" in ret:
            # The "g" format character can sometimes introduce scientific notation if
            # formatting with too few decimals. If this happens, return an incorrect
            # value to prevent the result from being used.
            #
            # Since the value we are formatting is within (1e-7, 1e7) in absolute
            # value, it will at least be possible to format with 7 decimals, which is
            # less than float precision. Thus, this annoying Python limitation won't
            # lead to us outputting numbers with more precision than we really have.
            return "0"
        return ret

    # 20 decimals is more than enough for a float. Start there, then try to shrink it.
    prec = 20
    while prec > 0:
        prec -= 1
        value2 = float(fmt(prec))
        if struct.pack(">f", value2) != packed:
            prec += 1
            break

    if prec == 20:
        # Uh oh, even the original value didn't format correctly. Fall back to str(),
        # which ought to work.
        return str(value)

    ret = fmt(prec)
    if "." not in ret:
        ret += ".0"
    return ret


def format_f64_imm(num: int) -> str:
    (value,) = struct.unpack(">d", struct.pack(">Q", num & (2 ** 64 - 1)))
    return str(value)


def fold_divmod(original_expr: BinaryOp) -> BinaryOp:
    """
    Return a new BinaryOp instance if this one can be simplified to a single / or % op.
    This involves simplifying expressions using MULT_HI, MULTU_HI, +, -, <<, >>, and /.

    In GCC 2.7.2, the code that generates these instructions is in expmed.c.

    See also https://ridiculousfish.com/blog/posts/labor-of-division-episode-i.html
    for a modern writeup of a similar algorithm.

    This optimization is also used by MWCC and modern compilers (but not IDO).
    """
    mult_high_ops = ("MULT_HI", "MULTU_HI")
    possible_match_ops = mult_high_ops + ("-", "+", ">>")

    # Only operate on integer expressions of certain operations
    if original_expr.is_floating() or original_expr.op not in possible_match_ops:
        return original_expr

    # Use `early_unwrap_ints` instead of `early_unwrap` to ignore Casts to integer types
    # Although this discards some extra type information, this function largely ignores
    # sign/size information to stay simpler. The result will be made with BinaryOp.int()
    # regardless of input types.
    expr = original_expr
    left_expr = early_unwrap_ints(expr.left)
    right_expr = early_unwrap_ints(expr.right)
    divisor_shift = 0

    # Detect signed power-of-two division: (x >> N) + MIPS2C_CARRY --> x / (1 << N)
    if (
        isinstance(left_expr, BinaryOp)
        and left_expr.op == ">>"
        and isinstance(left_expr.right, Literal)
        and expr.op == "+"
        and isinstance(right_expr, CarryBit)
    ):
        new_denom = 1 << left_expr.right.value
        return BinaryOp.s32(
            left=left_expr.left,
            op="/",
            right=Literal(new_denom),
            silent=True,
        )

    # Fold `/` with `>>`: ((x / N) >> M) --> x / (N << M)
    # NB: If x is signed, this is only correct if there is a sign-correcting subtraction term
    if (
        isinstance(left_expr, BinaryOp)
        and left_expr.op == "/"
        and isinstance(left_expr.right, Literal)
        and expr.op == ">>"
        and isinstance(right_expr, Literal)
    ):
        new_denom = left_expr.right.value << right_expr.value
        if new_denom < (1 << 32):
            return BinaryOp.int(
                left=left_expr.left,
                op="/",
                right=Literal(new_denom),
            )

    # Detect `%`: (x - ((x / N) * N)) --> x % N
    if expr.op == "-" and isinstance(right_expr, BinaryOp) and right_expr.op == "*":
        div_expr = early_unwrap_ints(right_expr.left)
        mod_base = early_unwrap_ints(right_expr.right)
        if (
            isinstance(div_expr, BinaryOp)
            and early_unwrap_ints(div_expr.left) == left_expr
            and isinstance(mod_base, Literal)
        ):
            # Accept either `(x / N) * N` or `(x >> N) * M` (where `1 << N == M`)
            divisor = early_unwrap_ints(div_expr.right)
            if (div_expr.op == "/" and divisor == mod_base) or (
                div_expr.op == ">>"
                and isinstance(divisor, Literal)
                and (1 << divisor.value) == mod_base.value
            ):
                return BinaryOp.int(left=left_expr, op="%", right=right_expr.right)

    # Detect dividing by a negative: ((x >> 31) - (x / N)) --> x / -N
    if (
        expr.op == "-"
        and isinstance(left_expr, BinaryOp)
        and left_expr.op == ">>"
        and early_unwrap_ints(left_expr.right) == Literal(31)
        and isinstance(right_expr, BinaryOp)
        and right_expr.op == "/"
        and isinstance(right_expr.right, Literal)
    ):
        # Swap left_expr & right_expr, but replace the N in right_expr with -N
        left_expr, right_expr = (
            replace(right_expr, right=Literal(-right_expr.right.value)),
            left_expr,
        )

    # Remove outer error term: ((x / N) + ((x / N) >> 31)) --> x / N
    # As N gets close to (1 << 30), this is no longer a negligible error term
    if (
        expr.op == "+"
        and isinstance(left_expr, BinaryOp)
        and left_expr.op == "/"
        and isinstance(left_expr.right, Literal)
        and left_expr.right.value <= (1 << 29)
        and isinstance(right_expr, BinaryOp)
        and early_unwrap_ints(right_expr.left) == left_expr
        and right_expr.op == ">>"
        and early_unwrap_ints(right_expr.right) == Literal(31)
    ):
        return left_expr

    # Remove outer error term: ((x / N) - (x >> 31)) --> x / N
    if (
        expr.op == "-"
        and isinstance(left_expr, BinaryOp)
        and left_expr.op == "/"
        and isinstance(left_expr.right, Literal)
        and isinstance(right_expr, BinaryOp)
        and right_expr.op == ">>"
        and early_unwrap_ints(right_expr.right) == Literal(31)
    ):
        div_expr = left_expr
        shift_var_expr = early_unwrap_ints(right_expr.left)
        div_var_expr = early_unwrap_ints(div_expr.left)
        # Check if the LHS of the shift is the same var that we're dividing by
        if div_var_expr == shift_var_expr:
            if isinstance(div_expr.right, Literal) and div_expr.right.value >= (
                1 << 30
            ):
                return BinaryOp.int(
                    left=div_expr.left,
                    op=div_expr.op,
                    right=div_expr.right,
                )
            return div_expr
        # If the var is under 32 bits, the error term may look like `(x << K) >> 31` instead
        if (
            isinstance(shift_var_expr, BinaryOp)
            and early_unwrap_ints(div_expr.left)
            == early_unwrap_ints(shift_var_expr.left)
            and shift_var_expr.op == "<<"
            and isinstance(shift_var_expr.right, Literal)
        ):
            return div_expr

    # Shift on the result of the mul: MULT_HI(x, N) >> M, shift the divisor by M
    if (
        isinstance(left_expr, BinaryOp)
        and expr.op == ">>"
        and isinstance(right_expr, Literal)
    ):
        divisor_shift += right_expr.value
        expr = left_expr
        left_expr = early_unwrap_ints(expr.left)
        right_expr = early_unwrap_ints(expr.right)
        # Normalize MULT_HI(N, x) to MULT_HI(x, N)
        if isinstance(left_expr, Literal) and not isinstance(right_expr, Literal):
            left_expr, right_expr = right_expr, left_expr

        # Remove inner addition: (MULT_HI(x, N) + x) >> M --> MULT_HI(x, N) >> M
        # MULT_HI performs signed multiplication, so the `+ x` acts as setting the 32nd bit
        # while having a result with the same sign as x.
        # We can ignore it because `round_div` can work with arbitrarily large constants
        if (
            isinstance(left_expr, BinaryOp)
            and left_expr.op == "MULT_HI"
            and expr.op == "+"
            and early_unwrap_ints(left_expr.left) == right_expr
        ):
            expr = left_expr
            left_expr = early_unwrap_ints(expr.left)
            right_expr = early_unwrap_ints(expr.right)

    # Shift on the LHS of the mul: MULT_HI(x >> M, N) --> MULT_HI(x, N) >> M
    if (
        expr.op in mult_high_ops
        and isinstance(left_expr, BinaryOp)
        and left_expr.op == ">>"
        and isinstance(left_expr.right, Literal)
    ):
        divisor_shift += left_expr.right.value
        left_expr = early_unwrap_ints(left_expr.left)

    # Instead of checking for the error term precisely, just check that
    # the quotient is "close enough" to the integer value
    def round_div(x: int, y: int) -> Optional[int]:
        if y <= 1:
            return None
        result = round(x / y)
        if x / (y + 1) <= result <= x / (y - 1):
            return result
        return None

    if expr.op in mult_high_ops and isinstance(right_expr, Literal):
        denom = round_div(1 << (32 + divisor_shift), right_expr.value)
        if denom is not None:
            return BinaryOp.int(
                left=left_expr,
                op="/",
                right=Literal(denom),
            )

    return original_expr


def replace_clz_shift(expr: BinaryOp) -> BinaryOp:
    """
    Simplify an expression matching `CLZ(x) >> 5` into `x == 0`,
    and further simplify `(a - b) == 0` into `a == b`.
    """
    # Check that the outer expression is `>>`
    if expr.is_floating() or expr.op != ">>":
        return expr

    # Match `CLZ(x) >> 5`, or return the original expr
    left_expr = early_unwrap_ints(expr.left)
    right_expr = early_unwrap_ints(expr.right)
    if not (
        isinstance(left_expr, UnaryOp)
        and left_expr.op == "CLZ"
        and isinstance(right_expr, Literal)
        and right_expr.value == 5
    ):
        return expr

    # If the inner `x` is `(a - b)`, return `a == b`
    sub_expr = early_unwrap(left_expr.expr)
    if (
        isinstance(sub_expr, BinaryOp)
        and not sub_expr.is_floating()
        and sub_expr.op == "-"
    ):
        return BinaryOp.icmp(sub_expr.left, "==", sub_expr.right)

    return BinaryOp.icmp(left_expr.expr, "==", Literal(0, type=left_expr.expr.type))


def replace_bitand(expr: BinaryOp) -> Expression:
    """Detect expressions using `&` for truncating integer casts"""
    if not expr.is_floating() and expr.op == "&":
        if expr.right == Literal(0xFF):
            return as_type(expr.left, Type.int_of_size(8), silent=False)
        if expr.right == Literal(0xFFFF):
            return as_type(expr.left, Type.int_of_size(16), silent=False)
    return expr


def fold_mul_chains(expr: Expression) -> Expression:
    """Simplify an expression involving +, -, * and << to a single multiplication,
    e.g. 4*x - x -> 3*x, or x<<2 -> x*4. This includes some logic for preventing
    folds of consecutive sll, and keeping multiplications by large powers of two
    as bitshifts at the top layer."""

    def fold(
        expr: Expression, toplevel: bool, allow_sll: bool
    ) -> Tuple[Expression, int]:
        if isinstance(expr, BinaryOp):
            lbase, lnum = fold(expr.left, False, (expr.op != "<<"))
            rbase, rnum = fold(expr.right, False, (expr.op != "<<"))
            if expr.op == "<<" and isinstance(expr.right, Literal) and allow_sll:
                # Left-shifts by small numbers are easier to understand if
                # written as multiplications (they compile to the same thing).
                if toplevel and lnum == 1 and not (1 <= expr.right.value <= 4):
                    return (expr, 1)
                return (lbase, lnum << expr.right.value)
            if (
                expr.op == "*"
                and isinstance(expr.right, Literal)
                and (allow_sll or expr.right.value % 2 != 0)
            ):
                return (lbase, lnum * expr.right.value)
            if early_unwrap(lbase) == early_unwrap(rbase):
                if expr.op == "+":
                    return (lbase, lnum + rnum)
                if expr.op == "-":
                    return (lbase, lnum - rnum)
        if isinstance(expr, UnaryOp) and expr.op == "-" and not toplevel:
            base, num = fold(expr.expr, False, True)
            return (base, -num)
        if (
            isinstance(expr, EvalOnceExpr)
            and not expr.emit_exactly_once
            and not expr.forced_emit
        ):
            base, num = fold(early_unwrap(expr), False, allow_sll)
            if num != 1 and is_trivial_expression(base):
                return (base, num)
        return (expr, 1)

    base, num = fold(expr, True, True)
    if num == 1:
        return expr
    return BinaryOp.int(left=base, op="*", right=Literal(num))


def array_access_from_add(
    expr: Expression,
    offset: int,
    stack_info: StackInfo,
    *,
    target_size: Optional[int],
    ptr: bool,
) -> Optional[Expression]:
    expr = early_unwrap(expr)
    if not isinstance(expr, BinaryOp) or expr.op != "+":
        return None
    base = expr.left
    addend = expr.right
    if addend.type.is_pointer_or_array() and not base.type.is_pointer_or_array():
        base, addend = addend, base

    index: Expression
    scale: int
    uw_addend = early_unwrap(addend)
    if (
        isinstance(uw_addend, BinaryOp)
        and uw_addend.op == "*"
        and isinstance(uw_addend.right, Literal)
    ):
        index = uw_addend.left
        scale = uw_addend.right.value
    elif (
        isinstance(uw_addend, BinaryOp)
        and uw_addend.op == "<<"
        and isinstance(uw_addend.right, Literal)
    ):
        index = uw_addend.left
        scale = 1 << uw_addend.right.value
    else:
        index = addend
        scale = 1

    if scale < 0:
        scale = -scale
        index = UnaryOp("-", as_s32(index, silent=True), type=Type.s32())

    target_type = base.type.get_pointer_target()
    if target_type is None:
        return None

    uw_base = early_unwrap(base)
    typepool = stack_info.global_info.typepool

    # In `&x + index * scale`, if the type of `x` is not known, try to mark it as an array.
    # Skip the `scale = 1` case because this often indicates a complex `index` expression,
    # and is not actually a 1-byte array lookup.
    if (
        scale > 1
        and offset == 0
        and isinstance(uw_base, AddressOf)
        and target_type.get_size_bytes() is None
    ):
        inner_type: Optional[Type] = None
        if (
            isinstance(uw_base.expr, GlobalSymbol)
            and uw_base.expr.potential_array_dim(scale)[1] != 0
        ):
            # For GlobalSymbols, use the size of the asm data to check the feasibility of being
            # an array with `scale`. This helps be more conservative around fake symbols.
            pass
        elif scale == 2:
            # This *could* be a struct, but is much more likely to be an int
            inner_type = Type.int_of_size(16)
        elif scale == 4:
            inner_type = Type.reg32(likely_float=False)
        elif typepool.unk_inference and isinstance(uw_base.expr, GlobalSymbol):
            # Make up a struct with a tag name based on the symbol & struct size.
            # Although `scale = 8` could indicate an array of longs/doubles, it seems more
            # common to be an array of structs.
            struct_name = f"_struct_{uw_base.expr.symbol_name}_0x{scale:X}"
            struct = typepool.get_struct_by_tag_name(
                struct_name, stack_info.global_info.typemap
            )
            if struct is None:
                struct = StructDeclaration.unknown(
                    typepool, size=scale, tag_name=struct_name
                )
            elif struct.size != scale:
                # This should only happen if there was already a struct with this name in the context
                raise DecompFailure(f"sizeof(struct {struct_name}) != {scale:#x}")
            inner_type = Type.struct(struct)

        if inner_type is not None:
            # This might fail, if `uw_base.expr.type` can't be changed to an array
            uw_base.expr.type.unify(Type.array(inner_type, dim=None))
            # This acts as a backup, and will usually succeed
            target_type.unify(inner_type)

    if target_type.get_size_bytes() == scale:
        # base[index]
        pass
    else:
        # base->subarray[index]
        sub_path, sub_type, remaining_offset = base.type.get_deref_field(
            offset, target_size=scale, exact=False
        )
        # Check if the last item in the path is `0`, which indicates the start of an array
        # If it is, remove it: it will be replaced by `[index]`
        if sub_path is None or len(sub_path) < 2 or sub_path[-1] != 0:
            return None
        sub_path.pop()
        base = StructAccess(
            struct_var=base,
            offset=offset - remaining_offset,
            target_size=None,
            field_path=sub_path,
            stack_info=stack_info,
            type=sub_type,
        )
        offset = remaining_offset
        target_type = sub_type

    ret: Expression = ArrayAccess(base, index, type=target_type)

    # Add .field if necessary by wrapping ret in StructAccess(AddressOf(...))
    ret_ref = AddressOf(ret, type=ret.type.reference())
    field_path, field_type, _ = ret_ref.type.get_deref_field(
        offset, target_size=target_size
    )

    if offset != 0 or (target_size is not None and target_size != scale):
        ret = StructAccess(
            struct_var=ret_ref,
            offset=offset,
            target_size=target_size,
            field_path=field_path,
            stack_info=stack_info,
            type=field_type,
        )

    if ptr:
        ret = AddressOf(ret, type=ret.type.reference())

    return ret


def handle_add(args: InstrArgs) -> Expression:
    lhs = args.reg(1)
    rhs = args.reg(2)
    stack_info = args.stack_info
    type = Type.intptr()
    # Because lhs & rhs are in registers, it shouldn't be possible for them to be arrays.
    # If they are, treat them the same as pointers anyways.
    if lhs.type.is_pointer_or_array():
        type = Type.ptr()
    elif rhs.type.is_pointer_or_array():
        type = Type.ptr()

    # addiu instructions can sometimes be emitted as addu instead, when the
    # offset is too large.
    if isinstance(rhs, Literal):
        return handle_addi_real(args.reg_ref(0), args.reg_ref(1), lhs, rhs, stack_info)
    if isinstance(lhs, Literal):
        return handle_addi_real(args.reg_ref(0), args.reg_ref(2), rhs, lhs, stack_info)

    expr = BinaryOp(left=as_intptr(lhs), op="+", right=as_intptr(rhs), type=type)
    folded_expr = fold_mul_chains(expr)
    if isinstance(folded_expr, BinaryOp):
        folded_expr = fold_divmod(folded_expr)
    if folded_expr is not expr:
        return folded_expr
    array_expr = array_access_from_add(expr, 0, stack_info, target_size=None, ptr=True)
    if array_expr is not None:
        return array_expr
    return expr


def handle_add_float(args: InstrArgs) -> Expression:
    if args.reg_ref(1) == args.reg_ref(2):
        two = Literal(1 << 30, type=Type.f32())
        return BinaryOp.f32(two, "*", args.reg(1))
    return BinaryOp.f32(args.reg(1), "+", args.reg(2))


def handle_add_double(args: InstrArgs) -> Expression:
    if args.reg_ref(1) == args.reg_ref(2):
        two = Literal(1 << 62, type=Type.f64())
        return BinaryOp.f64(two, "*", args.dreg(1))
    return BinaryOp.f64(args.dreg(1), "+", args.dreg(2))


def handle_bgez(args: InstrArgs) -> Condition:
    expr = args.reg(0)
    uw_expr = early_unwrap(expr)
    if (
        isinstance(uw_expr, BinaryOp)
        and uw_expr.op == "<<"
        and isinstance(uw_expr.right, Literal)
    ):
        shift = uw_expr.right.value
        bitand = BinaryOp.int(uw_expr.left, "&", Literal(1 << (31 - shift)))
        return UnaryOp("!", bitand, type=Type.bool())
    return BinaryOp.scmp(expr, ">=", Literal(0))


def rlwi_mask(mask_begin: int, mask_end: int) -> int:
    # Compute the mask constant used by the rlwi* family of PPC instructions,
    # referred to as the `MASK(MB, ME)` function in the processor manual.
    # Bit 0 is the MSB, Bit 31 is the LSB
    bits_upto: Callable[[int], int] = lambda m: (1 << (32 - m)) - 1
    all_ones = 0xFFFFFFFF
    if mask_begin <= mask_end:
        # Set bits inside the range, fully inclusive
        mask = bits_upto(mask_begin) - bits_upto(mask_end + 1)
    else:
        # Set bits from [31, mask_end] and [mask_begin, 0]
        mask = (bits_upto(mask_end + 1) - bits_upto(mask_begin)) ^ all_ones
    return mask


def handle_rlwinm(
    source: Expression,
    shift: int,
    mask_begin: int,
    mask_end: int,
    simplify: bool = True,
) -> Expression:
    # TODO: Detect shift + truncate, like `(x << 2) & 0xFFF3` or `(x >> 2) & 0x3FFF`

    # The output of the rlwinm instruction is `ROTL(source, shift) & mask`. We write this as
    # ((source << shift) & mask) | ((source >> (32 - shift)) & mask)
    # and compute both OR operands (upper_bits and lower_bits respectively).
    all_ones = 0xFFFFFFFF
    mask = rlwi_mask(mask_begin, mask_end)
    left_shift = shift
    right_shift = 32 - shift
    left_mask = (all_ones << left_shift) & mask
    right_mask = (all_ones >> right_shift) & mask

    # We only simplify if the `simplify` argument is True, and there will be no `|` in the
    # resulting expression. If there is an `|`, the expression is best left as bitwise math
    simplify = simplify and not (left_mask and right_mask)

    if isinstance(source, Literal):
        upper_value = (source.value << left_shift) & mask
        lower_value = (source.value >> right_shift) & mask
        return Literal(upper_value | lower_value)

    upper_bits: Optional[Expression]
    if left_mask == 0:
        upper_bits = None
    else:
        upper_bits = source
        if left_shift != 0:
            upper_bits = BinaryOp.int(
                left=upper_bits, op="<<", right=Literal(left_shift)
            )

        if simplify:
            upper_bits = fold_mul_chains(upper_bits)

        if left_mask != (all_ones << left_shift) & all_ones:
            upper_bits = BinaryOp.int(left=upper_bits, op="&", right=Literal(left_mask))
            if simplify:
                upper_bits = replace_bitand(upper_bits)

    lower_bits: Optional[Expression]
    if right_mask == 0:
        lower_bits = None
    else:
        lower_bits = BinaryOp.u32(left=source, op=">>", right=Literal(right_shift))

        if simplify:
            lower_bits = replace_clz_shift(fold_divmod(lower_bits))

        if right_mask != (all_ones >> right_shift) & all_ones:
            lower_bits = BinaryOp.int(
                left=lower_bits, op="&", right=Literal(right_mask)
            )
            if simplify:
                lower_bits = replace_bitand(lower_bits)

    if upper_bits is None and lower_bits is None:
        return Literal(0)
    elif upper_bits is None:
        assert lower_bits is not None
        return lower_bits
    elif lower_bits is None:
        return upper_bits
    else:
        return BinaryOp.int(left=upper_bits, op="|", right=lower_bits)


def handle_rlwimi(
    base: Expression, source: Expression, shift: int, mask_begin: int, mask_end: int
) -> Expression:
    # This instruction reads from `base`, replaces some bits with values from `source`, then
    # writes the result back into the first register. This can be used to copy any contiguous
    # bitfield from `source` into `base`, and is commonly used when manipulating flags, such
    # as in `x |= 0x10` or `x &= ~0x10`.

    # It's generally more readable to write the mask with `~` (instead of computing the inverse here)
    mask_literal = Literal(rlwi_mask(mask_begin, mask_end))
    mask = UnaryOp("~", mask_literal, type=Type.u32())
    masked_base = BinaryOp.int(left=base, op="&", right=mask)
    if source == Literal(0):
        # If the source is 0, there are no bits inserted. (This may look like `x &= ~0x10`)
        return masked_base
    # Set `simplify=False` to keep the `inserted` expression as bitwise math instead of `*` or `/`
    inserted = handle_rlwinm(source, shift, mask_begin, mask_end, simplify=False)
    if inserted == mask_literal:
        # If this instruction will set all the bits in the mask, we can OR the values
        # together without masking the base. (`x |= 0xF0` instead of `x = (x & ~0xF0) | 0xF0`)
        return BinaryOp.int(left=base, op="|", right=inserted)
    return BinaryOp.int(left=masked_base, op="|", right=inserted)


def handle_loadx(args: InstrArgs, type: Type) -> Expression:
    # "indexed loads" like `lwzx rD, rA, rB` read `(rA + rB)` into `rD`
    size = type.get_size_bytes()
    assert size is not None

    ptr = BinaryOp.intptr(left=args.reg(1), op="+", right=args.reg(2))
    expr = deref(ptr, args.regs, args.stack_info, size=size)
    return as_type(expr, type, silent=True)


def strip_macros(arg: Argument) -> Argument:
    """Replace %lo(...) by 0, and assert that there are no %hi(...). We assume that
    %hi's only ever occur in lui, where we expand them to an entire value, and not
    just the upper part. This preserves semantics in most cases (though not when %hi's
    are reused for different %lo's...)"""
    if isinstance(arg, Macro):
        if arg.macro_name in ["sda2", "sda21"]:
            return arg.argument
        if arg.macro_name == "hi":
            raise DecompFailure("%hi macro outside of lui")
        if arg.macro_name not in ["lo", "l"]:
            raise DecompFailure(f"Unrecognized linker macro %{arg.macro_name}")
        # This is sort of weird; for `symbol@l` we return 0 here and assume
        # that this @l is always perfectly paired with one other @ha.
        # However, with `literal@l`, we return the literal value, and assume it is
        # paired with another `literal@ha`. This lets us reuse `literal@ha` values,
        # but assumes that we never mix literals & symbols
        if isinstance(arg.argument, AsmLiteral):
            return AsmLiteral(arg.argument.value)
        return AsmLiteral(0)
    elif isinstance(arg, AsmAddressMode) and isinstance(arg.lhs, Macro):
        if arg.lhs.macro_name in ["sda2", "sda21"]:
            return arg.lhs.argument
        if arg.lhs.macro_name not in ["lo", "l"]:
            raise DecompFailure(
                f"Bad linker macro in instruction argument {arg}, expected %lo"
            )
        return AsmAddressMode(lhs=AsmLiteral(0), rhs=arg.rhs)
    else:
        return arg


@dataclass
class AbiArgSlot:
    offset: int
    reg: Optional[Register]
    type: Type
    name: Optional[str] = None
    comment: Optional[str] = None


@dataclass
class Abi:
    arg_slots: List[AbiArgSlot]
    possible_slots: List[AbiArgSlot]


def regs_clobbered_until_dominator(node: Node) -> Set[Register]:
    if node.immediate_dominator is None:
        return set()
    seen = {node.immediate_dominator}
    stack = node.parents[:]
    clobbered = set()
    while stack:
        n = stack.pop()
        if n in seen:
            continue
        seen.add(n)
        for instr in n.block.instructions:
            for r in instr.outputs + instr.clobbers:
                if isinstance(r, Register):
                    clobbered.add(r)
        stack.extend(n.parents)
    return clobbered


def reg_always_set(node: Node, reg: Register, *, dom_set: bool) -> bool:
    if node.immediate_dominator is None:
        return False
    seen = {node.immediate_dominator}
    stack = node.parents[:]
    while stack:
        n = stack.pop()
        if n == node.immediate_dominator and not dom_set:
            return False
        if n in seen:
            continue
        seen.add(n)
        clobbered: Optional[bool] = None
        for instr in n.block.instructions:
            with current_instr(instr):
                if reg in instr.outputs:
                    clobbered = False
                elif reg in instr.clobbers:
                    clobbered = True
        if clobbered == True:
            return False
        if clobbered is None:
            stack.extend(n.parents)
    return True


def pick_phi_assignment_nodes(
    reg: Register, nodes: List[Node], expr: Expression
) -> List[Node]:
    """
    As part of `assign_phis()`, we need to pick a set of nodes where we can emit a
    `SetPhiStmt` that assigns the phi for `reg` to `expr`.
    The final register state for `reg` for each node in `nodes` is `expr`,
    so the best case would be finding a single dominating node for the assignment.
    """
    # Find the set of nodes which dominate *all* of `nodes`, sorted by number
    # of dominators. (This puts "earlier" nodes at the beginning of the list.)
    dominators = sorted(
        set.intersection(*(node.dominators for node in nodes)),
        key=lambda n: len(n.dominators),
    )

    # Check the dominators for a node with the correct final state for `reg`
    for node in dominators:
        regs = get_block_info(node).final_register_states
        raw = regs.get_raw(reg)
        meta = regs.get_meta(reg)
        if raw is None or meta is None or meta.force:
            continue
        if raw == expr:
            return [node]

    # We couldn't find anything, so fall back to the naive solution
    # TODO: In some cases there may be a better solution (e.g. one that requires 2 nodes)
    return nodes


def assign_phis(used_phis: List[PhiExpr], stack_info: StackInfo) -> None:
    i = 0
    # Iterate over used phis until there are no more remaining. New ones may
    # appear during iteration, hence the while loop.
    while i < len(used_phis):
        phi = used_phis[i]
        assert phi.num_usages > 0
        assert len(phi.node.parents) >= 2

        # Group parent nodes by the value of their phi register
        equivalent_nodes: DefaultDict[Expression, List[Node]] = defaultdict(list)
        for node in phi.node.parents:
            expr = get_block_info(node).final_register_states[phi.reg]
            expr.type.unify(phi.type)
            equivalent_nodes[expr].append(node)

        exprs = list(equivalent_nodes.keys())
        first_uw = early_unwrap(exprs[0])
        if all(early_unwrap(e) == first_uw for e in exprs[1:]):
            # All the phis have the same value (e.g. because we recomputed an
            # expression after a store, or restored a register after a function
            # call). Just use that value instead of introducing a phi node.
            # TODO: the unwrapping here is necessary, but also kinda sketchy:
            # we may set as replacement_expr an expression that really shouldn't
            # be repeated, e.g. a StructAccess. It would make sense to use less
            # eager unwrapping, and/or to emit an EvalOnceExpr at this point
            # (though it's too late for it to be able to participate in the
            # prevent_later_uses machinery).
            phi.replacement_expr = as_type(first_uw, phi.type, silent=True)
            for _ in range(phi.num_usages):
                first_uw.use()
        else:
            for expr, nodes in equivalent_nodes.items():
                for node in pick_phi_assignment_nodes(phi.reg, nodes, expr):
                    block_info = get_block_info(node)
                    expr = block_info.final_register_states[phi.reg]
                    if isinstance(expr, PhiExpr):
                        # Explicitly mark how the expression is used if it's a phi,
                        # so we can propagate phi sets (to get rid of temporaries).
                        expr.use(from_phi=phi)
                    else:
                        expr.use()
                    typed_expr = as_type(expr, phi.type, silent=True)
                    block_info.to_write.append(SetPhiStmt(phi, typed_expr))
        i += 1

    name_counter: Dict[Register, int] = {}
    for phi in used_phis:
        if not phi.replacement_expr and phi.propagates_to() == phi:
            counter = name_counter.get(phi.reg, 0) + 1
            name_counter[phi.reg] = counter
            output_reg_name = stack_info.function.reg_formatter.format(phi.reg)
            prefix = f"phi_{output_reg_name}"
            phi.name = f"{prefix}_{counter}" if counter > 1 else prefix
            stack_info.phi_vars.append(phi)


def propagate_register_meta(nodes: List[Node], reg: Register) -> None:
    """Propagate RegMeta bits forwards/backwards."""
    non_terminal: List[Node] = [n for n in nodes if not isinstance(n, TerminalNode)]

    # Set `is_read` based on `read_inherited`.
    for n in non_terminal:
        if reg in get_block_info(n).final_register_states.read_inherited:
            for p in n.parents:
                par_meta = get_block_info(p).final_register_states.get_meta(reg)
                if par_meta:
                    par_meta.is_read = True

    # Propagate `is_read` backwards.
    todo = non_terminal[:]
    while todo:
        n = todo.pop()
        meta = get_block_info(n).final_register_states.get_meta(reg)
        for p in n.parents:
            par_meta = get_block_info(p).final_register_states.get_meta(reg)
            if (par_meta and not par_meta.is_read) and (
                meta and meta.inherited and meta.is_read
            ):
                par_meta.is_read = True
                todo.append(p)

    # Set `uninteresting` and propagate it and `function_return` forwards. Start by
    # assuming inherited values are all set; they will get unset iteratively, but for
    # cyclic dependency purposes we want to assume them set.
    for n in non_terminal:
        meta = get_block_info(n).final_register_states.get_meta(reg)
        if meta:
            if meta.inherited:
                meta.uninteresting = True
                meta.function_return = True
            else:
                meta.uninteresting |= meta.is_read or meta.function_return

    todo = non_terminal[:]
    while todo:
        n = todo.pop()
        if isinstance(n, TerminalNode):
            continue
        meta = get_block_info(n).final_register_states.get_meta(reg)
        if not meta or not meta.inherited:
            continue
        all_uninteresting = True
        all_function_return = True
        for p in n.parents:
            par_meta = get_block_info(p).final_register_states.get_meta(reg)
            if par_meta:
                all_uninteresting &= par_meta.uninteresting
                all_function_return &= par_meta.function_return
        if meta.uninteresting and not all_uninteresting and not meta.is_read:
            meta.uninteresting = False
            todo.extend(n.children())
        if meta.function_return and not all_function_return:
            meta.function_return = False
            todo.extend(n.children())


def determine_return_register(
    return_blocks: List[BlockInfo], fn_decl_provided: bool, arch: Arch
) -> Optional[Register]:
    """Determine which of the arch's base_return_regs (i.e. v0, f0) is the most
    likely to contain the return value, or if the function is likely void."""

    def priority(block_info: BlockInfo, reg: Register) -> int:
        meta = block_info.final_register_states.get_meta(reg)
        if not meta:
            return 3
        if meta.uninteresting:
            return 1
        if meta.function_return:
            return 0
        return 2

    if not return_blocks:
        return None

    best_reg: Optional[Register] = None
    best_prio = -1
    for reg in arch.base_return_regs:
        prios = [priority(b, reg) for b in return_blocks]
        max_prio = max(prios)
        if max_prio == 3:
            # Register is not always set, skip it
            continue
        if max_prio <= 1 and not fn_decl_provided:
            # Register is always read after being written, or comes from a
            # function call; seems unlikely to be an intentional return.
            # Skip it, unless we have a known non-void return type.
            continue
        if max_prio > best_prio:
            best_prio = max_prio
            best_reg = reg
    return best_reg


def translate_node_body(node: Node, regs: RegInfo, stack_info: StackInfo) -> BlockInfo:
    """
    Given a node and current register contents, return a BlockInfo containing
    the translated AST for that node.
    """

    to_write: List[Union[Statement]] = []
    local_var_writes: Dict[LocalVar, Tuple[Register, Expression]] = {}
    subroutine_args: Dict[int, Expression] = {}
    branch_condition: Optional[Condition] = None
    switch_expr: Optional[Expression] = None
    has_custom_return: bool = False
    has_function_call: bool = False
    arch = stack_info.global_info.arch

    def eval_once(
        expr: Expression,
        *,
        emit_exactly_once: bool,
        trivial: bool,
        prefix: str = "",
        reuse_var: Optional[Var] = None,
    ) -> EvalOnceExpr:
        if emit_exactly_once:
            # (otherwise this will be marked used once num_usages reaches 1)
            expr.use()
        elif "_fictive_" in prefix and isinstance(expr, EvalOnceExpr):
            # Avoid creating additional EvalOnceExprs for fictive Registers
            # so they're less likely to appear in the output
            return expr

        assert reuse_var or prefix
        if prefix == "condition_bit":
            prefix = "cond"

        var = reuse_var or Var(stack_info, "temp_" + prefix)
        expr = EvalOnceExpr(
            wrapped_expr=expr,
            var=var,
            type=expr.type,
            emit_exactly_once=emit_exactly_once,
            trivial=trivial,
        )
        var.num_usages += 1
        stmt = EvalOnceStmt(expr)
        to_write.append(stmt)
        stack_info.temp_vars.append(stmt)
        return expr

    def prevent_later_uses(expr_filter: Callable[[Expression], bool]) -> None:
        """Prevent later uses of registers whose contents match a callback filter."""
        for r in regs.contents.keys():
            data = regs.contents.get(r)
            assert data is not None
            expr = data.value
            if not data.meta.force and expr_filter(expr):
                # Mark the register as "if used, emit the expression's once
                # var". We usually always have a once var at this point,
                # but if we don't, create one.
                if not isinstance(expr, EvalOnceExpr):
                    expr = eval_once(
                        expr,
                        emit_exactly_once=False,
                        trivial=False,
                        prefix=stack_info.function.reg_formatter.format(r),
                    )

                # This write isn't changing the value of the register; it didn't need
                # to be declared as part of the current instruction's inputs/outputs.
                regs.unchecked_set_with_meta(r, expr, replace(data.meta, force=True))

    def prevent_later_value_uses(sub_expr: Expression) -> None:
        """Prevent later uses of registers that recursively contain a given
        subexpression."""
        # Unused PassedInArg are fine; they can pass the uses_expr test simply based
        # on having the same variable name. If we didn't filter them out here it could
        # cause them to be incorrectly passed as function arguments -- the function
        # call logic sees an opaque wrapper and doesn't realize that they are unused
        # arguments that should not be passed on.
        prevent_later_uses(
            lambda e: uses_expr(e, lambda e2: e2 == sub_expr)
            and not (isinstance(e, PassedInArg) and not e.copied)
        )

    def prevent_later_function_calls() -> None:
        """Prevent later uses of registers that recursively contain a function call."""
        prevent_later_uses(lambda e: uses_expr(e, lambda e2: isinstance(e2, FuncCall)))

    def prevent_later_reads() -> None:
        """Prevent later uses of registers that recursively contain a read."""
        contains_read = lambda e: isinstance(e, (StructAccess, ArrayAccess))
        prevent_later_uses(lambda e: uses_expr(e, contains_read))

    def set_reg_maybe_return(reg: Register, expr: Expression) -> None:
        regs[reg] = expr

    def set_reg(reg: Register, expr: Optional[Expression]) -> Optional[Expression]:
        if expr is None:
            if reg in regs:
                del regs[reg]
            return None

        if isinstance(expr, LocalVar):
            if (
                isinstance(node, ReturnNode)
                and stack_info.maybe_get_register_var(reg)
                and (stack_info.callee_save_reg_locations.get(reg) == expr.value)
            ):
                # Elide saved register restores with --reg-vars (it doesn't
                # matter in other cases).
                return None
            if expr in local_var_writes:
                # Elide register restores (only for the same register for now,
                # to be conversative).
                orig_reg, orig_expr = local_var_writes[expr]
                if orig_reg == reg:
                    expr = orig_expr

        uw_expr = expr
        if not isinstance(expr, Literal):
            expr = eval_once(
                expr,
                emit_exactly_once=False,
                trivial=is_trivial_expression(expr),
                prefix=stack_info.function.reg_formatter.format(reg),
            )

        if reg == Register("zero"):
            # Emit the expression as is. It's probably a volatile load.
            expr.use()
            to_write.append(ExprStmt(expr))
        else:
            dest = stack_info.maybe_get_register_var(reg)
            if dest is not None:
                stack_info.use_register_var(dest)
                # Avoid emitting x = x, but still refresh EvalOnceExpr's etc.
                if not (isinstance(uw_expr, RegisterVar) and uw_expr.reg == reg):
                    source = as_type(expr, dest.type, True)
                    source.use()
                    to_write.append(StoreStmt(source=source, dest=dest))
                expr = dest
            set_reg_maybe_return(reg, expr)
        return expr

    def clear_caller_save_regs() -> None:
        for reg in arch.temp_regs:
            if reg in regs:
                del regs[reg]

    def maybe_clear_local_var_writes(func_args: List[Expression]) -> None:
        # Clear the `local_var_writes` dict if any of the `func_args` contain
        # a reference to a stack var. (The called function may modify the stack,
        # replacing the value we have in `local_var_writes`.)
        for arg in func_args:
            if uses_expr(
                arg,
                lambda expr: isinstance(expr, AddressOf)
                and isinstance(expr.expr, LocalVar),
            ):
                local_var_writes.clear()
                return

    def process_instr(instr: Instruction) -> None:
        nonlocal branch_condition, switch_expr, has_function_call

        mnemonic = instr.mnemonic
        arch_mnemonic = instr.arch_mnemonic(arch)
        args = InstrArgs(instr.args, regs, stack_info)
        expr: Expression

        # Figure out what code to generate!
        if mnemonic in arch.instrs_ignore:
            pass

        elif mnemonic in arch.instrs_store or mnemonic in arch.instrs_store_update:
            # Store a value in a permanent place.
            if mnemonic in arch.instrs_store:
                to_store = arch.instrs_store[mnemonic](args)
            else:
                # PPC specific store-and-update instructions
                # `stwu r3, 8(r4)` is equivalent to `$r3 = *($r4 + 8); $r4 += 8;`
                to_store = arch.instrs_store_update[mnemonic](args)

                # Update the register in the second argument
                update = args.memory_ref(1)
                if not isinstance(update, AddressMode):
                    raise DecompFailure(
                        f"Unhandled store-and-update arg in {instr}: {update!r}"
                    )
                set_reg(
                    update.rhs,
                    add_imm(args.regs[update.rhs], Literal(update.offset), stack_info),
                )

            if to_store is None:
                # Elided register preserval.
                pass
            elif isinstance(to_store.dest, SubroutineArg):
                # About to call a subroutine with this argument. Skip arguments for the
                # first four stack slots; they are also passed in registers.
                if to_store.dest.value >= 0x10:
                    subroutine_args[to_store.dest.value] = to_store.source
            else:
                if isinstance(to_store.dest, LocalVar):
                    stack_info.add_local_var(to_store.dest)
                    raw_value = to_store.source
                    if isinstance(raw_value, Cast) and raw_value.reinterpret:
                        # When preserving values on the stack across function calls,
                        # ignore the type of the stack variable. The same stack slot
                        # might be used to preserve values of different types.
                        raw_value = raw_value.expr
                    local_var_writes[to_store.dest] = (args.reg_ref(0), raw_value)
                # Emit a write. This includes four steps:
                # - mark the expression as used (since writes are always emitted)
                # - mark the dest used (if it's a struct access it needs to be
                # evaluated, though ideally we would not mark the top-level expression
                # used; it may cause early emissions that shouldn't happen)
                # - mark other usages of the dest as "emit before this point if used".
                # - emit the actual write.
                #
                # Note that the prevent_later_value_uses step happens after use(), since
                # the stored expression is allowed to reference its destination var,
                # but before the write is written, since prevent_later_value_uses might
                # emit writes of its own that should go before this write. In practice
                # that probably never occurs -- all relevant register contents should be
                # EvalOnceExpr's that can be emitted at their point of creation, but
                # I'm not 100% certain that that's always the case and will remain so.
                to_store.source.use()
                to_store.dest.use()
                prevent_later_value_uses(to_store.dest)
                prevent_later_function_calls()
                to_write.append(to_store)

        elif mnemonic in arch.instrs_source_first:
            # Just 'mtc1'. It's reversed, so we have to specially handle it.
            set_reg(args.reg_ref(1), arch.instrs_source_first[mnemonic](args))

        elif mnemonic in arch.instrs_branches:
            assert branch_condition is None
            branch_condition = arch.instrs_branches[mnemonic](args)

        elif mnemonic in arch.instrs_float_branches:
            assert branch_condition is None
            cond_bit = regs[Register("condition_bit")]
            if not isinstance(cond_bit, BinaryOp):
                cond_bit = ExprCondition(cond_bit, type=cond_bit.type)
            if arch_mnemonic == "mips:bc1t":
                branch_condition = cond_bit
            elif arch_mnemonic == "mips:bc1f":
                branch_condition = cond_bit.negated()

        elif mnemonic in arch.instrs_jumps:
            if arch_mnemonic == "ppc:bctr":
                # Switch jump
                assert isinstance(node, SwitchNode)
                switch_expr = args.regs[Register("ctr")]
            elif arch_mnemonic == "mips:jr":
                # MIPS:
                if args.reg_ref(0) == arch.return_address_reg:
                    # Return from the function.
                    assert isinstance(node, ReturnNode)
                else:
                    # Switch jump.
                    assert isinstance(node, SwitchNode)
                    switch_expr = args.reg(0)
            elif arch_mnemonic == "ppc:blr":
                assert isinstance(node, ReturnNode)
            else:
                assert False, f"Unhandled jump mnemonic {arch_mnemonic}"

        elif mnemonic in arch.instrs_fn_call:
            if arch_mnemonic in ["mips:jal", "ppc:bl"]:
                fn_target = args.imm(0)
                if not (
                    (
                        isinstance(fn_target, AddressOf)
                        and isinstance(fn_target.expr, GlobalSymbol)
                    )
                    or isinstance(fn_target, Literal)
                ):
                    raise DecompFailure(
                        f"Target of function call must be a symbol, not {fn_target}"
                    )
            elif arch_mnemonic == "ppc:blrl":
                fn_target = args.regs[Register("lr")]
            elif arch_mnemonic == "ppc:bctrl":
                fn_target = args.regs[Register("ctr")]
            elif arch_mnemonic == "mips:jalr":
                fn_target = args.reg(1)
            else:
                assert False, f"Unhandled fn call mnemonic {arch_mnemonic}"

            fn_target = as_function_ptr(fn_target)
            fn_sig = fn_target.type.get_function_pointer_signature()
            assert fn_sig is not None, "known function pointers must have a signature"

            likely_regs: Dict[Register, bool] = {}
            for reg, data in regs.contents.items():
                # We use a much stricter filter for PPC than MIPS, because the same
                # registers can be used arguments & return values.
                # The ABI can also mix & match the rN & fN registers, which  makes the
                # "require" heuristic less powerful.
                #
                # - `meta.inherited` will only be False for registers set in *this* basic block
                # - `meta.function_return` will only be accurate for registers set within this
                #   basic block because we have not called `propagate_register_meta` yet.
                #   Within this block, it will be True for registers that were return values.
                if arch.arch == Target.ArchEnum.PPC and (
                    data.meta.inherited or data.meta.function_return
                ):
                    likely_regs[reg] = False
                elif isinstance(data.value, PassedInArg) and not data.value.copied:
                    likely_regs[reg] = False
                else:
                    likely_regs[reg] = True

            abi = arch.function_abi(fn_sig, likely_regs, for_call=True)

            func_args: List[Expression] = []
            for slot in abi.arg_slots:
                if slot.reg:
                    expr = regs[slot.reg]
                elif slot.offset in subroutine_args:
                    expr = subroutine_args.pop(slot.offset)
                else:
                    expr = ErrorExpr(
                        f"Unable to find stack arg {slot.offset:#x} in block"
                    )
                func_args.append(
                    CommentExpr.wrap(
                        as_type(expr, slot.type, True), prefix=slot.comment
                    )
                )

            for slot in abi.possible_slots:
                assert slot.reg is not None
                func_args.append(regs[slot.reg])

            # Add the arguments after a3.
            # TODO: limit this based on abi.arg_slots. If the function type is known
            # and not variadic, this list should be empty.
            for _, arg in sorted(subroutine_args.items()):
                if fn_sig.params_known and not fn_sig.is_variadic:
                    func_args.append(CommentExpr.wrap(arg, prefix="extra?"))
                else:
                    func_args.append(arg)

            if not fn_sig.params_known:
                while len(func_args) > len(fn_sig.params):
                    fn_sig.params.append(FunctionParam())
                # When the function signature isn't provided, the we only assume that each
                # parameter is "simple" (<=4 bytes, no return struct, etc.). This may not
                # match the actual function signature, but it's the best we can do.
                # Without that assumption, the logic from `function_abi` would be needed here.
                for i, (arg_expr, param) in enumerate(zip(func_args, fn_sig.params)):
                    func_args[i] = as_type(arg_expr, param.type.decay(), True)

            # Reset subroutine_args, for the next potential function call.
            subroutine_args.clear()

            call: Expression = FuncCall(
                fn_target, func_args, fn_sig.return_type.weaken_void_ptr()
            )
            call = eval_once(call, emit_exactly_once=True, trivial=False, prefix="ret")

            # Clear out caller-save registers, for clarity and to ensure that
            # argument regs don't get passed into the next function.
            clear_caller_save_regs()

            # Clear out local var write tracking if any argument contains a stack
            # reference. That dict is used to track register saves/restores, which
            # are unreliable if we call a function with a stack reference.
            maybe_clear_local_var_writes(func_args)

            # Prevent reads and function calls from moving across this call.
            # This isn't really right, because this call might be moved later,
            # and then this prevention should also be... but it's the best we
            # can do with the current code architecture.
            prevent_later_function_calls()
            prevent_later_reads()

            return_reg_vals = arch.function_return(call)
            for out in instr.outputs:
                if not isinstance(out, Register):
                    continue
                val = return_reg_vals[out]
                if not isinstance(val, SecondF64Half):
                    val = eval_once(
                        val,
                        emit_exactly_once=False,
                        trivial=False,
                        prefix=stack_info.function.reg_formatter.format(out),
                    )
                regs.set_with_meta(out, val, RegMeta(function_return=True))

            has_function_call = True

        elif mnemonic in arch.instrs_float_comp:
            expr = arch.instrs_float_comp[mnemonic](args)
            regs[Register("condition_bit")] = expr

        elif mnemonic in arch.instrs_hi_lo:
            hi, lo = arch.instrs_hi_lo[mnemonic](args)
            set_reg(Register("hi"), hi)
            set_reg(Register("lo"), lo)

        elif mnemonic in arch.instrs_implicit_destination:
            reg, expr_fn = arch.instrs_implicit_destination[mnemonic]
            set_reg(reg, expr_fn(args))

        elif mnemonic in arch.instrs_ppc_compare:
            if instr.args[0] != Register("cr0"):
                raise DecompFailure(
                    f"Instruction {instr} not supported (first arg is not $cr0)"
                )

            set_reg(Register("cr0_eq"), arch.instrs_ppc_compare[mnemonic](args, "=="))
            set_reg(Register("cr0_gt"), arch.instrs_ppc_compare[mnemonic](args, ">"))
            set_reg(Register("cr0_lt"), arch.instrs_ppc_compare[mnemonic](args, "<"))
            set_reg(Register("cr0_so"), Literal(0))

        elif mnemonic in arch.instrs_no_dest:
            stmt = arch.instrs_no_dest[mnemonic](args)
            to_write.append(stmt)

        elif mnemonic.rstrip(".") in arch.instrs_destination_first:
            target = args.reg_ref(0)
            val = arch.instrs_destination_first[mnemonic.rstrip(".")](args)
            # TODO: IDO tends to keep variables within single registers. Thus,
            # if source = target, maybe we could overwrite that variable instead
            # of creating a new one?
            target_val = set_reg(target, val)
            mn_parts = arch_mnemonic.split(".")
            if arch_mnemonic.startswith("ppc:") and arch_mnemonic.endswith("."):
                # PPC instructions suffixed with . set condition bits (CR0) based on the result value
                if target_val is None:
                    target_val = val
                set_reg(
                    Register("cr0_eq"),
                    BinaryOp.icmp(target_val, "==", Literal(0, type=target_val.type)),
                )
                # Use manual casts for cr0_gt/cr0_lt so that the type of target_val is not modified
                # until the resulting bit is .use()'d.
                target_s32 = Cast(
                    target_val, reinterpret=True, silent=True, type=Type.s32()
                )
                set_reg(
                    Register("cr0_gt"),
                    BinaryOp(target_s32, ">", Literal(0), type=Type.s32()),
                )
                set_reg(
                    Register("cr0_lt"),
                    BinaryOp(target_s32, "<", Literal(0), type=Type.s32()),
                )
                set_reg(
                    Register("cr0_so"),
                    fn_op("MIPS2C_OVERFLOW", [target_val], type=Type.s32()),
                )

            elif (
                len(mn_parts) >= 2
                and mn_parts[0].startswith("mips:")
                and mn_parts[1] == "d"
            ) or arch_mnemonic == "mips:ldc1":
                set_reg(target.other_f64_reg(), SecondF64Half())

        elif mnemonic in arch.instrs_load_update:
            target = args.reg_ref(0)
            val = arch.instrs_load_update[mnemonic](args)
            set_reg(target, val)

            if arch_mnemonic in ["ppc:lwzux", "ppc:lhzux", "ppc:lbzux"]:
                # In `rD, rA, rB`, update `rA = rA + rB`
                update_reg = args.reg_ref(1)
                offset = args.reg(2)
            else:
                # In `rD, rA(N)`, update `rA = rA + N`
                update = args.memory_ref(1)
                if not isinstance(update, AddressMode):
                    raise DecompFailure(
                        f"Unhandled store-and-update arg in {instr}: {update!r}"
                    )
                update_reg = update.rhs
                offset = Literal(update.offset)

            if update_reg == target:
                raise DecompFailure(
                    f"Invalid instruction, rA and rD must be different in {instr}"
                )

            set_reg(update_reg, add_imm(args.regs[update_reg], offset, stack_info))

        else:
            expr = ErrorExpr(f"unknown instruction: {instr}")
            if arch_mnemonic.startswith("ppc:") and arch_mnemonic.endswith("."):
                # Unimplemented PPC instructions that modify CR0
                set_reg(Register("cr0_eq"), expr)
                set_reg(Register("cr0_gt"), expr)
                set_reg(Register("cr0_lt"), expr)
                set_reg(Register("cr0_so"), expr)
            if args.count() >= 1 and isinstance(args.raw_arg(0), Register):
                reg = args.reg_ref(0)
                expr = eval_once(
                    expr,
                    emit_exactly_once=True,
                    trivial=False,
                    prefix=stack_info.function.reg_formatter.format(reg),
                )
                if reg != Register("zero"):
                    set_reg_maybe_return(reg, expr)
            else:
                to_write.append(ExprStmt(expr))

    for instr in node.block.instructions:
        with regs.current_instr(instr):
            process_instr(instr)

    if branch_condition is not None:
        branch_condition.use()
    switch_control: Optional[SwitchControl] = None
    if switch_expr is not None:
        switch_control = SwitchControl.from_expr(switch_expr)
        switch_control.control_expr.use()
    return BlockInfo(
        to_write=to_write,
        return_value=None,
        switch_control=switch_control,
        branch_condition=branch_condition,
        final_register_states=regs,
        has_function_call=has_function_call,
    )


def translate_graph_from_block(
    node: Node,
    regs: RegInfo,
    stack_info: StackInfo,
    used_phis: List[PhiExpr],
    return_blocks: List[BlockInfo],
    options: Options,
) -> None:
    """
    Given a FlowGraph node and a dictionary of register contents, give that node
    its appropriate BlockInfo (which contains the AST of its code).
    """

    if options.debug:
        print(f"\nNode in question: {node}")

    # Translate the given node and discover final register states.
    try:
        block_info = translate_node_body(node, regs, stack_info)
        if options.debug:
            print(block_info)
    except Exception as e:  # TODO: handle issues better
        if options.stop_on_error:
            raise

        instr: Optional[Instruction] = None
        if isinstance(e, InstrProcessingFailure) and isinstance(e.__cause__, Exception):
            instr = e.instr
            e = e.__cause__

        if isinstance(e, DecompFailure):
            emsg = str(e)
            print(emsg)
        else:
            tb = e.__traceback__
            traceback.print_exception(None, e, tb)
            emsg = str(e) or traceback.format_tb(tb)[-1]
            emsg = emsg.strip().split("\n")[-1].strip()

        error_stmts: List[Statement] = [CommentStmt(f"Error: {emsg}")]
        if instr is not None:
            print(
                f"Error occurred while processing instruction: {instr}", file=sys.stderr
            )
            error_stmts.append(CommentStmt(f"At instruction: {instr}"))
        print(file=sys.stderr)
        block_info = BlockInfo(
            to_write=error_stmts,
            return_value=None,
            switch_control=None,
            branch_condition=ErrorExpr(),
            final_register_states=regs,
            has_function_call=False,
        )

    node.block.add_block_info(block_info)
    if isinstance(node, ReturnNode):
        return_blocks.append(block_info)

    # Translate everything dominated by this node, now that we know our own
    # final register state. This will eventually reach every node.
    for child in node.immediately_dominates:
        if isinstance(child, TerminalNode):
            continue
        new_regs = RegInfo(stack_info=stack_info)
        for reg, data in regs.contents.items():
            new_regs.set_with_meta(
                reg, data.value, RegMeta(inherited=True, force=data.meta.force)
            )

        phi_regs = regs_clobbered_until_dominator(child)
        for reg in phi_regs:
            if reg_always_set(child, reg, dom_set=(reg in regs)):
                expr: Optional[Expression] = stack_info.maybe_get_register_var(reg)
                if expr is None:
                    expr = PhiExpr(
                        reg=reg, node=child, used_phis=used_phis, type=Type.any_reg()
                    )
                new_regs.set_with_meta(reg, expr, RegMeta(inherited=True))
            elif reg in new_regs:
                del new_regs[reg]
        translate_graph_from_block(
            child, new_regs, stack_info, used_phis, return_blocks, options
        )


def resolve_types_late(stack_info: StackInfo) -> None:
    """
    After translating a function, perform a final type-resolution pass.
    """
    # Final check over stack var types. Because of delayed type unification, some
    # locations should now be marked as "weak".
    for location in stack_info.weak_stack_var_types.keys():
        stack_info.get_stack_var(location, store=False)

    # Use dereferences to determine pointer types
    struct_type_map = stack_info.get_struct_type_map()
    for var, offset_type_map in struct_type_map.items():
        if len(offset_type_map) == 1 and 0 in offset_type_map:
            # var was probably a plain pointer, not a struct
            # Try to unify it with the appropriate pointer type,
            # to fill in the type if it does not already have one
            type = offset_type_map[0]
            var.type.unify(Type.ptr(type))


@dataclass
class FunctionInfo:
    stack_info: StackInfo
    flow_graph: FlowGraph
    return_type: Type
    symbol: GlobalSymbol


@dataclass
class GlobalInfo:
    asm_data: AsmData
    arch: Arch
    target: Target
    local_functions: Set[str]
    typemap: TypeMap
    typepool: TypePool
    global_symbol_map: Dict[str, GlobalSymbol] = field(default_factory=dict)

    def asm_data_value(self, sym_name: str) -> Optional[AsmDataEntry]:
        return self.asm_data.values.get(sym_name)

    def address_of_gsym(self, sym_name: str) -> AddressOf:
        if sym_name in self.global_symbol_map:
            sym = self.global_symbol_map[sym_name]
        else:
            demangled_symbol: Optional[CxxSymbol] = None
            demangled_str: Optional[str] = None
            if self.target.language == Target.LanguageEnum.CXX:
                try:
                    demangled_symbol = demangle_codewarrior_parse(sym_name)
                except ValueError:
                    pass
                else:
                    demangled_str = str(demangled_symbol)

            sym = self.global_symbol_map[sym_name] = GlobalSymbol(
                symbol_name=sym_name,
                type=Type.any(),
                asm_data_entry=self.asm_data_value(sym_name),
                demangled_str=demangled_str,
            )

            # If the symbol is a C++ vtable, try to build a custom type for it by parsing it
            if (
                self.target.language == Target.LanguageEnum.CXX
                and sym_name.startswith("__vt__")
                and sym.asm_data_entry is not None
            ):
                sym.type.unify(self.vtable_type(sym_name, sym.asm_data_entry))

            fn = self.typemap.functions.get(sym_name)
            ctype: Optional[CType]
            if fn is not None:
                ctype = fn.type
            else:
                ctype = self.typemap.var_types.get(sym_name)

            if ctype is not None:
                sym.symbol_in_context = True
                sym.initializer_in_typemap = (
                    sym_name in self.typemap.vars_with_initializers
                )
                sym.type.unify(Type.ctype(ctype, self.typemap, self.typepool))
                if sym_name not in self.typepool.unknown_decls:
                    sym.type_provided = True
            elif sym_name in self.local_functions:
                sym.type.unify(Type.function())

            # Do this after unifying the type in the typemap, so that it has lower precedence
            if demangled_symbol is not None:
                sym.type.unify(
                    Type.demangled_symbol(self.typemap, self.typepool, demangled_symbol)
                )

        return AddressOf(sym, type=sym.type.reference())

    def vtable_type(self, sym_name: str, asm_data_entry: AsmDataEntry) -> Type:
        """
        Parse MWCC vtable data to create a custom struct to represent it.
        This format is not well documented, but is briefly explored in this series of posts:
        https://web.archive.org/web/20220413174849/http://hacksoflife.blogspot.com/2007/02/c-objects-part-2-single-inheritance.html
        """
        size = asm_data_entry.size_range_bytes()[1]
        struct = StructDeclaration.unknown(
            self.typepool, size=size, align=4, tag_name=sym_name
        )
        offset = 0
        for entry in asm_data_entry.data:
            if isinstance(entry, bytes):
                # MWCC vtables start with a pointer to a typeid struct (or NULL) and an offset
                if len(entry) % 4 != 0:
                    raise DecompFailure(
                        f"Unable to parse misaligned vtable data in {sym_name}"
                    )
                for i in range(len(entry) // 4):
                    field_name = f"{struct.new_field_prefix}{offset:X}"
                    struct.try_add_field(
                        Type.reg32(likely_float=False), offset, field_name, size=4
                    )
                    offset += 4
            else:
                entry_name = entry
                try:
                    demangled_field_sym = demangle_codewarrior_parse(entry)
                    if demangled_field_sym.name.qualified_name is not None:
                        entry_name = str(demangled_field_sym.name.qualified_name[-1])
                except ValueError:
                    pass

                field = struct.try_add_field(
                    self.address_of_gsym(entry).type,
                    offset,
                    name=entry_name,
                    size=4,
                )
                assert field is not None
                field.known = True
                offset += 4
        return Type.struct(struct)

    def is_function_known_void(self, sym_name: str) -> bool:
        """Return True if the function exists in the context, and has no return value"""
        fn = self.typemap.functions.get(sym_name)
        if fn is None:
            return False
        return fn.ret_type is None

    def initializer_for_symbol(
        self, sym: GlobalSymbol, fmt: Formatter
    ) -> Optional[str]:
        assert sym.asm_data_entry is not None
        data = sym.asm_data_entry.data[:]

        def read_uint(n: int) -> Optional[int]:
            """Read the next `n` bytes from `data` as an (long) integer"""
            assert 0 < n <= 8
            if not data or not isinstance(data[0], bytes):
                return None
            if len(data[0]) < n:
                return None
            bs = data[0][:n]
            data[0] = data[0][n:]
            if not data[0]:
                del data[0]
            value = 0
            for b in bs:
                value = (value << 8) | b
            return value

        def read_pointer() -> Optional[Expression]:
            """Read the next label from `data`"""
            if not data or not isinstance(data[0], str):
                return None

            label = data[0]
            data.pop(0)
            return self.address_of_gsym(label)

        def for_type(type: Type) -> Optional[str]:
            """Return the initializer for a single element of type `type`"""
            if type.is_struct() or type.is_array():
                struct_fields = type.get_initializer_fields()
                if not struct_fields:
                    return None
                members = []
                for field in struct_fields:
                    if isinstance(field, int):
                        # Check that all padding bytes are 0
                        for i in range(field):
                            padding = read_uint(1)
                            if padding != 0:
                                return None
                    else:
                        m = for_type(field)
                        if m is None:
                            return None
                        members.append(m)
                return fmt.format_array(members)

            if type.is_reg():
                size = type.get_size_bytes()
                if not size:
                    return None

                if size == 4:
                    ptr = read_pointer()
                    if ptr is not None:
                        return as_type(ptr, type, silent=True).format(fmt)

                value = read_uint(size)
                if value is not None:
                    expr = as_type(Literal(value), type, True)
                    return elide_casts_for_store(expr).format(fmt)

            # Type kinds K_FN and K_VOID do not have initializers
            return None

        return for_type(sym.type)

    def find_forward_declares_needed(self, functions: List[FunctionInfo]) -> Set[str]:
        funcs_seen = set()
        forward_declares_needed = self.asm_data.mentioned_labels

        for func in functions:
            funcs_seen.add(func.stack_info.function.name)

            for instr in func.stack_info.function.body:
                if not isinstance(instr, Instruction):
                    continue

                for arg in instr.args:
                    if isinstance(arg, AsmGlobalSymbol):
                        func_name = arg.symbol_name
                    elif isinstance(arg, Macro) and isinstance(
                        arg.argument, AsmGlobalSymbol
                    ):
                        func_name = arg.argument.symbol_name
                    else:
                        continue

                    if func_name in self.local_functions:
                        if func_name not in funcs_seen:
                            forward_declares_needed.add(func_name)

        return forward_declares_needed

    def global_decls(
        self,
        fmt: Formatter,
        decls: Options.GlobalDeclsEnum,
        functions: List[FunctionInfo],
    ) -> str:
        # Format labels from symbol_type_map into global declarations.
        # As the initializers are formatted, this may cause more symbols
        # to be added to the global_symbol_map.
        forward_declares_needed = self.find_forward_declares_needed(functions)

        lines = []
        processed_names: Set[str] = set()
        while True:
            names: AbstractSet[str] = self.global_symbol_map.keys()
            if decls == Options.GlobalDeclsEnum.ALL:
                names |= self.asm_data.values.keys()
            names -= processed_names
            if not names:
                break
            for name in sorted(names):
                processed_names.add(name)
                sym = self.address_of_gsym(name).expr
                assert isinstance(sym, GlobalSymbol)
                data_entry = sym.asm_data_entry

                # Is the label defined in this unit (in the active AsmData file(s))
                is_in_file = data_entry is not None or name in self.local_functions
                # Is the label externally visible (mentioned in the context file)
                is_global = sym.symbol_in_context
                # Is the label a symbol in .rodata?
                is_const = data_entry is not None and data_entry.is_readonly

                if data_entry and data_entry.is_jtbl:
                    # Skip jump tables
                    continue
                if is_in_file and is_global and sym.type.is_function():
                    # Skip externally-declared functions that are defined here
                    continue
                if self.local_functions == {name}:
                    # Skip the function being decompiled if just a single one
                    continue
                if not is_in_file and sym.type_provided:
                    # Skip externally-declared symbols that are defined in other files
                    continue

                # TODO: Use original MIPSFile ordering for variables
                sort_order = (
                    not sym.type.is_function(),
                    is_global,
                    is_in_file,
                    is_const,
                    name,
                )
                qualifier = ""
                value: Optional[str] = None
                comments = []

                # Determine type qualifier: static, extern, or neither
                if is_in_file and is_global:
                    qualifier = ""
                elif is_in_file:
                    qualifier = "static"
                else:
                    qualifier = "extern"

                if sym.type.is_function():
                    comments.append(qualifier)
                    qualifier = ""

                # Try to guess if the symbol is an array (and if it is, its dimension) if
                # we have a data entry for it, and the symbol is either not in the typemap
                # or was a variable-length array there ("VLA", e.g. `int []`)
                # (Otherwise, if the dim is provided by the typemap, we trust it.)
                element_type, array_dim = sym.type.get_array()
                is_vla = element_type is not None and (
                    array_dim is None or array_dim <= 0
                )
                if data_entry and (not sym.type_provided or is_vla):
                    # The size of the data entry is uncertain, because of padding
                    # between sections. Generally `(max_data_size - data_size) < 16`.
                    min_data_size, max_data_size = data_entry.size_range_bytes()
                    # The size of the element type (not the size of the array type)
                    if element_type is None:
                        element_type = sym.type

                    # If we don't know the type, we can't guess the array_dim
                    type_size = element_type.get_size_bytes()
                    if type_size:
                        potential_dim, extra_bytes = sym.potential_array_dim(type_size)
                        if potential_dim == 0 and extra_bytes > 0:
                            # The type is too big for our data. (not an array)
                            comments.append(
                                f"type too large by {fmt.format_int(type_size - extra_bytes)}"
                            )
                        elif potential_dim > 1 or is_vla:
                            # NB: In general, replacing the types of Expressions can be sketchy.
                            # However, the GlobalSymbol here came from address_of_gsym(), which
                            # always returns a reference to the element_type.
                            array_dim = potential_dim
                            sym.type = Type.array(element_type, array_dim)

                        if potential_dim != 0 and extra_bytes > 0:
                            comments.append(
                                f"extra bytes: {fmt.format_int(extra_bytes)}"
                            )

                # Try to convert the data from .data/.rodata into an initializer
                if data_entry and not data_entry.is_bss:
                    value = self.initializer_for_symbol(sym, fmt)
                    if value is None:
                        # This warning helps distinguish .bss symbols from .data/.rodata,
                        # IDO only puts symbols in .bss if they don't have any initializer
                        comments.append("unable to generate initializer")

                if is_const:
                    comments.append("const")

                    # Float & string constants are almost always inlined and can be omitted
                    if sym.is_string_constant():
                        continue
                    if array_dim is None and sym.type.is_likely_float():
                        continue

                # In "none" mode, do not emit any decls
                if decls == Options.GlobalDeclsEnum.NONE:
                    continue
                # In modes except "all", skip the decl if the context file already had an initializer
                if decls != Options.GlobalDeclsEnum.ALL and sym.initializer_in_typemap:
                    continue
                # In modes except "all", skip vtable decls when compiling C++
                if (
                    decls != Options.GlobalDeclsEnum.ALL
                    and self.target.language == Target.LanguageEnum.CXX
                    and name.startswith("__vt__")
                ):
                    continue

                if (
                    sym.type.is_function()
                    and decls != Options.GlobalDeclsEnum.ALL
                    and name in self.local_functions
                    and name not in forward_declares_needed
                ):
                    continue

                qualifier = f"{qualifier} " if qualifier else ""
                value = f" = {value}" if value else ""
                lines.append(
                    (
                        sort_order,
                        fmt.with_comments(
                            f"{qualifier}{sym.type.to_decl(name, fmt)}{value};",
                            comments,
                        )
                        + "\n",
                    )
                )
        lines.sort()
        return "".join(line for _, line in lines)


def narrow_func_call_outputs(
    function: Function,
    global_info: GlobalInfo,
) -> None:
    """
    Modify the `outputs` list of function call Instructions using the context file.
    For now, this only handles known-void functions, but in the future it could
    be extended to select a specific register subset based on type.
    """
    for instr in function.body:
        if (
            isinstance(instr, Instruction)
            and isinstance(instr.function_target, AsmGlobalSymbol)
            and global_info.is_function_known_void(instr.function_target.symbol_name)
        ):
            instr.outputs.clear()


def translate_to_ast(
    function: Function,
    flow_graph: FlowGraph,
    options: Options,
    global_info: GlobalInfo,
) -> FunctionInfo:
    """
    Given a function, produce a FlowGraph that both contains control-flow
    information and has AST transformations for each block of code and
    branch condition.
    """
    # Initialize info about the function.
    stack_info = get_stack_info(function, global_info, flow_graph)
    start_regs: RegInfo = RegInfo(stack_info=stack_info)

    arch = global_info.arch
    start_regs[arch.stack_pointer_reg] = GlobalSymbol("sp", type=Type.ptr())
    for reg in arch.saved_regs:
        start_regs[reg] = stack_info.saved_reg_symbol(reg.register_name)

    fn_sym = global_info.address_of_gsym(function.name).expr
    assert isinstance(fn_sym, GlobalSymbol)

    fn_type = fn_sym.type
    fn_type.unify(Type.function())
    fn_sig = Type.ptr(fn_type).get_function_pointer_signature()
    assert fn_sig is not None, "fn_type is known to be a function"
    return_type = fn_sig.return_type
    stack_info.is_variadic = fn_sig.is_variadic

    def make_arg(offset: int, type: Type) -> PassedInArg:
        assert offset % 4 == 0
        return PassedInArg(offset, copied=False, stack_info=stack_info, type=type)

    abi = arch.function_abi(
        fn_sig,
        likely_regs={reg: True for reg in arch.argument_regs},
        for_call=False,
    )
    for slot in abi.arg_slots:
        stack_info.add_known_param(slot.offset, slot.name, slot.type)
        if slot.reg is not None:
            start_regs.set_with_meta(
                slot.reg, make_arg(slot.offset, slot.type), RegMeta(uninteresting=True)
            )
    for slot in abi.possible_slots:
        if slot.reg is not None:
            start_regs.set_with_meta(
                slot.reg, make_arg(slot.offset, slot.type), RegMeta(uninteresting=True)
            )

    if options.reg_vars == ["saved"]:
        reg_vars = arch.saved_regs
    elif options.reg_vars == ["most"]:
        reg_vars = arch.saved_regs + arch.simple_temp_regs
    elif options.reg_vars == ["all"]:
        reg_vars = arch.saved_regs + arch.simple_temp_regs + arch.argument_regs
    else:
        reg_vars = [
            stack_info.function.reg_formatter.parse(x, arch) for x in options.reg_vars
        ]
    for reg in reg_vars:
        reg_name = stack_info.function.reg_formatter.format(reg)
        stack_info.add_register_var(reg, reg_name)

    if options.debug:
        print(stack_info)
        print("\nNow, we attempt to translate:")

    used_phis: List[PhiExpr] = []
    return_blocks: List[BlockInfo] = []
    translate_graph_from_block(
        flow_graph.entry_node(),
        start_regs,
        stack_info,
        used_phis,
        return_blocks,
        options,
    )

    for reg in arch.base_return_regs:
        propagate_register_meta(flow_graph.nodes, reg)

    return_reg: Optional[Register] = None

    if not options.void and not return_type.is_void():
        return_reg = determine_return_register(
            return_blocks, fn_sym.type_provided, arch
        )

    if return_reg is not None:
        for b in return_blocks:
            if return_reg in b.final_register_states:
                ret_val = b.final_register_states[return_reg]
                ret_val = as_type(ret_val, return_type, True)
                ret_val.use()
                b.return_value = ret_val
    else:
        return_type.unify(Type.void())

    if not fn_sig.params_known:
        while len(fn_sig.params) < len(stack_info.arguments):
            fn_sig.params.append(FunctionParam())
        for param, arg in zip(fn_sig.params, stack_info.arguments):
            param.type.unify(arg.type)
            if not param.name:
                param.name = arg.format(Formatter())

    assign_phis(used_phis, stack_info)
    resolve_types_late(stack_info)

    if options.pdb_translate:
        import pdb

        v: Dict[str, object] = {}
        fmt = Formatter()
        for local in stack_info.local_vars:
            var_name = local.format(fmt)
            v[var_name] = local
        for temp in stack_info.temp_vars:
            if temp.need_decl():
                var_name = temp.expr.var.format(fmt)
                v[var_name] = temp.expr
        for phi in stack_info.phi_vars:
            assert phi.name is not None
            v[phi.name] = phi
        pdb.set_trace()

    return FunctionInfo(stack_info, flow_graph, return_type, fn_sym)<|MERGE_RESOLUTION|>--- conflicted
+++ resolved
@@ -530,16 +530,11 @@
                     and isinstance(mem, StackLocation)
                     and mem.symbolic_offset is None
                 ):
-<<<<<<< HEAD
                     stack_offset = mem.offset
-                    info.callee_save_reg_locations[reg] = stack_offset
-=======
-                    stack_offset = mem.offset.value
                     if arch_mnemonic != "ppc:psq_st":
                         # psq_st instructions store the same register as stfd, just
                         # as packed singles instead. Prioritize the stfd.
                         info.callee_save_reg_locations[reg] = stack_offset
->>>>>>> 4b0a4b21
                     callee_saved_offset_and_size.append((stack_offset, mem.size))
         elif arch_mnemonic == "ppc:mflr" and inst.args[0] == Register("r0"):
             info.is_leaf = False
