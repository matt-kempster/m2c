import abc
from collections import defaultdict
from contextlib import contextmanager
from dataclasses import dataclass, field, replace
import math
import struct
import sys
import traceback
import typing
from typing import (
    AbstractSet,
    Callable,
    Collection,
    DefaultDict,
    Dict,
    Iterator,
    List,
    Mapping,
    Optional,
    Set,
    Tuple,
    Union,
)

from .c_types import CType, TypeMap
from .demangle_codewarrior import parse as demangle_codewarrior_parse, CxxSymbol
from .error import DecompFailure, static_assert_unreachable
from .flow_graph import (
    ArchFlowGraph,
    ConditionalNode,
    FlowGraph,
    Function,
    Node,
    ReturnNode,
    SwitchNode,
    TerminalNode,
    locs_clobbered_until_dominator,
)
from .ir_pattern import IrPattern, simplify_ir_patterns
from .options import CodingStyle, Formatter, Options, Target
from .asm_file import AsmData, AsmDataEntry
from .asm_instruction import (
    Argument,
    AsmAddressMode,
    AsmGlobalSymbol,
    AsmLiteral,
    BinOp,
    Macro,
    Register,
)
from .instruction import (
    Instruction,
    InstrProcessingFailure,
    StackLocation,
    Location,
    current_instr,
)
from .types import (
    AccessPath,
    FunctionParam,
    FunctionSignature,
    StructDeclaration,
    Type,
    TypePool,
)

InstrSet = Collection[str]
InstrMap = Mapping[str, Callable[["InstrArgs"], "Expression"]]
StmtInstrMap = Mapping[str, Callable[["InstrArgs"], "Statement"]]
CmpInstrMap = Mapping[str, Callable[["InstrArgs"], "Condition"]]
StoreInstrMap = Mapping[str, Callable[["InstrArgs"], Optional["StoreStmt"]]]
MaybeInstrMap = Mapping[str, Callable[["InstrArgs"], Optional["Expression"]]]
PairInstrMap = Mapping[str, Callable[["InstrArgs"], Tuple["Expression", "Expression"]]]
ImplicitInstrMap = Mapping[str, Tuple[Register, Callable[["InstrArgs"], "Expression"]]]
PpcCmpInstrMap = Mapping[str, Callable[["InstrArgs", str], "Expression"]]


class Arch(ArchFlowGraph):
    instrs_ignore: InstrSet = set()
    instrs_store: StoreInstrMap = {}
    instrs_store_update: StoreInstrMap = {}
    instrs_load_update: InstrMap = {}

    instrs_branches: CmpInstrMap = {}
    instrs_float_branches: InstrSet = set()
    instrs_float_comp: CmpInstrMap = {}
    instrs_ppc_compare: PpcCmpInstrMap = {}
    instrs_jumps: InstrSet = set()
    instrs_fn_call: InstrSet = set()

    instrs_no_dest: StmtInstrMap = {}
    instrs_hi_lo: PairInstrMap = {}
    instrs_source_first: InstrMap = {}
    instrs_destination_first: InstrMap = {}
    instrs_implicit_destination: ImplicitInstrMap = {}

    @abc.abstractmethod
    def function_abi(
        self,
        fn_sig: FunctionSignature,
        likely_regs: Dict[Register, bool],
        *,
        for_call: bool,
    ) -> "Abi":
        """
        Compute stack positions/registers used by a function based on its type
        information. Also computes a list of registers that may contain arguments,
        if the function has varargs or an unknown/incomplete type.
        """
        ...

    @abc.abstractmethod
    def function_return(self, expr: "Expression") -> Dict[Register, "Expression"]:
        """
        Compute register location(s) & values that will hold the return value
        of the function call `expr`.
        This must have a value for each register in `all_return_regs` in order to stay
        consistent with `Instruction.outputs`. This is why we can't use the
        function's return type, even though it may be more accurate.
        """
        ...

    # These are defined here to avoid a circular import in flow_graph.py
    ir_patterns: List[IrPattern] = []

    def simplify_ir(self, flow_graph: FlowGraph) -> None:
        simplify_ir_patterns(self, flow_graph, self.ir_patterns)


ASSOCIATIVE_OPS: Set[str] = {"+", "&&", "||", "&", "|", "^", "*"}
COMPOUND_ASSIGNMENT_OPS: Set[str] = {"+", "-", "*", "/", "%", "&", "|", "^", "<<", ">>"}
PSEUDO_FUNCTION_OPS: Set[str] = {"MULT_HI", "MULTU_HI", "DMULT_HI", "DMULTU_HI", "CLZ"}


def as_type(expr: "Expression", type: Type, silent: bool) -> "Expression":
    type = type.weaken_void_ptr()
    ptr_target_type = type.get_pointer_target()
    if expr.type.unify(type):
        if silent or isinstance(expr, Literal):
            return expr
    elif ptr_target_type is not None:
        ptr_target_type_size = ptr_target_type.get_size_bytes()
        field_path, field_type, _ = expr.type.get_deref_field(
            0, target_size=ptr_target_type_size
        )
        if field_path is not None and field_type.unify(ptr_target_type):
            expr = AddressOf(
                StructAccess(
                    struct_var=expr,
                    offset=0,
                    target_size=ptr_target_type_size,
                    field_path=field_path,
                    stack_info=None,
                    type=field_type,
                ),
                type=type,
            )
            if silent:
                return expr
    return Cast(expr=expr, reinterpret=True, silent=False, type=type)


def as_f32(expr: "Expression") -> "Expression":
    return as_type(expr, Type.f32(), True)


def as_f64(expr: "Expression") -> "Expression":
    return as_type(expr, Type.f64(), True)


def as_sintish(expr: "Expression", *, silent: bool = False) -> "Expression":
    return as_type(expr, Type.sintish(), silent)


def as_uintish(expr: "Expression") -> "Expression":
    return as_type(expr, Type.uintish(), False)


def as_u32(expr: "Expression") -> "Expression":
    return as_type(expr, Type.u32(), False)


def as_s64(expr: "Expression", *, silent: bool = False) -> "Expression":
    return as_type(expr, Type.s64(), silent)


def as_u64(expr: "Expression", *, silent: bool = False) -> "Expression":
    return as_type(expr, Type.u64(), silent)


def as_intish(expr: "Expression") -> "Expression":
    return as_type(expr, Type.intish(), True)


def as_int64(expr: "Expression") -> "Expression":
    return as_type(expr, Type.int64(), True)


def as_intptr(expr: "Expression") -> "Expression":
    return as_type(expr, Type.intptr(), True)


def as_ptr(expr: "Expression") -> "Expression":
    return as_type(expr, Type.ptr(), True)


def as_function_ptr(expr: "Expression") -> "Expression":
    return as_type(expr, Type.ptr(Type.function()), True)


@dataclass
class StackInfo:
    function: Function
    global_info: "GlobalInfo"
    flow_graph: FlowGraph
    allocated_stack_size: int = 0
    is_leaf: bool = True
    is_variadic: bool = False
    uses_framepointer: bool = False
    subroutine_arg_top: int = 0
    callee_save_regs: Set[Register] = field(default_factory=set)
    callee_save_reg_region: Tuple[int, int] = (0, 0)
    unique_type_map: Dict[Tuple[str, object], "Type"] = field(default_factory=dict)
    local_vars: List["LocalVar"] = field(default_factory=list)
    temp_vars: List["EvalOnceStmt"] = field(default_factory=list)
    phi_vars: List["PhiExpr"] = field(default_factory=list)
    reg_vars: Dict[Register, "RegisterVar"] = field(default_factory=dict)
    used_reg_vars: Set[Register] = field(default_factory=set)
    arguments: List["PassedInArg"] = field(default_factory=list)
    temp_name_counter: Dict[str, int] = field(default_factory=dict)
    nonzero_accesses: Set["Expression"] = field(default_factory=set)
    param_names: Dict[int, str] = field(default_factory=dict)
    stack_pointer_type: Optional[Type] = None
    replace_first_arg: Optional[Tuple[str, Type]] = None
    weak_stack_var_types: Dict[int, Type] = field(default_factory=dict)
    weak_stack_var_locations: Set[int] = field(default_factory=set)

    def temp_var(self, prefix: str) -> str:
        counter = self.temp_name_counter.get(prefix, 0) + 1
        self.temp_name_counter[prefix] = counter
        return prefix + (f"_{counter}" if counter > 1 else "")

    def in_subroutine_arg_region(self, location: int) -> bool:
        if self.global_info.arch.arch == Target.ArchEnum.PPC:
            return False
        if self.is_leaf:
            return False
        assert self.subroutine_arg_top is not None
        return location < self.subroutine_arg_top

    def in_callee_save_reg_region(self, location: int) -> bool:
        lower_bound, upper_bound = self.callee_save_reg_region
        if lower_bound <= location < upper_bound:
            return True
        # PPC saves LR in the header of the previous stack frame
        if (
            self.global_info.arch.arch == Target.ArchEnum.PPC
            and location == self.allocated_stack_size + 4
        ):
            return True
        return False

    def location_above_stack(self, location: int) -> bool:
        return location >= self.allocated_stack_size

    def add_known_param(self, offset: int, name: Optional[str], type: Type) -> None:
        # A common pattern in C for OOP-style polymorphism involves casting a general "base" struct
        # to a specific "class" struct, where the first member of the class struct is the base struct.
        #
        # For the first argument of the function, if it is a pointer to a base struct, and there
        # exists a class struct named after the first part of the function name, assume that
        # this pattern is being used. Internally, treat the argument as a pointer to the *class*
        # struct, even though it is only a pointer to the *base* struct in the provided context.
        if offset == 0 and type.is_pointer() and self.replace_first_arg is None:
            namespace = self.function.name.partition("_")[0]
            base_struct_type = type.get_pointer_target()
            self_struct = self.global_info.typepool.get_struct_by_tag_name(
                namespace, self.global_info.typemap
            )
            if (
                self_struct is not None
                and base_struct_type is not None
                and base_struct_type.is_struct()
            ):
                # Check if `self_struct_type` contains a `base_struct_type` at offset 0
                self_struct_type = Type.struct(self_struct)
                field_path, field_type, _ = self_struct_type.get_field(
                    offset=0, target_size=base_struct_type.get_size_bytes()
                )
                if (
                    field_path is not None
                    and field_type.unify(base_struct_type)
                    and not self_struct_type.unify(base_struct_type)
                ):
                    # Success, it looks like `self_struct_type` extends `base_struct_type`.
                    # By default, name the local var `self`, unless the argument name is `thisx` then use `this`
                    self.replace_first_arg = (name or "_self", type)
                    name = "this" if name == "thisx" else "self"
                    type = Type.ptr(Type.struct(self_struct))
        if name:
            self.param_names[offset] = name
        _, arg = self.get_argument(offset)
        self.add_argument(arg)
        arg.type.unify(type)

    def get_param_name(self, offset: int) -> Optional[str]:
        return self.param_names.get(offset)

    def add_local_var(self, var: "LocalVar") -> None:
        if any(v.value == var.value for v in self.local_vars):
            return
        self.local_vars.append(var)
        # Make sure the local vars stay sorted in order on the stack.
        self.local_vars.sort(key=lambda v: v.value)

    def add_argument(self, arg: "PassedInArg") -> None:
        if any(a.value == arg.value for a in self.arguments):
            return
        self.arguments.append(arg)
        self.arguments.sort(key=lambda a: a.value)

    def get_argument(self, location: int) -> Tuple["Expression", "PassedInArg"]:
        real_location = location & -4
        arg = PassedInArg(
            real_location,
            copied=True,
            stack_info=self,
            type=self.unique_type_for("arg", real_location, Type.any_reg()),
        )
        if real_location == location - 3:
            return as_type(arg, Type.int_of_size(8), True), arg
        if real_location == location - 2:
            return as_type(arg, Type.int_of_size(16), True), arg
        return arg, arg

    def record_struct_access(self, ptr: "Expression", location: int) -> None:
        if location:
            self.nonzero_accesses.add(unwrap_deep(ptr))

    def has_nonzero_access(self, ptr: "Expression") -> bool:
        return unwrap_deep(ptr) in self.nonzero_accesses

    def unique_type_for(self, category: str, key: object, default: Type) -> "Type":
        key = (category, key)
        if key not in self.unique_type_map:
            self.unique_type_map[key] = default
        return self.unique_type_map[key]

    def saved_reg_symbol(self, reg_name: str) -> "GlobalSymbol":
        sym_name = "saved_reg_" + reg_name
        type = self.unique_type_for("saved_reg", sym_name, Type.any_reg())
        return GlobalSymbol(symbol_name=sym_name, type=type)

    def should_save(self, expr: "Expression", offset: Optional[int]) -> bool:
        expr = early_unwrap(expr)
        if isinstance(expr, GlobalSymbol) and (
            expr.symbol_name.startswith("saved_reg_") or expr.symbol_name == "sp"
        ):
            return True
        if (
            isinstance(expr, PassedInArg)
            and not expr.copied
            and (offset is None or offset == self.allocated_stack_size + expr.value)
        ):
            return True
        return False

    def get_stack_var(self, location: int, *, store: bool) -> "Expression":
        # See `get_stack_info` for explanation
        if self.in_callee_save_reg_region(location):
            # Some annoying bookkeeping instruction. To avoid
            # further special-casing, just return whatever - it won't matter.
            return LocalVar(location, type=Type.any_reg(), path=None)
        elif self.location_above_stack(location):
            ret, arg = self.get_argument(location - self.allocated_stack_size)
            if not store:
                self.add_argument(arg)
            return ret
        elif self.in_subroutine_arg_region(location):
            return SubroutineArg(location, type=Type.any_reg())
        else:
            # Local variable
            assert self.stack_pointer_type is not None
            field_path, field_type, _ = self.stack_pointer_type.get_deref_field(
                location, target_size=None
            )

            # Some variables on the stack are compiler-managed, and aren't declared
            # in the original source. These variables can have different types inside
            # different blocks, so we track their types but assume that they may change
            # on each store.
            # TODO: Because the types are tracked in StackInfo instead of RegInfo, it is
            # possible that a load could incorrectly use a weak type from a sibling node
            # instead of a parent node. A more correct implementation would use similar
            # logic to the PhiExpr system. In practice however, storing types in StackInfo
            # works well enough because nodes are traversed approximately depth-first.
            # TODO: Maybe only do this for certain configurable regions?

            # Get the previous type stored in `location`
            previous_stored_type = self.weak_stack_var_types.get(location)
            if previous_stored_type is not None:
                # Check if the `field_type` is compatible with the type of the last store
                if not previous_stored_type.unify(field_type):
                    # The types weren't compatible: mark this `location` as "weak"
                    # This marker is only used to annotate the output
                    self.weak_stack_var_locations.add(location)

                if store:
                    # If there's already been a store to `location`, then return a fresh type
                    field_type = Type.any_field()
                else:
                    # Use the type of the last store instead of the one from `get_deref_field()`
                    field_type = previous_stored_type

            # Track the type last stored at `location`
            if store:
                self.weak_stack_var_types[location] = field_type

            return LocalVar(location, type=field_type, path=field_path)

    def maybe_get_register_var(self, reg: Register) -> Optional["RegisterVar"]:
        return self.reg_vars.get(reg)

    def add_register_var(self, reg: Register, name: str) -> None:
        type = Type.floatish() if reg.is_float() else Type.intptr()
        self.reg_vars[reg] = RegisterVar(reg=reg, type=type, name=name)

    def use_register_var(self, var: "RegisterVar") -> None:
        self.used_reg_vars.add(var.reg)

    def is_stack_reg(self, reg: Register) -> bool:
        if reg == self.global_info.arch.stack_pointer_reg:
            return True
        if reg == self.global_info.arch.frame_pointer_reg:
            return self.uses_framepointer
        return False

    def get_struct_type_map(self) -> Dict["Expression", Dict[int, Type]]:
        """Reorganize struct information in unique_type_map by var & offset"""
        struct_type_map: Dict[Expression, Dict[int, Type]] = {}
        for (category, key), type in self.unique_type_map.items():
            if category != "struct":
                continue
            var, offset = typing.cast(Tuple[Expression, int], key)
            if var not in struct_type_map:
                struct_type_map[var] = {}
            struct_type_map[var][offset] = type
        return struct_type_map

    def __str__(self) -> str:
        return "\n".join(
            [
                f"Stack info for function {self.function.name}:",
                f"Allocated stack size: {self.allocated_stack_size}",
                f"Leaf? {self.is_leaf}",
                f"Bounds of callee-saved vars region: {self.callee_save_reg_region}",
                f"Callee save registers: {self.callee_save_regs}",
            ]
        )


def get_stack_info(
    function: Function,
    global_info: "GlobalInfo",
    flow_graph: FlowGraph,
) -> StackInfo:
    arch = global_info.arch
    info = StackInfo(function, global_info, flow_graph)

    # The goal here is to pick out special instructions that provide information
    # about this function's stack setup.
    #
    # IDO puts local variables *above* the saved registers on the stack, but
    # GCC puts local variables *below* the saved registers.
    # To support both, we explicitly determine both the upper & lower bounds of the
    # saved registers. Then, we estimate the boundary of the subroutine arguments
    # by finding the lowest stack offset that is loaded from or computed. (This
    # assumes that the compiler will never reuse a section of stack for *both*
    # a local variable *and* a subroutine argument.) Anything within the stack frame,
    # but outside of these two regions, is considered a local variable.
    callee_saved_offsets: List[int] = []
    # Track simple literal values stored into registers: MIPS compilers need a temp
    # reg to move the stack pointer more than 0x7FFF bytes.
    temp_reg_values: Dict[Register, int] = {}
    for inst in flow_graph.entry_node().block.instructions:
        arch_mnemonic = inst.arch_mnemonic(arch)
        if inst.mnemonic in arch.instrs_fn_call:
            break
        elif arch_mnemonic == "mips:addiu" and inst.args[0] == arch.stack_pointer_reg:
            # Moving the stack pointer on MIPS
            assert isinstance(inst.args[2], AsmLiteral)
            info.allocated_stack_size = abs(inst.args[2].signed_value())
        elif (
            arch_mnemonic == "mips:subu"
            and inst.args[0] == arch.stack_pointer_reg
            and inst.args[1] == arch.stack_pointer_reg
            and inst.args[2] in temp_reg_values
        ):
            # Moving the stack pointer more than 0x7FFF on MIPS
            # TODO: This instruction needs to be ignored later in translation, in the
            # same way that `addiu $sp, $sp, N` is ignored in handle_addi_real
            assert isinstance(inst.args[2], Register)
            info.allocated_stack_size = temp_reg_values[inst.args[2]]
        elif arch_mnemonic == "ppc:stwu" and inst.args[0] == arch.stack_pointer_reg:
            # Moving the stack pointer on PPC
            assert isinstance(inst.args[1], AsmAddressMode)
            assert isinstance(inst.args[1].lhs, AsmLiteral)
            info.allocated_stack_size = abs(inst.args[1].lhs.signed_value())
        elif (
            arch_mnemonic == "mips:move"
            and inst.args[0] == arch.frame_pointer_reg
            and inst.args[1] == arch.stack_pointer_reg
        ):
            # "move fp, sp" very likely means the code is compiled with frame
            # pointers enabled; thus fp should be treated the same as sp.
            info.uses_framepointer = True
        elif (
            arch_mnemonic
            in [
                "mips:sw",
                "mips:swc1",
                "mips:sdc1",
                "ppc:stw",
                "ppc:stmw",
                "ppc:stfd",
                "ppc:psq_st",
            ]
            and isinstance(inst.args[0], Register)
            and inst.args[0] in arch.saved_regs
            and isinstance(inst.args[1], AsmAddressMode)
            and inst.args[1].rhs == arch.stack_pointer_reg
            and (
                inst.args[0] not in info.callee_save_regs
                or arch_mnemonic == "ppc:psq_st"
            )
        ):
            # Initial saving of callee-save register onto the stack.
            if inst.args[0] in (arch.return_address_reg, Register("r0")):
                # Saving the return address on the stack.
                info.is_leaf = False
            # The registers & their stack accesses must be matched up in ArchAsm.parse
            for reg, mem in zip(inst.inputs, inst.outputs):
                if isinstance(reg, Register) and isinstance(mem, StackLocation):
                    assert mem.symbolic_offset is None
                    stack_offset = mem.offset
                    if arch_mnemonic != "ppc:psq_st":
                        # psq_st instructions store the same register as stfd, just
                        # as packed singles instead. Prioritize the stfd.
                        info.callee_save_regs.add(reg)
                    callee_saved_offsets.append(stack_offset)
        elif arch_mnemonic == "ppc:mflr" and inst.args[0] == Register("r0"):
            info.is_leaf = False
        elif arch_mnemonic == "mips:li" and inst.args[0] in arch.temp_regs:
            assert isinstance(inst.args[0], Register)
            assert isinstance(inst.args[1], AsmLiteral)
            temp_reg_values[inst.args[0]] = inst.args[1].value
        elif (
            arch_mnemonic == "mips:ori"
            and inst.args[0] == inst.args[1]
            and inst.args[0] in temp_reg_values
        ):
            assert isinstance(inst.args[0], Register)
            assert isinstance(inst.args[2], AsmLiteral)
            temp_reg_values[inst.args[0]] |= inst.args[2].value

    if not info.is_leaf:
        # Iterate over the whole function, not just the first basic block,
        # to estimate the boundary for the subroutine argument region
        info.subroutine_arg_top = info.allocated_stack_size
        for node in flow_graph.nodes:
            for inst in node.block.instructions:
                arch_mnemonic = inst.arch_mnemonic(arch)
                if (
                    arch_mnemonic in ["mips:lw", "mips:lwc1", "mips:ldc1", "ppc:lwz"]
                    and isinstance(inst.args[1], AsmAddressMode)
                    and inst.args[1].rhs == arch.stack_pointer_reg
                    and inst.args[1].lhs_as_literal() >= 16
                ):
                    info.subroutine_arg_top = min(
                        info.subroutine_arg_top, inst.args[1].lhs_as_literal()
                    )
                elif (
                    arch_mnemonic == "mips:addiu"
                    and inst.args[0] != arch.stack_pointer_reg
                    and inst.args[1] == arch.stack_pointer_reg
                    and isinstance(inst.args[2], AsmLiteral)
                    and inst.args[2].value < info.allocated_stack_size
                ):
                    info.subroutine_arg_top = min(
                        info.subroutine_arg_top, inst.args[2].value
                    )

        # Compute the bounds of the callee-saved register region, including padding
        if callee_saved_offsets:
            callee_saved_offsets.sort()
            bottom = callee_saved_offsets[0]

            # Both IDO & GCC save registers in two subregions:
            # (a) One for double-sized registers
            # (b) One for word-sized registers, padded to a multiple of 8 bytes
            # IDO has (a) lower than (b); GCC has (b) lower than (a)
            # Check that there are no gaps in this region, other than a single
            # 4-byte word between subregions.
            top = bottom
            internal_padding_added = False
            for offset in callee_saved_offsets:
                if offset != top:
                    if not internal_padding_added and offset == top + 4:
                        internal_padding_added = True
                    else:
                        raise DecompFailure(
                            f"Gap in callee-saved word stack region. "
                            f"Saved: {callee_saved_offsets}, "
                            f"gap at: {offset} != {top}."
                        )
                top = offset + 4
            info.callee_save_reg_region = (bottom, top)

            # Subroutine arguments must be at the very bottom of the stack, so they
            # must come after the callee-saved region
            info.subroutine_arg_top = min(info.subroutine_arg_top, bottom)

    # Use a struct to represent the stack layout. If the struct is provided in the context,
    # its fields will be used for variable types & names.
    stack_struct_name = f"_m2c_stack_{function.name}"
    stack_struct = global_info.typepool.get_struct_by_tag_name(
        stack_struct_name, global_info.typemap
    )
    if stack_struct is not None:
        if stack_struct.size != info.allocated_stack_size:
            raise DecompFailure(
                f"Function {function.name} has a provided stack type {stack_struct_name} "
                f"with size {stack_struct.size}, but the detected stack size was "
                f"{info.allocated_stack_size}."
            )
    else:
        stack_struct = StructDeclaration.unknown(
            global_info.typepool,
            size=info.allocated_stack_size,
            tag_name=stack_struct_name,
        )
    # Mark the struct as a stack struct so we never try to use a reference to the struct itself
    stack_struct.is_stack = True
    stack_struct.new_field_prefix = "sp"

    # This acts as the type of the $sp register
    info.stack_pointer_type = Type.ptr(Type.struct(stack_struct))

    return info


def format_hex(val: int) -> str:
    return format(val, "x").upper()


def escape_byte(b: int) -> bytes:
    table = {
        b"\0": b"\\0",
        b"\b": b"\\b",
        b"\f": b"\\f",
        b"\n": b"\\n",
        b"\r": b"\\r",
        b"\t": b"\\t",
        b"\v": b"\\v",
        b"\\": b"\\\\",
        b'"': b'\\"',
    }
    bs = bytes([b])
    if bs in table:
        return table[bs]
    if b < 0x20 or b in (0xFF, 0x7F):
        return f"\\x{b:02x}".encode("ascii")
    return bs


@dataclass(eq=False)
class Var:
    stack_info: StackInfo = field(repr=False)
    prefix: str
    num_usages: int = 0
    name: Optional[str] = None

    def format(self, fmt: Formatter) -> str:
        if self.name is None:
            self.name = self.stack_info.temp_var(self.prefix)
        return self.name

    def __str__(self) -> str:
        return "<temp>"


class Expression(abc.ABC):
    type: Type

    @abc.abstractmethod
    def dependencies(self) -> List["Expression"]:
        ...

    def use(self) -> None:
        """Mark an expression as "will occur in the output". Various subclasses
        override this to provide special behavior; for instance, EvalOnceExpr
        checks if it occurs more than once in the output and if so emits a temp.
        It is important to get the number of use() calls correct:
        * if use() is called but the expression is not emitted, it may cause
          function calls to be silently dropped.
        * if use() is not called but the expression is emitted, it may cause phi
          variables to be printed as unnamed-phi($reg), without any assignment
          to that phi.
        * if use() is called once but the expression is emitted twice, it may
          cause function calls to be duplicated."""
        for expr in self.dependencies():
            expr.use()

    @abc.abstractmethod
    def format(self, fmt: Formatter) -> str:
        ...

    def __str__(self) -> str:
        """Stringify an expression for debug purposes. The output can change
        depending on when this is called, e.g. because of EvalOnceExpr state.
        To avoid using it by accident, output is quoted."""
        fmt = Formatter(debug=True)
        return '"' + self.format(fmt) + '"'


class Condition(Expression):
    @abc.abstractmethod
    def negated(self) -> "Condition":
        ...


class Statement(abc.ABC):
    @abc.abstractmethod
    def should_write(self) -> bool:
        ...

    @abc.abstractmethod
    def format(self, fmt: Formatter) -> str:
        ...

    def __str__(self) -> str:
        """Stringify a statement for debug purposes. The output can change
        depending on when this is called, e.g. because of EvalOnceExpr state.
        To avoid using it by accident, output is quoted."""
        fmt = Formatter(debug=True)
        return '"' + self.format(fmt) + '"'


@dataclass(frozen=True, eq=False)
class ErrorExpr(Condition):
    desc: Optional[str] = None
    type: Type = field(default_factory=Type.any_reg)

    def dependencies(self) -> List[Expression]:
        return []

    def negated(self) -> "Condition":
        return self

    def format(self, fmt: Formatter) -> str:
        if self.desc is not None:
            return f"M2C_ERROR({self.desc})"
        return "M2C_ERROR()"


@dataclass(frozen=True)
class CommentExpr(Expression):
    expr: Expression
    type: Type = field(compare=False)
    prefix: Optional[str] = None
    suffix: Optional[str] = None

    def dependencies(self) -> List[Expression]:
        return [self.expr]

    def format(self, fmt: Formatter) -> str:
        expr_str = self.expr.format(fmt)

        if fmt.coding_style.comment_style == CodingStyle.CommentStyle.NONE:
            return expr_str

        prefix_str = f"/* {self.prefix} */ " if self.prefix is not None else ""
        suffix_str = f" /* {self.suffix} */" if self.suffix is not None else ""
        return f"{prefix_str}{expr_str}{suffix_str}"

    @staticmethod
    def wrap(
        expr: Expression, prefix: Optional[str] = None, suffix: Optional[str] = None
    ) -> Expression:
        if prefix is None and suffix is None:
            return expr
        return CommentExpr(expr=expr, type=expr.type, prefix=prefix, suffix=suffix)


@dataclass(frozen=True, eq=False)
class SecondF64Half(Expression):
    type: Type = field(default_factory=Type.any_reg)

    def dependencies(self) -> List[Expression]:
        return []

    def format(self, fmt: Formatter) -> str:
        return "(second half of f64)"


@dataclass(frozen=True, eq=False)
class CarryBit(Expression):
    type: Type = field(default_factory=Type.intish)

    def dependencies(self) -> List[Expression]:
        return []

    def format(self, fmt: Formatter) -> str:
        return "M2C_CARRY"

    @staticmethod
    def add_to(expr: Expression) -> "BinaryOp":
        return fold_divmod(BinaryOp.intptr(expr, "+", CarryBit()))

    @staticmethod
    def sub_from(expr: Expression) -> "BinaryOp":
        return BinaryOp.intptr(expr, "-", UnaryOp("!", CarryBit(), type=Type.intish()))


@dataclass(frozen=True, eq=False)
class BinaryOp(Condition):
    left: Expression
    op: str
    right: Expression
    type: Type

    @staticmethod
    def int(left: Expression, op: str, right: Expression) -> "BinaryOp":
        return BinaryOp(
            left=as_intish(left), op=op, right=as_intish(right), type=Type.intish()
        )

    @staticmethod
    def int64(left: Expression, op: str, right: Expression) -> "BinaryOp":
        return BinaryOp(
            left=as_int64(left), op=op, right=as_int64(right), type=Type.int64()
        )

    @staticmethod
    def intptr(left: Expression, op: str, right: Expression) -> "BinaryOp":
        return BinaryOp(
            left=as_intptr(left), op=op, right=as_intptr(right), type=Type.intptr()
        )

    @staticmethod
    def icmp(left: Expression, op: str, right: Expression) -> "BinaryOp":
        return BinaryOp(
            left=as_intptr(left), op=op, right=as_intptr(right), type=Type.bool()
        )

    @staticmethod
    def scmp(left: Expression, op: str, right: Expression) -> "BinaryOp":
        return BinaryOp(
            left=as_sintish(left, silent=True),
            op=op,
            right=as_sintish(right, silent=True),
            type=Type.bool(),
        )

    @staticmethod
    def sintptr_cmp(left: Expression, op: str, right: Expression) -> "BinaryOp":
        return BinaryOp(
            left=as_type(left, Type.sintptr(), False),
            op=op,
            right=as_type(right, Type.sintptr(), False),
            type=Type.bool(),
        )

    @staticmethod
    def ucmp(left: Expression, op: str, right: Expression) -> "BinaryOp":
        return BinaryOp(
            left=as_uintish(left), op=op, right=as_uintish(right), type=Type.bool()
        )

    @staticmethod
    def uintptr_cmp(left: Expression, op: str, right: Expression) -> "BinaryOp":
        return BinaryOp(
            left=as_type(left, Type.uintptr(), False),
            op=op,
            right=as_type(right, Type.uintptr(), False),
            type=Type.bool(),
        )

    @staticmethod
    def fcmp(left: Expression, op: str, right: Expression) -> "BinaryOp":
        return BinaryOp(
            left=as_f32(left),
            op=op,
            right=as_f32(right),
            type=Type.bool(),
        )

    @staticmethod
    def dcmp(left: Expression, op: str, right: Expression) -> "BinaryOp":
        return BinaryOp(
            left=as_f64(left),
            op=op,
            right=as_f64(right),
            type=Type.bool(),
        )

    @staticmethod
    def sint(
        left: Expression, op: str, right: Expression, *, silent: bool = False
    ) -> "BinaryOp":
        return BinaryOp(
            left=as_sintish(left, silent=silent),
            op=op,
            right=as_sintish(right, silent=silent),
            type=Type.s32(),
        )

    @staticmethod
    def uint(left: Expression, op: str, right: Expression) -> "BinaryOp":
        return BinaryOp(
            left=as_uintish(left), op=op, right=as_uintish(right), type=Type.u32()
        )

    @staticmethod
    def s64(left: Expression, op: str, right: Expression) -> "BinaryOp":
        return BinaryOp(left=as_s64(left), op=op, right=as_s64(right), type=Type.s64())

    @staticmethod
    def u64(left: Expression, op: str, right: Expression) -> "BinaryOp":
        return BinaryOp(left=as_u64(left), op=op, right=as_u64(right), type=Type.u64())

    @staticmethod
    def f32(left: Expression, op: str, right: Expression) -> "BinaryOp":
        return BinaryOp(
            left=as_f32(left),
            op=op,
            right=as_f32(right),
            type=Type.f32(),
        )

    @staticmethod
    def f64(left: Expression, op: str, right: Expression) -> "BinaryOp":
        return BinaryOp(
            left=as_f64(left),
            op=op,
            right=as_f64(right),
            type=Type.f64(),
        )

    def is_comparison(self) -> bool:
        return self.op in ["==", "!=", ">", "<", ">=", "<="]

    def is_floating(self) -> bool:
        return self.left.type.is_float() and self.right.type.is_float()

    def negated(self) -> "Condition":
        if (
            self.op in ["&&", "||"]
            and isinstance(self.left, Condition)
            and isinstance(self.right, Condition)
        ):
            # DeMorgan's Laws
            return BinaryOp(
                left=self.left.negated(),
                op={"&&": "||", "||": "&&"}[self.op],
                right=self.right.negated(),
                type=Type.bool(),
            )
        if not self.is_comparison() or (
            self.is_floating() and self.op in ["<", ">", "<=", ">="]
        ):
            # Floating-point comparisons cannot be negated in any nice way,
            # due to nans.
            return UnaryOp("!", self, type=Type.bool())
        return BinaryOp(
            left=self.left,
            op={"==": "!=", "!=": "==", ">": "<=", "<": ">=", ">=": "<", "<=": ">"}[
                self.op
            ],
            right=self.right,
            type=Type.bool(),
        )

    def dependencies(self) -> List[Expression]:
        return [self.left, self.right]

    def format(self, fmt: Formatter) -> str:
        left_expr = late_unwrap(self.left)
        right_expr = late_unwrap(self.right)
        if (
            self.is_comparison()
            and isinstance(left_expr, Literal)
            and not isinstance(right_expr, Literal)
        ):
            return BinaryOp(
                left=right_expr,
                op=self.op.translate(str.maketrans("<>", "><")),
                right=left_expr,
                type=self.type,
            ).format(fmt)

        # For comparisons to a Literal, cast the Literal to the type of the lhs
        # (This is not done with complex expressions to avoid propagating incorrect
        # type information: end-of-array pointers are particularly bad.)
        if self.op in ("==", "!=") and isinstance(right_expr, Literal):
            right_expr = elide_literal_casts(as_type(right_expr, left_expr.type, True))

        if (
            not self.is_floating()
            and isinstance(right_expr, Literal)
            and right_expr.value < 0
        ):
            if self.op == "+":
                neg = Literal(value=-right_expr.value, type=right_expr.type)
                sub = BinaryOp(op="-", left=left_expr, right=neg, type=self.type)
                return sub.format(fmt)
            if self.op in ("&", "|"):
                neg = Literal(value=~right_expr.value, type=right_expr.type)
                right = UnaryOp("~", neg, type=Type.any_reg())
                expr = BinaryOp(op=self.op, left=left_expr, right=right, type=self.type)
                return expr.format(fmt)

        # For commutative, left-associative operations, strip unnecessary parentheses.
        lhs = left_expr.format(fmt)
        if (
            isinstance(left_expr, BinaryOp)
            and left_expr.op == self.op
            and self.op in ASSOCIATIVE_OPS
        ):
            lhs = lhs[1:-1]

        # For certain operators, use base-10 (decimal) for the RHS
        if self.op in ("/", "%") and isinstance(right_expr, Literal):
            rhs = right_expr.format(fmt, force_dec=True)
        else:
            rhs = right_expr.format(fmt)

        # These aren't real operators (or functions); format them as a fn call
        if self.op in PSEUDO_FUNCTION_OPS:
            return f"{self.op}({lhs}, {rhs})"

        return f"({lhs} {self.op} {rhs})"


@dataclass(frozen=True, eq=False)
class TernaryOp(Expression):
    cond: Condition
    left: Expression
    right: Expression
    type: Type

    def dependencies(self) -> List[Expression]:
        return [self.cond, self.left, self.right]

    def format(self, fmt: Formatter) -> str:
        cond_str = simplify_condition(self.cond).format(fmt)
        left_str = self.left.format(fmt)
        right_str = self.right.format(fmt)
        return f"({cond_str} ? {left_str} : {right_str})"


@dataclass(frozen=True, eq=False)
class UnaryOp(Condition):
    op: str
    expr: Expression
    type: Type

    def dependencies(self) -> List[Expression]:
        return [self.expr]

    @staticmethod
    def sint(op: str, expr: Expression) -> "UnaryOp":
        expr = as_sintish(expr, silent=True)
        return UnaryOp(
            op=op,
            expr=expr,
            type=expr.type,
        )

    def negated(self) -> "Condition":
        if self.op == "!" and isinstance(self.expr, (UnaryOp, BinaryOp)):
            return self.expr
        return UnaryOp("!", self, type=Type.bool())

    def format(self, fmt: Formatter) -> str:
        # These aren't real operators (or functions); format them as a fn call
        if self.op in PSEUDO_FUNCTION_OPS:
            return f"{self.op}({self.expr.format(fmt)})"

        return f"{self.op}{self.expr.format(fmt)}"


@dataclass(frozen=True, eq=False)
class ExprCondition(Condition):
    expr: Expression
    type: Type
    is_negated: bool = False

    def dependencies(self) -> List[Expression]:
        return [self.expr]

    def negated(self) -> "Condition":
        return ExprCondition(self.expr, self.type, not self.is_negated)

    def format(self, fmt: Formatter) -> str:
        neg = "!" if self.is_negated else ""
        return f"{neg}{self.expr.format(fmt)}"


@dataclass(frozen=True, eq=False)
class CommaConditionExpr(Condition):
    statements: List["Statement"]
    condition: "Condition"
    type: Type = Type.bool()

    def dependencies(self) -> List[Expression]:
        assert False, "CommaConditionExpr should not be used within translate.py"
        return []

    def negated(self) -> "Condition":
        return CommaConditionExpr(self.statements, self.condition.negated())

    def format(self, fmt: Formatter) -> str:
        comma_joined = ", ".join(
            stmt.format(fmt).rstrip(";") for stmt in self.statements
        )
        return f"({comma_joined}, {self.condition.format(fmt)})"


@dataclass(frozen=True, eq=False)
class Cast(Expression):
    expr: Expression
    type: Type
    reinterpret: bool = False
    silent: bool = True

    def dependencies(self) -> List[Expression]:
        return [self.expr]

    def use(self) -> None:
        # Try to unify, to make stringification output better.
        self.expr.type.unify(self.type)
        super().use()

    def needed_for_store(self) -> bool:
        if not self.reinterpret:
            # int <-> float casts should be emitted even for stores.
            return True
        if not self.expr.type.unify(self.type):
            # Emit casts when types fail to unify.
            return True
        return False

    def is_trivial(self) -> bool:
        return (
            self.reinterpret
            and self.expr.type.is_float() == self.type.is_float()
            and is_trivial_expression(self.expr)
        )

    def format(self, fmt: Formatter) -> str:
        if self.reinterpret and self.expr.type.is_float() != self.type.is_float():
            # This shouldn't happen, but mark it in the output if it does.
            if fmt.valid_syntax:
                return f"M2C_BITWISE({self.type.format(fmt)}, {self.expr.format(fmt)})"
            return f"(bitwise {self.type.format(fmt)}) {self.expr.format(fmt)}"
        if self.reinterpret and (
            self.silent
            or (is_type_obvious(self.expr) and self.expr.type.unify(self.type))
        ):
            return self.expr.format(fmt)
        if fmt.skip_casts:
            return self.expr.format(fmt)

        # Function casts require special logic because function calls have
        # higher precedence than casts
        fn_sig = self.type.get_function_pointer_signature()
        if fn_sig:
            prototype_sig = self.expr.type.get_function_pointer_signature()
            if not prototype_sig or not prototype_sig.unify_with_args(fn_sig):
                # A function pointer cast is required if the inner expr is not
                # a function pointer, or has incompatible argument types
                return f"(({self.type.format(fmt)}) {self.expr.format(fmt)})"
            if not prototype_sig.return_type.unify(fn_sig.return_type):
                # Only cast the return value of the call
                return f"({fn_sig.return_type.format(fmt)}) {self.expr.format(fmt)}"
            # No cast needed
            return self.expr.format(fmt)

        return f"({self.type.format(fmt)}) {self.expr.format(fmt)}"


@dataclass(frozen=True, eq=False)
class FuncCall(Expression):
    function: Expression
    args: List[Expression]
    type: Type

    def dependencies(self) -> List[Expression]:
        return self.args + [self.function]

    def format(self, fmt: Formatter) -> str:
        # TODO: The function type may have a different number of params than it had
        # when the FuncCall was created. Should we warn that there may be the wrong
        # number of arguments at this callsite?
        args = ", ".join(format_expr(arg, fmt) for arg in self.args)
        return f"{self.function.format(fmt)}({args})"


@dataclass(frozen=True, eq=True)
class LocalVar(Expression):
    value: int
    type: Type = field(compare=False)
    path: Optional[AccessPath] = field(compare=False)

    def dependencies(self) -> List[Expression]:
        return []

    def format(self, fmt: Formatter) -> str:
        fallback_name = f"unksp{format_hex(self.value)}"
        if self.path is None:
            return fallback_name

        name = StructAccess.access_path_to_field_name(self.path, fmt)
        if name.startswith("->"):
            return name[2:]
        return fallback_name

    def toplevel_decl(self, fmt: Formatter) -> Optional[str]:
        """Return a declaration for this LocalVar, if required."""
        # If len(self.path) > 2, then this local is an inner field of another
        # local, so it doesn't need to be declared.
        if (
            self.path is None
            or len(self.path) != 2
            or not isinstance(self.path[1], str)
        ):
            return None
        return self.type.to_decl(self.path[1], fmt)


@dataclass(frozen=True, eq=False)
class RegisterVar(Expression):
    reg: Register
    name: str
    type: Type

    def dependencies(self) -> List[Expression]:
        return []

    def format(self, fmt: Formatter) -> str:
        return self.name


@dataclass(frozen=True, eq=True)
class PassedInArg(Expression):
    value: int
    copied: bool = field(compare=False)
    stack_info: StackInfo = field(compare=False, repr=False)
    type: Type = field(compare=False)

    def dependencies(self) -> List[Expression]:
        return []

    def format(self, fmt: Formatter) -> str:
        assert self.value % 4 == 0
        name = self.stack_info.get_param_name(self.value)
        return name or f"arg{format_hex(self.value // 4)}"


@dataclass(frozen=True, eq=True)
class SubroutineArg(Expression):
    value: int
    type: Type = field(compare=False)

    def dependencies(self) -> List[Expression]:
        return []

    def format(self, fmt: Formatter) -> str:
        return f"subroutine_arg{format_hex(self.value // 4)}"


@dataclass(eq=True, unsafe_hash=True)
class StructAccess(Expression):
    # Represents struct_var->offset.
    # This has eq=True since it represents a live expression and not an access
    # at a certain point in time -- this sometimes helps get rid of phi nodes.
    # prevent_later_uses makes sure it's not used after writes/function calls
    # that may invalidate it.
    struct_var: Expression
    offset: int
    target_size: Optional[int]
    field_path: Optional[AccessPath] = field(compare=False)
    stack_info: Optional[StackInfo] = field(compare=False, repr=False)
    type: Type = field(compare=False)
    checked_late_field_path: bool = field(default=False, compare=False)

    def __post_init__(self) -> None:
        # stack_info is used to resolve field_path late
        assert (
            self.stack_info is not None or self.field_path is not None
        ), "Must provide at least one of (stack_info, field_path)"
        self.assert_valid_field_path(self.field_path)

    @staticmethod
    def assert_valid_field_path(path: Optional[AccessPath]) -> None:
        assert path is None or (
            path and isinstance(path[0], int)
        ), "The first element of the field path, if present, must be an int"

    @classmethod
    def access_path_to_field_name(cls, path: AccessPath, fmt: Formatter) -> str:
        """
        Convert an access path into a dereferencing field name, like the following examples:
            - `[0, "foo", 3, "bar"]` into `"->foo[3].bar"`
            - `[0, 3, "bar"]` into `"[0][3].bar"`
            - `[0, 1, 2]` into `"[0][1][2]"
            - `[0]` into `"[0]"`
        The path must have at least one element, and the first element must be an int.
        """
        cls.assert_valid_field_path(path)
        output = ""

        # Replace an initial "[0]." with "->"
        if len(path) >= 2 and path[0] == 0 and isinstance(path[1], str):
            output += f"->{path[1]}"
            path = path[2:]

        for p in path:
            if isinstance(p, str):
                output += f".{p}"
            elif isinstance(p, int):
                output += f"[{fmt.format_int(p)}]"
            else:
                static_assert_unreachable(p)
        return output

    def dependencies(self) -> List[Expression]:
        return [self.struct_var]

    def make_reference(self) -> Optional["StructAccess"]:
        field_path = self.late_field_path()
        if field_path and len(field_path) >= 2 and field_path[-1] == 0:
            return replace(self, field_path=field_path[:-1])
        return None

    def late_field_path(self) -> Optional[AccessPath]:
        # If we didn't have a type at the time when the struct access was
        # constructed, but now we do, compute field name.

        if self.field_path is None and not self.checked_late_field_path:
            var = late_unwrap(self.struct_var)
            # Format var to recursively resolve any late_field_path it has to
            # potentially improve var.type before we look up our field name
            var.format(Formatter())
            field_path, field_type, _ = var.type.get_deref_field(
                self.offset, target_size=self.target_size
            )
            if field_path is not None:
                self.assert_valid_field_path(field_path)
                self.field_path = field_path
                self.type.unify(field_type)

            self.checked_late_field_path = True
        return self.field_path

    def late_has_known_type(self) -> bool:
        if self.late_field_path() is not None:
            return True
        assert (
            self.stack_info is not None
        ), "StructAccess must have stack_info if field_path isn't set"
        if self.offset == 0:
            var = late_unwrap(self.struct_var)
            if (
                not self.stack_info.has_nonzero_access(var)
                and isinstance(var, AddressOf)
                and isinstance(var.expr, GlobalSymbol)
                and var.expr.type_provided
            ):
                return True
        return False

    def format(self, fmt: Formatter) -> str:
        var = late_unwrap(self.struct_var)
        has_nonzero_access = False
        if self.stack_info is not None:
            has_nonzero_access = self.stack_info.has_nonzero_access(var)

        field_path = self.late_field_path()

        if field_path is not None and field_path != [0]:
            has_nonzero_access = True
        elif fmt.valid_syntax and (self.offset != 0 or has_nonzero_access):
            offset_str = fmt.format_int(self.offset)
            return f"M2C_FIELD({var.format(fmt)}, {Type.ptr(self.type).format(fmt)}, {offset_str})"
        else:
            prefix = "unk" + ("_" if fmt.coding_style.unknown_underscore else "")
            field_path = [0, prefix + format_hex(self.offset)]
        field_name = self.access_path_to_field_name(field_path, fmt)

        # Rewrite `(&x)->y` to `x.y` by stripping `AddressOf` & setting deref=False
        deref = True
        if (
            isinstance(var, AddressOf)
            and not var.expr.type.is_array()
            and field_name.startswith("->")
        ):
            var = var.expr
            field_name = field_name.replace("->", ".", 1)
            deref = False

        # Rewrite `x->unk0` to `*x` and `x.unk0` to `x`, unless has_nonzero_access
        if self.offset == 0 and not has_nonzero_access:
            return f"{'*' if deref else ''}{var.format(fmt)}"

        return f"{parenthesize_for_struct_access(var, fmt)}{field_name}"


@dataclass(frozen=True, eq=True)
class ArrayAccess(Expression):
    # Represents ptr[index]. eq=True for symmetry with StructAccess.
    ptr: Expression
    index: Expression
    type: Type = field(compare=False)

    def dependencies(self) -> List[Expression]:
        return [self.ptr, self.index]

    def format(self, fmt: Formatter) -> str:
        base = parenthesize_for_struct_access(self.ptr, fmt)
        index = format_expr(self.index, fmt)
        return f"{base}[{index}]"


@dataclass(eq=False)
class GlobalSymbol(Expression):
    symbol_name: str
    type: Type
    asm_data_entry: Optional[AsmDataEntry] = None
    symbol_in_context: bool = False
    type_provided: bool = False
    initializer_in_typemap: bool = False
    demangled_str: Optional[str] = None

    def dependencies(self) -> List[Expression]:
        return []

    def is_string_constant(self) -> bool:
        ent = self.asm_data_entry
        if not ent or not ent.is_string:
            return False
        return len(ent.data) == 1 and isinstance(ent.data[0], bytes)

    def format_string_constant(self, fmt: Formatter) -> str:
        assert self.is_string_constant(), "checked by caller"
        assert self.asm_data_entry and isinstance(self.asm_data_entry.data[0], bytes)

        has_trailing_null = False
        data = self.asm_data_entry.data[0]
        while data and data[-1] == 0:
            data = data[:-1]
            has_trailing_null = True
        data = b"".join(map(escape_byte, data))

        strdata = data.decode("utf-8", "backslashreplace")
        ret = f'"{strdata}"'
        if not has_trailing_null:
            ret += " /* not null-terminated */"
        return ret

    def format(self, fmt: Formatter) -> str:
        return self.symbol_name

    def potential_array_dim(self, element_size: int) -> Tuple[int, int]:
        """
        Using the size of the symbol's `asm_data_entry` and a potential array element
        size, return the corresponding array dimension and number of "extra" bytes left
        at the end of the symbol's data.
        If the extra bytes are nonzero, then it's likely that `element_size` is incorrect.
        """
        # If we don't have the .data/.rodata entry for this symbol, we can't guess
        # its array dimension. Jump tables are ignored and not treated as arrays.
        if self.asm_data_entry is None or self.asm_data_entry.is_jtbl:
            return 0, element_size

        min_data_size, max_data_size = self.asm_data_entry.size_range_bytes()
        if element_size > max_data_size:
            # The type is too big for the data (not an array)
            return 0, max_data_size

        # Check if it's possible that this symbol is not an array, and is just 1 element
        if min_data_size <= element_size <= max_data_size and not self.type.is_array():
            return 1, 0

        array_dim, extra_bytes = divmod(min_data_size, element_size)
        if extra_bytes != 0:
            # If it's not possible to make an exact multiple of element_size by incorporating
            # bytes from the padding, then indicate that in the return value.
            padding_bytes = element_size - extra_bytes
            if min_data_size + padding_bytes > max_data_size:
                return array_dim, extra_bytes

        # Include potential padding in the array. Although this is unlikely to match the original C,
        # it's much easier to manually remove all or some of these elements than to add them back in.
        return max_data_size // element_size, 0


@dataclass(frozen=True, eq=True)
class Literal(Expression):
    value: int
    type: Type = field(compare=False, default_factory=Type.any)
    elide_cast: bool = field(compare=False, default=False)

    def dependencies(self) -> List[Expression]:
        return []

    def format(self, fmt: Formatter, force_dec: bool = False) -> str:
        enum_name = self.type.get_enum_name(self.value)
        if enum_name is not None:
            return enum_name

        if self.type.is_likely_float():
            if self.type.get_size_bits() == 64:
                return format_f64_imm(self.value)
            else:
                return format_f32_imm(self.value) + "f"
        if self.type.is_pointer() and self.value == 0:
            return "NULL"

        prefix = ""
        suffix = ""
        if not fmt.skip_casts and not self.elide_cast:
            if self.type.is_pointer():
                prefix = f"({self.type.format(fmt)})"
            if self.type.is_unsigned():
                suffix = "U"

        if force_dec:
            value = str(self.value)
        else:
            size_bits = self.type.get_size_bits()
            v = self.value

            # The top 2 bits are tested rather than just the sign bit
            # to help prevent N64 VRAM pointers (0x80000000+) turning negative
            if (
                self.type.is_signed()
                and size_bits
                and v & (1 << (size_bits - 1))
                and v > (3 << (size_bits - 2))
                and v < 2 ** size_bits
            ):
                v -= 1 << size_bits
            value = fmt.format_int(v, size_bits=size_bits)

        return prefix + value + suffix

    def likely_partial_offset(self) -> bool:
        return self.value % 2 ** 15 in (0, 2 ** 15 - 1) and self.value < 0x1000000


@dataclass(frozen=True, eq=True)
class AddressOf(Expression):
    expr: Expression
    type: Type = field(compare=False, default_factory=Type.ptr)

    def dependencies(self) -> List[Expression]:
        return [self.expr]

    def format(self, fmt: Formatter) -> str:
        if isinstance(self.expr, GlobalSymbol):
            if self.expr.is_string_constant():
                return self.expr.format_string_constant(fmt)
        if self.expr.type.is_array():
            return f"{self.expr.format(fmt)}"
        if self.expr.type.is_function():
            # Functions are automatically converted to function pointers
            # without an explicit `&` by the compiler
            return f"{self.expr.format(fmt)}"
        if isinstance(self.expr, StructAccess):
            # Simplify `&x[0]` into `x`
            ref = self.expr.make_reference()
            if ref:
                return f"{ref.format(fmt)}"
        return f"&{self.expr.format(fmt)}"


@dataclass(frozen=True)
class Lwl(Expression):
    load_expr: Expression
    key: Tuple[int, object]
    type: Type = field(compare=False, default_factory=Type.any_reg)

    def dependencies(self) -> List[Expression]:
        return [self.load_expr]

    def format(self, fmt: Formatter) -> str:
        return f"M2C_LWL({self.load_expr.format(fmt)})"


@dataclass(frozen=True)
class Load3Bytes(Expression):
    load_expr: Expression
    type: Type = field(compare=False, default_factory=Type.any_reg)

    def dependencies(self) -> List[Expression]:
        return [self.load_expr]

    def format(self, fmt: Formatter) -> str:
        if fmt.valid_syntax:
            return f"M2C_FIRST3BYTES({self.load_expr.format(fmt)})"
        return f"(first 3 bytes) {self.load_expr.format(fmt)}"


@dataclass(frozen=True)
class UnalignedLoad(Expression):
    load_expr: Expression
    type: Type = field(compare=False, default_factory=Type.any_reg)

    def dependencies(self) -> List[Expression]:
        return [self.load_expr]

    def format(self, fmt: Formatter) -> str:
        if fmt.valid_syntax:
            return f"M2C_UNALIGNED32({self.load_expr.format(fmt)})"
        return f"(unaligned s32) {self.load_expr.format(fmt)}"


@dataclass(frozen=False, eq=False)
class EvalOnceExpr(Expression):
    wrapped_expr: Expression
    var: Var
    type: Type

    # True for function calls/errors
    emit_exactly_once: bool

    # Mutable state:

    # True if this EvalOnceExpr should be totally transparent and not emit a variable,
    # It may dynamically change from true to false due to forced emissions.
    # Initially, it is based on is_trivial_expression.
    trivial: bool

    # True if this EvalOnceExpr must emit a variable (see RegMeta.force)
    forced_emit: bool = False

    # The number of expressions that depend on this EvalOnceExpr; we emit a variable
    # if this is > 1.
    num_usages: int = 0

    def dependencies(self) -> List[Expression]:
        # (this is a bit iffy since state can change over time, but improves uses_expr)
        if self.need_decl():
            return []
        return [self.wrapped_expr]

    def use(self) -> None:
        self.num_usages += 1
        if self.trivial or (self.num_usages == 1 and not self.emit_exactly_once):
            self.wrapped_expr.use()

    def force(self) -> None:
        # Transition to non-trivial, and mark as used multiple times to force a var.
        # TODO: If it was originally trivial, we may previously have marked its
        # wrappee used multiple times, even though we now know that it should
        # have been marked just once... We could fix that by moving marking of
        # trivial EvalOnceExpr's to the very end. At least the consequences of
        # getting this wrong are pretty mild -- it just causes extraneous var
        # emission in rare cases.
        self.trivial = False
        self.forced_emit = True
        self.use()
        self.use()

    def need_decl(self) -> bool:
        return self.num_usages > 1 and not self.trivial

    def format(self, fmt: Formatter) -> str:
        if not self.need_decl():
            return self.wrapped_expr.format(fmt)
        else:
            return self.var.format(fmt)


@dataclass(frozen=False, eq=False)
class PhiExpr(Expression):
    reg: Register
    node: Node
    type: Type
    used_phis: List["PhiExpr"]
    name: Optional[str] = None
    num_usages: int = 0
    replacement_expr: Optional[Expression] = None
    used_by: Optional["PhiExpr"] = None

    def dependencies(self) -> List[Expression]:
        return []

    def get_var_name(self) -> str:
        return self.name or f"unnamed-phi({self.reg.register_name})"

    def use(self, from_phi: Optional["PhiExpr"] = None) -> None:
        if self.num_usages == 0:
            self.used_phis.append(self)
            self.used_by = from_phi
        self.num_usages += 1
        if self.used_by != from_phi:
            self.used_by = None
        if self.replacement_expr is not None:
            self.replacement_expr.use()

    def propagates_to(self) -> "PhiExpr":
        """Compute the phi that stores to this phi should propagate to. This is
        usually the phi itself, but if the phi is only once for the purpose of
        computing another phi, we forward the store there directly. This is
        admittedly a bit sketchy, in case the phi is in scope here and used
        later on... but we have that problem with regular phi assignments as
        well."""
        if self.used_by is None or self.replacement_expr is not None:
            return self
        return self.used_by.propagates_to()

    def format(self, fmt: Formatter) -> str:
        if self.replacement_expr:
            return self.replacement_expr.format(fmt)
        return self.get_var_name()


@dataclass
class SwitchControl:
    control_expr: Expression
    jump_table: Optional[GlobalSymbol] = None
    offset: int = 0
    is_irregular: bool = False

    def matches_guard_condition(self, cond: Condition) -> bool:
        """
        Return True if `cond` is one of:
            - `((control_expr + (-offset)) >= len(jump_table))`, if `offset != 0`
            - `(control_expr >= len(jump_table))`, if `offset == 0`
        These are the appropriate bounds checks before using `jump_table`.
        """
        cmp_expr = simplify_condition(cond)
        if not isinstance(cmp_expr, BinaryOp) or cmp_expr.op not in (">=", ">"):
            return False
        cmp_exclusive = cmp_expr.op == ">"

        # The LHS may have been wrapped in a u32 cast
        left_expr = late_unwrap(cmp_expr.left)
        if isinstance(left_expr, Cast):
            left_expr = late_unwrap(left_expr.expr)

        if self.offset != 0:
            if (
                not isinstance(left_expr, BinaryOp)
                or late_unwrap(left_expr.left) != late_unwrap(self.control_expr)
                or left_expr.op != "+"
                or late_unwrap(left_expr.right) != Literal(-self.offset)
            ):
                return False
        elif left_expr != late_unwrap(self.control_expr):
            return False

        right_expr = late_unwrap(cmp_expr.right)
        if (
            self.jump_table is None
            or self.jump_table.asm_data_entry is None
            or not self.jump_table.asm_data_entry.is_jtbl
            or not isinstance(right_expr, Literal)
        ):
            return False

        # Count the number of labels (exclude padding bytes)
        jump_table_len = sum(
            isinstance(e, str) for e in self.jump_table.asm_data_entry.data
        )
        return right_expr.value + int(cmp_exclusive) == jump_table_len

    @staticmethod
    def irregular_from_expr(control_expr: Expression) -> "SwitchControl":
        """
        Return a SwitchControl representing a "irregular" switch statement.
        The switch does not have a single jump table; instead it is a series of
        if statements & other switches.
        """
        return SwitchControl(
            control_expr=control_expr,
            jump_table=None,
            offset=0,
            is_irregular=True,
        )

    @staticmethod
    def from_expr(expr: Expression) -> "SwitchControl":
        """
        Try to convert `expr` into a SwitchControl from one of the following forms:
            - `*(&jump_table + (control_expr * 4))`
            - `*(&jump_table + ((control_expr + (-offset)) * 4))`
        If `offset` is not present, it defaults to 0.
        If `expr` does not match, return a thin wrapper around the input expression,
        with `jump_table` set to `None`.
        """
        # The "error" expression we use if we aren't able to parse `expr`
        error_expr = SwitchControl(expr)

        # Match `*(&jump_table + (control_expr * 4))`
        struct_expr = early_unwrap(expr)
        if not isinstance(struct_expr, StructAccess) or struct_expr.offset != 0:
            return error_expr
        add_expr = early_unwrap(struct_expr.struct_var)
        if not isinstance(add_expr, BinaryOp) or add_expr.op != "+":
            return error_expr

        # Check for either `*(&jump_table + (control_expr * 4))` and `*((control_expr * 4) + &jump_table)`
        left_expr, right_expr = early_unwrap(add_expr.left), early_unwrap(
            add_expr.right
        )
        if isinstance(left_expr, AddressOf) and isinstance(
            left_expr.expr, GlobalSymbol
        ):
            jtbl_addr_expr, mul_expr = left_expr, right_expr
        elif isinstance(right_expr, AddressOf) and isinstance(
            right_expr.expr, GlobalSymbol
        ):
            mul_expr, jtbl_addr_expr = left_expr, right_expr
        else:
            return error_expr

        jump_table = jtbl_addr_expr.expr
        assert isinstance(jump_table, GlobalSymbol)
        if (
            not isinstance(mul_expr, BinaryOp)
            or mul_expr.op != "*"
            or early_unwrap(mul_expr.right) != Literal(4)
        ):
            return error_expr
        control_expr = mul_expr.left

        # Optionally match `control_expr + (-offset)`
        offset = 0
        uw_control_expr = early_unwrap(control_expr)
        if isinstance(uw_control_expr, BinaryOp) and uw_control_expr.op == "+":
            offset_lit = early_unwrap(uw_control_expr.right)
            if isinstance(offset_lit, Literal):
                control_expr = uw_control_expr.left
                offset = -offset_lit.value

        # Check that it is really a jump table
        if jump_table.asm_data_entry is None or not jump_table.asm_data_entry.is_jtbl:
            return error_expr

        return SwitchControl(control_expr, jump_table, offset)


@dataclass
class EvalOnceStmt(Statement):
    expr: EvalOnceExpr

    def need_decl(self) -> bool:
        return self.expr.need_decl()

    def should_write(self) -> bool:
        if self.expr.emit_exactly_once:
            return self.expr.num_usages != 1
        else:
            return self.need_decl()

    def format(self, fmt: Formatter) -> str:
        val_str = format_expr(elide_literal_casts(self.expr.wrapped_expr), fmt)
        if self.expr.emit_exactly_once and self.expr.num_usages == 0:
            return f"{val_str};"
        return f"{self.expr.var.format(fmt)} = {val_str};"


@dataclass
class SetPhiStmt(Statement):
    phi: PhiExpr
    expr: Expression

    def should_write(self) -> bool:
        expr = self.expr
        if isinstance(expr, PhiExpr) and expr.propagates_to() != expr:
            # When we have phi1 = phi2, and phi2 is only used in this place,
            # the SetPhiStmt for phi2 will store directly to phi1 and we can
            # skip this store.
            assert expr.propagates_to() == self.phi.propagates_to()
            return False
        if late_unwrap(expr) == self.phi.propagates_to():
            # Elide "phi = phi".
            return False
        return True

    def format(self, fmt: Formatter) -> str:
        return format_assignment(self.phi.propagates_to(), self.expr, fmt)


@dataclass
class ExprStmt(Statement):
    expr: Expression

    def should_write(self) -> bool:
        return True

    def format(self, fmt: Formatter) -> str:
        return f"{format_expr(self.expr, fmt)};"


@dataclass
class StoreStmt(Statement):
    source: Expression
    dest: Expression

    def should_write(self) -> bool:
        return True

    def format(self, fmt: Formatter) -> str:
        dest = self.dest
        source = self.source
        if (
            isinstance(dest, StructAccess) and dest.late_has_known_type()
        ) or isinstance(dest, (ArrayAccess, LocalVar, RegisterVar, SubroutineArg)):
            # Known destination; fine to elide some casts.
            source = elide_literal_casts(source)
        return format_assignment(dest, source, fmt)


@dataclass
class CommentStmt(Statement):
    contents: str

    def should_write(self) -> bool:
        return True

    def format(self, fmt: Formatter) -> str:
        return f"// {self.contents}"


def error_stmt(msg: str) -> ExprStmt:
    return ExprStmt(ErrorExpr(msg))


@dataclass(frozen=True)
class AddressMode:
    offset: int
    rhs: Register

    def __str__(self) -> str:
        if self.offset:
            return f"{self.offset}({self.rhs})"
        else:
            return f"({self.rhs})"


@dataclass(frozen=True)
class RawSymbolRef:
    offset: int
    sym: AsmGlobalSymbol

    def __str__(self) -> str:
        if self.offset:
            return f"{self.sym.symbol_name} + {self.offset}"
        else:
            return self.sym.symbol_name


@dataclass
class RegMeta:
    # True if this regdata is unchanged from the start of the block
    inherited: bool = False

    # True if this regdata is read by some later node
    is_read: bool = False

    # True if the value derives solely from function call return values
    function_return: bool = False

    # True if the value derives solely from regdata's with is_read = True,
    # function_return = True, or is a passed in argument
    uninteresting: bool = False

    # True if the regdata must be replaced by variable if it is ever read
    force: bool = False

    # True if the regdata was assigned by an Instruction marked as in_pattern;
    # it was part of a matched IR pattern but couldn't be elided at the time
    in_pattern: bool = False


@dataclass
class RegData:
    value: Expression
    meta: RegMeta


@dataclass
class RegInfo:
    stack_info: StackInfo = field(repr=False)
    contents: Dict[Register, RegData] = field(default_factory=dict)
    read_inherited: Set[Register] = field(default_factory=set)
    _active_instr: Optional[Instruction] = None

    def __getitem__(self, key: Register) -> Expression:
        if self._active_instr is not None and key not in self._active_instr.inputs:
            lineno = self._active_instr.meta.lineno
            return ErrorExpr(f"Read from unset register {key} on line {lineno}")
        if key == Register("zero"):
            return Literal(0)
        data = self.contents.get(key)
        if data is None:
            return ErrorExpr(f"Read from unset register {key}")
        ret = data.value
        data.meta.is_read = True
        if data.meta.inherited:
            self.read_inherited.add(key)
        if isinstance(ret, PassedInArg) and not ret.copied:
            # Create a new argument object to better distinguish arguments we
            # are called with from arguments passed to subroutines. Also, unify
            # the argument's type with what we can guess from the register used.
            val, arg = self.stack_info.get_argument(ret.value)
            self.stack_info.add_argument(arg)
            val.type.unify(ret.type)
            return val
        if data.meta.force:
            assert isinstance(ret, EvalOnceExpr)
            ret.force()
        return ret

    def __contains__(self, key: Register) -> bool:
        return key in self.contents

    def __setitem__(self, key: Register, value: Expression) -> None:
        self.set_with_meta(key, value, RegMeta())

    def set_with_meta(self, key: Register, value: Expression, meta: RegMeta) -> None:
        if self._active_instr is not None and key not in self._active_instr.outputs:
            raise DecompFailure(f"Undeclared write to {key} in {self._active_instr}")
        self.unchecked_set_with_meta(key, value, meta)

    def unchecked_set_with_meta(
        self, key: Register, value: Expression, meta: RegMeta
    ) -> None:
        assert key != Register("zero")
        self.contents[key] = RegData(value, meta)

    def __delitem__(self, key: Register) -> None:
        assert key != Register("zero")
        del self.contents[key]

    def get_raw(self, key: Register) -> Optional[Expression]:
        data = self.contents.get(key)
        return data.value if data is not None else None

    def get_meta(self, key: Register) -> Optional[RegMeta]:
        data = self.contents.get(key)
        return data.meta if data is not None else None

    def set_active_instruction(self, instr: Optional[Instruction]) -> None:
        self._active_instr = instr

    def __str__(self) -> str:
        return ", ".join(
            f"{k}: {v.value}"
            for k, v in sorted(self.contents.items(), key=lambda x: x[0].register_name)
            if not self.stack_info.should_save(v.value, None)
        )


@dataclass
class BlockInfo:
    """
    Contains translated assembly code (to_write), the block's branch condition,
    and block's final register states.
    """

    to_write: List[Statement]
    return_value: Optional[Expression]
    switch_control: Optional[SwitchControl]
    branch_condition: Optional[Condition]
    final_register_states: RegInfo
    has_function_call: bool

    def __str__(self) -> str:
        newline = "\n\t"
        return "\n".join(
            [
                f"Statements: {newline.join(str(w) for w in self.statements_to_write())}",
                f"Branch condition: {self.branch_condition}",
                f"Final register states: {self.final_register_states}",
            ]
        )

    def statements_to_write(self) -> List[Statement]:
        return [st for st in self.to_write if st.should_write()]


def get_block_info(node: Node) -> BlockInfo:
    ret = node.block.block_info
    assert isinstance(ret, BlockInfo)
    return ret


@dataclass
class InstrArgs:
    raw_args: List[Argument]
    regs: RegInfo = field(repr=False)
    stack_info: StackInfo = field(repr=False)

    def raw_arg(self, index: int) -> Argument:
        assert index >= 0
        if index >= len(self.raw_args):
            raise DecompFailure(
                f"Too few arguments for instruction, expected at least {index + 1}"
            )
        return self.raw_args[index]

    def reg_ref(self, index: int) -> Register:
        ret = self.raw_arg(index)
        if not isinstance(ret, Register):
            raise DecompFailure(
                f"Expected instruction argument to be a register, but found {ret}"
            )
        return ret

    def imm_value(self, index: int) -> int:
        arg = self.full_imm(index)
        assert isinstance(arg, Literal)
        return arg.value

    def reg(self, index: int) -> Expression:
        return self.regs[self.reg_ref(index)]

    def dreg(self, index: int) -> Expression:
        """Extract a double from a register. This may involve reading both the
        mentioned register and the next."""
        reg = self.reg_ref(index)
        if not reg.is_float():
            raise DecompFailure(
                f"Expected instruction argument {reg} to be a float register"
            )
        ret = self.regs[reg]

        # PPC: FPR's hold doubles (64 bits), so we don't need to do anything special
        if self.stack_info.global_info.arch.arch == Target.ArchEnum.PPC:
            return ret

        # MIPS: Look at the paired FPR to get the full 64-bit value
        if not isinstance(ret, Literal) or ret.type.get_size_bits() == 64:
            return ret
        reg_num = int(reg.register_name[1:])
        if reg_num % 2 != 0:
            raise DecompFailure(
                "Tried to use a double-precision instruction with odd-numbered float "
                f"register {reg}"
            )
        other = self.regs[Register(f"f{reg_num+1}")]
        if not isinstance(other, Literal) or other.type.get_size_bits() == 64:
            raise DecompFailure(
                f"Unable to determine a value for double-precision register {reg} "
                "whose second half is non-static. This is a m2c restriction "
                "which may be lifted in the future."
            )
        value = ret.value | (other.value << 32)
        return Literal(value, type=Type.f64())

    def cmp_reg(self, key: str) -> Condition:
        cond = self.regs[Register(key)]
        if not isinstance(cond, Condition):
            cond = BinaryOp.icmp(cond, "!=", Literal(0))
        return cond

    def full_imm(self, index: int) -> Expression:
        arg = strip_macros(self.raw_arg(index))
        ret = literal_expr(arg, self.stack_info)
        return ret

    def imm(self, index: int) -> Expression:
        ret = self.full_imm(index)
        if isinstance(ret, Literal):
            return Literal(((ret.value + 0x8000) & 0xFFFF) - 0x8000)
        return ret

    def unsigned_imm(self, index: int) -> Expression:
        ret = self.full_imm(index)
        if isinstance(ret, Literal):
            return Literal(ret.value & 0xFFFF)
        return ret

    def hi_imm(self, index: int) -> Argument:
        arg = self.raw_arg(index)
        if not isinstance(arg, Macro) or arg.macro_name not in ("hi", "ha", "h"):
            raise DecompFailure(
                f"Got lui/lis instruction with macro other than %hi/@ha/@h: {arg}"
            )
        return arg.argument

    def shifted_imm(self, index: int) -> Expression:
        # TODO: Should this be part of hi_imm? Do we need to handle @ha?
        raw_imm = self.unsigned_imm(index)
        assert isinstance(raw_imm, Literal)
        return Literal(raw_imm.value << 16)

    def memory_ref(self, index: int) -> Union[AddressMode, RawSymbolRef]:
        ret = strip_macros(self.raw_arg(index))

        # In MIPS, we want to allow "lw $v0, symbol + 4", which is outputted by
        # some disassemblers (like IDA) even though it isn't valid assembly.
        # For PPC, we want to allow "lwz $r1, symbol@sda21($r13)" where $r13 is
        # assumed to point to the start of a small data area (SDA).
        if isinstance(ret, AsmGlobalSymbol):
            return RawSymbolRef(offset=0, sym=ret)

        if (
            isinstance(ret, BinOp)
            and ret.op in "+-"
            and isinstance(ret.lhs, AsmGlobalSymbol)
            and isinstance(ret.rhs, AsmLiteral)
        ):
            sign = 1 if ret.op == "+" else -1
            return RawSymbolRef(offset=(ret.rhs.value * sign), sym=ret.lhs)

        if not isinstance(ret, AsmAddressMode):
            raise DecompFailure(
                "Expected instruction argument to be of the form offset($register), "
                f"but found {ret}"
            )
        if not isinstance(ret.lhs, AsmLiteral):
            raise DecompFailure(
                f"Unable to parse offset for instruction argument {ret}. "
                "Expected a constant or a %lo macro."
            )
        return AddressMode(offset=ret.lhs.signed_value(), rhs=ret.rhs)

    def count(self) -> int:
        return len(self.raw_args)


def deref(
    arg: Union[AddressMode, RawSymbolRef, Expression],
    regs: RegInfo,
    stack_info: StackInfo,
    *,
    size: int,
    store: bool = False,
) -> Expression:
    if isinstance(arg, Expression):
        offset = 0
        var = arg
    elif isinstance(arg, AddressMode):
        offset = arg.offset
        if stack_info.is_stack_reg(arg.rhs):
            return stack_info.get_stack_var(offset, store=store)
        var = regs[arg.rhs]
    else:
        offset = arg.offset
        var = stack_info.global_info.address_of_gsym(arg.sym.symbol_name)

    # Struct member is being dereferenced.

    # Cope slightly better with raw pointers.
    if isinstance(var, Literal) and var.value % (2 ** 16) == 0:
        var = Literal(var.value + offset, type=var.type)
        offset = 0

    # Handle large struct offsets.
    uw_var = early_unwrap(var)
    if isinstance(uw_var, BinaryOp) and uw_var.op == "+":
        for base, addend in [(uw_var.left, uw_var.right), (uw_var.right, uw_var.left)]:
            if isinstance(addend, Literal) and addend.likely_partial_offset():
                offset += addend.value
                var = base
                uw_var = early_unwrap(var)
                break

    var.type.unify(Type.ptr())
    stack_info.record_struct_access(var, offset)
    field_name: Optional[str] = None
    type: Type = stack_info.unique_type_for("struct", (uw_var, offset), Type.any())

    # Struct access with type information.
    array_expr = array_access_from_add(
        var, offset, stack_info, target_size=size, ptr=False
    )
    if array_expr is not None:
        return array_expr
    field_path, field_type, _ = var.type.get_deref_field(offset, target_size=size)
    if field_path is not None:
        field_type.unify(type)
        type = field_type
    else:
        field_path = None

    return StructAccess(
        struct_var=var,
        offset=offset,
        target_size=size,
        field_path=field_path,
        stack_info=stack_info,
        type=type,
    )


def is_trivial_expression(expr: Expression) -> bool:
    # Determine whether an expression should be evaluated only once or not.
    if isinstance(
        expr,
        (
            EvalOnceExpr,
            Literal,
            GlobalSymbol,
            LocalVar,
            PassedInArg,
            PhiExpr,
            RegisterVar,
            SubroutineArg,
        ),
    ):
        return True
    if isinstance(expr, AddressOf):
        return all(is_trivial_expression(e) for e in expr.dependencies())
    if isinstance(expr, Cast):
        return expr.is_trivial()
    return False


def is_type_obvious(expr: Expression) -> bool:
    """
    Determine whether an expression's type is "obvious", e.g. because the
    expression refers to a variable which has a declaration. With perfect type
    information this this function would not be needed.

    This function may produce wrong results while code is being generated,
    since at that point we don't know the final status of EvalOnceExpr's.
    """
    if isinstance(
        expr,
        (
            Cast,
            Literal,
            AddressOf,
            LocalVar,
            PhiExpr,
            PassedInArg,
            RegisterVar,
            FuncCall,
        ),
    ):
        return True
    if isinstance(expr, EvalOnceExpr):
        if expr.need_decl():
            return True
        return is_type_obvious(expr.wrapped_expr)
    return False


def simplify_condition(expr: Expression) -> Expression:
    """
    Simplify a boolean expression.

    This function may produce wrong results while code is being generated,
    since at that point we don't know the final status of EvalOnceExpr's.
    """
    if isinstance(expr, EvalOnceExpr) and not expr.need_decl():
        return simplify_condition(expr.wrapped_expr)
    if isinstance(expr, UnaryOp):
        inner = simplify_condition(expr.expr)
        if expr.op == "!" and isinstance(inner, Condition):
            return inner.negated()
        return UnaryOp(expr=inner, op=expr.op, type=expr.type)
    if isinstance(expr, BinaryOp):
        left = simplify_condition(expr.left)
        right = simplify_condition(expr.right)
        if isinstance(left, BinaryOp) and left.is_comparison() and right == Literal(0):
            if expr.op == "==":
                return simplify_condition(left.negated())
            if expr.op == "!=":
                return left
        if (
            expr.is_comparison()
            and isinstance(left, Literal)
            and not isinstance(right, Literal)
        ):
            return BinaryOp(
                left=right,
                op=expr.op.translate(str.maketrans("<>", "><")),
                right=left,
                type=expr.type,
            )
        return BinaryOp(left=left, op=expr.op, right=right, type=expr.type)
    return expr


def balanced_parentheses(string: str) -> bool:
    """
    Check if parentheses in a string are balanced, ignoring any non-parenthesis
    characters. E.g. true for "(x())yz", false for ")(" or "(".
    """
    bal = 0
    for c in string:
        if c == "(":
            bal += 1
        elif c == ")":
            if bal == 0:
                return False
            bal -= 1
    return bal == 0


def format_expr(expr: Expression, fmt: Formatter) -> str:
    """Stringify an expression, stripping unnecessary parentheses around it."""
    ret = expr.format(fmt)
    if ret.startswith("(") and balanced_parentheses(ret[1:-1]):
        return ret[1:-1]
    return ret


def format_assignment(dest: Expression, source: Expression, fmt: Formatter) -> str:
    """Stringify `dest = source;`."""
    dest = late_unwrap(dest)
    source = late_unwrap(source)
    if isinstance(source, BinaryOp) and source.op in COMPOUND_ASSIGNMENT_OPS:
        rhs = None
        if late_unwrap(source.left) == dest:
            rhs = source.right
        elif late_unwrap(source.right) == dest and source.op in ASSOCIATIVE_OPS:
            rhs = source.left
        if rhs is not None:
            return f"{dest.format(fmt)} {source.op}= {format_expr(rhs, fmt)};"
    return f"{dest.format(fmt)} = {format_expr(source, fmt)};"


def parenthesize_for_struct_access(expr: Expression, fmt: Formatter) -> str:
    # Nested dereferences may need to be parenthesized. All other
    # expressions will already have adequate parentheses added to them.
    s = expr.format(fmt)
    if (
        s.startswith("*")
        or s.startswith("&")
        or (isinstance(expr, Cast) and expr.needed_for_store())
    ):
        return f"({s})"
    return s


def elide_literal_casts(expr: Expression) -> Expression:
    uw_expr = late_unwrap(expr)
    if isinstance(uw_expr, Cast) and not uw_expr.needed_for_store():
        return elide_literal_casts(uw_expr.expr)
    if isinstance(uw_expr, Literal) and uw_expr.type.is_int() and uw_expr.value >= 0:
        # Avoid suffixes for non-negative unsigned ints
        return replace(uw_expr, elide_cast=True)
    return uw_expr


def uses_expr(expr: Expression, expr_filter: Callable[[Expression], bool]) -> bool:
    if expr_filter(expr):
        return True
    for e in expr.dependencies():
        if uses_expr(e, expr_filter):
            return True
    return False


def late_unwrap(expr: Expression) -> Expression:
    """
    Unwrap EvalOnceExpr's, stopping at variable boundaries.

    This function may produce wrong results while code is being generated,
    since at that point we don't know the final status of EvalOnceExpr's.
    """
    if isinstance(expr, EvalOnceExpr) and not expr.need_decl():
        return late_unwrap(expr.wrapped_expr)
    if isinstance(expr, PhiExpr) and expr.replacement_expr is not None:
        return late_unwrap(expr.replacement_expr)
    return expr


def early_unwrap(expr: Expression) -> Expression:
    """
    Unwrap EvalOnceExpr's, even past variable boundaries.

    This is fine to use even while code is being generated, but disrespects decisions
    to use a temp for a value, so use with care.
    """
    if (
        isinstance(expr, EvalOnceExpr)
        and not expr.forced_emit
        and not expr.emit_exactly_once
    ):
        return early_unwrap(expr.wrapped_expr)
    return expr


def early_unwrap_ints(expr: Expression) -> Expression:
    """
    Unwrap EvalOnceExpr's, even past variable boundaries or through int Cast's
    This is a bit sketchier than early_unwrap(), but can be used for pattern matching.
    """
    uw_expr = early_unwrap(expr)
    if isinstance(uw_expr, Cast) and uw_expr.reinterpret and uw_expr.type.is_int():
        return early_unwrap_ints(uw_expr.expr)
    return uw_expr


def unwrap_deep(expr: Expression) -> Expression:
    """
    Unwrap EvalOnceExpr's, even past variable boundaries.

    This is generally a sketchy thing to do, try to avoid it. In particular:
    - the returned expression is not usable for emission, because it may contain
      accesses at an earlier point in time or an expression that should not be repeated.
    - just because unwrap_deep(a) == unwrap_deep(b) doesn't mean a and b are
      interchangable, because they may be computed in different places.
    """
    if isinstance(expr, EvalOnceExpr):
        return unwrap_deep(expr.wrapped_expr)
    return expr


def literal_expr(arg: Argument, stack_info: StackInfo) -> Expression:
    if isinstance(arg, AsmGlobalSymbol):
        return stack_info.global_info.address_of_gsym(arg.symbol_name)
    if isinstance(arg, AsmLiteral):
        return Literal(arg.value)
    if isinstance(arg, BinOp):
        lhs = literal_expr(arg.lhs, stack_info)
        rhs = literal_expr(arg.rhs, stack_info)
        return BinaryOp.int(left=lhs, op=arg.op, right=rhs)
    raise DecompFailure(f"Instruction argument {arg} must be a literal")


def imm_add_32(expr: Expression) -> Expression:
    if isinstance(expr, Literal):
        return as_intish(Literal(expr.value + 32))
    else:
        return BinaryOp.int(expr, "+", Literal(32))


def fn_op(fn_name: str, args: List[Expression], type: Type) -> FuncCall:
    fn_sig = FunctionSignature(
        return_type=type,
        params=[FunctionParam(type=arg.type) for arg in args],
        params_known=True,
        is_variadic=False,
    )
    return FuncCall(
        function=GlobalSymbol(symbol_name=fn_name, type=Type.function(fn_sig)),
        args=args,
        type=type,
    )


def void_fn_op(fn_name: str, args: List[Expression]) -> ExprStmt:
    fn_call = fn_op(fn_name, args, Type.any_reg())
    fn_call.use()
    return ExprStmt(fn_call)


def load_upper(args: InstrArgs) -> Expression:
    arg = args.raw_arg(1)
    if not isinstance(arg, Macro):
        assert not isinstance(
            arg, Literal
        ), "normalize_instruction should convert lui/lis <literal> to li"
        raise DecompFailure(
            f"lui/lis argument must be a literal or %hi/@ha macro, found {arg}"
        )

    hi_arg = args.hi_imm(1)
    if (
        isinstance(hi_arg, BinOp)
        and hi_arg.op in "+-"
        and isinstance(hi_arg.lhs, AsmGlobalSymbol)
        and isinstance(hi_arg.rhs, AsmLiteral)
    ):
        sym = hi_arg.lhs
        offset = hi_arg.rhs.value * (-1 if hi_arg.op == "-" else 1)
    elif isinstance(hi_arg, AsmGlobalSymbol):
        sym = hi_arg
        offset = 0
    else:
        raise DecompFailure(f"Invalid %hi/@ha argument {hi_arg}")

    stack_info = args.stack_info
    source = stack_info.global_info.address_of_gsym(sym.symbol_name)
    imm = Literal(offset)
    return handle_addi_real(args.reg_ref(0), None, source, imm, stack_info)


def handle_convert(expr: Expression, dest_type: Type, source_type: Type) -> Cast:
    # int <-> float casts should be explicit
    silent = dest_type.data().kind != source_type.data().kind
    expr.type.unify(source_type)
    return Cast(expr=expr, type=dest_type, silent=silent, reinterpret=False)


def handle_la(args: InstrArgs) -> Expression:
    target = args.memory_ref(1)
    stack_info = args.stack_info
    if isinstance(target, AddressMode):
        return handle_addi(
            replace(
                args,
                raw_args=[args.reg_ref(0), target.rhs, AsmLiteral(target.offset)],
            )
        )

    var = stack_info.global_info.address_of_gsym(target.sym.symbol_name)
    return add_imm(var, Literal(target.offset), stack_info)


def handle_or(left: Expression, right: Expression) -> Expression:
    if left == right:
        # `or $rD, $rS, $rS` can be used to move $rS into $rD
        return left

    if isinstance(left, Literal) and isinstance(right, Literal):
        if (((left.value & 0xFFFF) == 0 and (right.value & 0xFFFF0000) == 0)) or (
            (right.value & 0xFFFF) == 0 and (left.value & 0xFFFF0000) == 0
        ):
            return Literal(value=(left.value | right.value))
    # Regular bitwise OR.
    return BinaryOp.int(left=left, op="|", right=right)


def handle_sltu(args: InstrArgs) -> Expression:
    right = args.reg(2)
    if args.reg_ref(1) == Register("zero"):
        # (0U < x) is equivalent to (x != 0)
        uw_right = early_unwrap(right)
        if isinstance(uw_right, BinaryOp) and uw_right.op == "^":
            # ((a ^ b) != 0) is equivalent to (a != b)
            return BinaryOp.icmp(uw_right.left, "!=", uw_right.right)
        return BinaryOp.icmp(right, "!=", Literal(0))
    else:
        left = args.reg(1)
        return BinaryOp.ucmp(left, "<", right)


def handle_sltiu(args: InstrArgs) -> Expression:
    left = args.reg(1)
    right = args.imm(2)
    if isinstance(right, Literal):
        value = right.value & 0xFFFFFFFF
        if value == 1:
            # (x < 1U) is equivalent to (x == 0)
            uw_left = early_unwrap(left)
            if isinstance(uw_left, BinaryOp) and uw_left.op == "^":
                # ((a ^ b) == 0) is equivalent to (a == b)
                return BinaryOp.icmp(uw_left.left, "==", uw_left.right)
            return BinaryOp.icmp(left, "==", Literal(0))
        else:
            right = Literal(value)
    return BinaryOp.ucmp(left, "<", right)


def handle_addi(args: InstrArgs) -> Expression:
    stack_info = args.stack_info
    source_reg = args.reg_ref(1)
    source = args.reg(1)
    imm = args.imm(2)

    # `(x + 0xEDCC)` is emitted as `((x + 0x10000) - 0x1234)`,
    # i.e. as an `addis` followed by an `addi`
    uw_source = early_unwrap(source)
    if (
        isinstance(uw_source, BinaryOp)
        and uw_source.op == "+"
        and isinstance(uw_source.right, Literal)
        and uw_source.right.value % 0x10000 == 0
        and isinstance(imm, Literal)
    ):
        return add_imm(
            uw_source.left, Literal(imm.value + uw_source.right.value), stack_info
        )
    return handle_addi_real(args.reg_ref(0), source_reg, source, imm, stack_info)


def handle_addis(args: InstrArgs) -> Expression:
    stack_info = args.stack_info
    source_reg = args.reg_ref(1)
    source = args.reg(1)
    imm = args.shifted_imm(2)
    return handle_addi_real(args.reg_ref(0), source_reg, source, imm, stack_info)


def handle_addi_real(
    output_reg: Register,
    source_reg: Optional[Register],
    source: Expression,
    imm: Expression,
    stack_info: StackInfo,
) -> Expression:
    if source_reg is not None and stack_info.is_stack_reg(source_reg):
        # Adding to sp, i.e. passing an address.
        assert isinstance(imm, Literal)
        if stack_info.is_stack_reg(output_reg):
            # Changing sp. Just ignore that.
            return source
        # Keep track of all local variables that we take addresses of.
        var = stack_info.get_stack_var(imm.value, store=False)
        if isinstance(var, LocalVar):
            stack_info.add_local_var(var)
        return AddressOf(var, type=var.type.reference())
    else:
        return add_imm(source, imm, stack_info)


def add_imm(source: Expression, imm: Expression, stack_info: StackInfo) -> Expression:
    if imm == Literal(0):
        # addiu $reg1, $reg2, 0 is a move
        # (this happens when replacing %lo(...) by 0)
        return source
    elif source.type.is_pointer_or_array():
        # Pointer addition (this may miss some pointers that get detected later;
        # unfortunately that's hard to do anything about with m2c's single-pass
        # architecture).
        if isinstance(imm, Literal) and not imm.likely_partial_offset():
            array_access = array_access_from_add(
                source, imm.value, stack_info, target_size=None, ptr=True
            )
            if array_access is not None:
                return array_access

            field_path, field_type, _ = source.type.get_deref_field(
                imm.value, target_size=None
            )
            if field_path is not None:
                return AddressOf(
                    StructAccess(
                        struct_var=source,
                        offset=imm.value,
                        target_size=None,
                        field_path=field_path,
                        stack_info=stack_info,
                        type=field_type,
                    ),
                    type=field_type.reference(),
                )
        if isinstance(imm, Literal):
            target = source.type.get_pointer_target()
            if target:
                target_size = target.get_size_bytes()
                if target_size and imm.value % target_size == 0:
                    # Pointer addition.
                    return BinaryOp(
                        left=source, op="+", right=as_intish(imm), type=source.type
                    )
        return BinaryOp(left=source, op="+", right=as_intish(imm), type=Type.ptr())
    elif isinstance(source, Literal) and isinstance(imm, Literal):
        return Literal(source.value + imm.value)
    else:
        # Regular binary addition.
        return BinaryOp.intptr(left=source, op="+", right=imm)


def handle_load(args: InstrArgs, type: Type) -> Expression:
    # For now, make the cast silent so that output doesn't become cluttered.
    # Though really, it would be great to expose the load types somehow...
    size = type.get_size_bytes()
    assert size is not None
    expr = deref(args.memory_ref(1), args.regs, args.stack_info, size=size)

    # Detect rodata constants
    if isinstance(expr, StructAccess) and expr.offset == 0:
        target = early_unwrap(expr.struct_var)
        if (
            isinstance(target, AddressOf)
            and isinstance(target.expr, GlobalSymbol)
            and type.is_likely_float()
        ):
            sym_name = target.expr.symbol_name
            ent = args.stack_info.global_info.asm_data_value(sym_name)
            if (
                ent
                and ent.data
                and isinstance(ent.data[0], bytes)
                and len(ent.data[0]) >= size
                and ent.is_readonly
                and type.unify(target.expr.type)
            ):
                data = ent.data[0][:size]
                val: int
                if size == 4:
                    (val,) = struct.unpack(">I", data)
                else:
                    (val,) = struct.unpack(">Q", data)
                return Literal(value=val, type=type)

    return as_type(expr, type, silent=True)


def deref_unaligned(
    arg: Union[AddressMode, RawSymbolRef],
    regs: RegInfo,
    stack_info: StackInfo,
    *,
    store: bool = False,
) -> Expression:
    # We don't know the correct size pass to deref. Passing None would signal that we
    # are taking an address, cause us to prefer entire substructs as referenced fields,
    # which would be confusing. Instead, we lie and pass 1. Hopefully nothing bad will
    # happen...
    return deref(arg, regs, stack_info, size=1, store=store)


def handle_lwl(args: InstrArgs) -> Expression:
    # Unaligned load for the left part of a register (lwl can technically merge with
    # a pre-existing lwr, but doesn't in practice, so we treat this as a standard
    # destination-first operation)
    ref = args.memory_ref(1)
    expr = deref_unaligned(ref, args.regs, args.stack_info)
    key: Tuple[int, object]
    if isinstance(ref, AddressMode):
        key = (ref.offset, args.regs[ref.rhs])
    else:
        key = (ref.offset, ref.sym)
    return Lwl(expr, key)


def handle_lwr(args: InstrArgs) -> Expression:
    # Unaligned load for the right part of a register. This lwr may merge with an
    # existing lwl, if it loads from the same target but with an offset that's +3.
    uw_old_value = early_unwrap(args.reg(0))
    ref = args.memory_ref(1)
    lwl_key: Tuple[int, object]
    if isinstance(ref, AddressMode):
        lwl_key = (ref.offset - 3, args.regs[ref.rhs])
    else:
        lwl_key = (ref.offset - 3, ref.sym)
    if isinstance(uw_old_value, Lwl) and uw_old_value.key[0] == lwl_key[0]:
        return UnalignedLoad(uw_old_value.load_expr)
    if ref.offset % 4 == 2:
        left_mem_ref = replace(ref, offset=ref.offset - 2)
        load_expr = deref_unaligned(left_mem_ref, args.regs, args.stack_info)
        return Load3Bytes(load_expr)
    return ErrorExpr("Unable to handle lwr; missing a corresponding lwl")


def make_store(args: InstrArgs, type: Type) -> Optional[StoreStmt]:
    size = type.get_size_bytes()
    assert size is not None
    stack_info = args.stack_info
    source_reg = args.reg_ref(0)
    source_raw = args.regs.get_raw(source_reg)
    if type.is_likely_float() and size == 8:
        source_val = args.dreg(0)
    else:
        source_val = args.reg(0)
    target = args.memory_ref(1)
    is_stack = isinstance(target, AddressMode) and stack_info.is_stack_reg(target.rhs)
    if (
        is_stack
        and source_raw is not None
        and stack_info.should_save(source_raw, target.offset)
    ):
        # Elide register preserval.
        return None
    dest = deref(target, args.regs, stack_info, size=size, store=True)
    dest.type.unify(type)
    return StoreStmt(source=as_type(source_val, type, silent=is_stack), dest=dest)


def make_storex(args: InstrArgs, type: Type) -> Optional[StoreStmt]:
    # "indexed stores" like `stwx rS, rA, rB` write `rS` into `(rA + rB)`
    size = type.get_size_bytes()
    assert size is not None

    source = args.reg(0)
    ptr = BinaryOp.intptr(left=args.reg(1), op="+", right=args.reg(2))

    # TODO: Can we assume storex's are never used to save registers to the stack?
    dest = deref(ptr, args.regs, args.stack_info, size=size, store=True)
    dest.type.unify(type)
    return StoreStmt(source=as_type(source, type, silent=False), dest=dest)


def handle_swl(args: InstrArgs) -> Optional[StoreStmt]:
    # swl in practice only occurs together with swr, so we can treat it as a regular
    # store, with the expression wrapped in UnalignedLoad if needed.
    source = args.reg(0)
    target = args.memory_ref(1)
    if not isinstance(early_unwrap(source), UnalignedLoad):
        source = UnalignedLoad(source)
    dest = deref_unaligned(target, args.regs, args.stack_info, store=True)
    return StoreStmt(source=source, dest=dest)


def handle_swr(args: InstrArgs) -> Optional[StoreStmt]:
    expr = early_unwrap(args.reg(0))
    target = args.memory_ref(1)
    if not isinstance(expr, Load3Bytes):
        # Elide swr's that don't come from 3-byte-loading lwr's; they probably
        # come with a corresponding swl which has already been emitted.
        return None
    real_target = replace(target, offset=target.offset - 2)
    dest = deref_unaligned(real_target, args.regs, args.stack_info, store=True)
    return StoreStmt(source=expr, dest=dest)


def handle_sra(args: InstrArgs) -> Expression:
    lhs = args.reg(1)
    shift = args.imm(2)
    if isinstance(shift, Literal) and shift.value in [16, 24]:
        expr = early_unwrap(lhs)
        pow2 = 1 << shift.value
        if isinstance(expr, BinaryOp) and isinstance(expr.right, Literal):
            tp = Type.s16() if shift.value == 16 else Type.s8()
            rhs = expr.right.value
            if expr.op == "<<" and rhs == shift.value:
                return as_type(expr.left, tp, silent=False)
            elif expr.op == "<<" and rhs > shift.value:
                new_shift = fold_mul_chains(
                    BinaryOp.int(expr.left, "<<", Literal(rhs - shift.value))
                )
                return as_type(new_shift, tp, silent=False)
            elif expr.op == "*" and rhs % pow2 == 0 and rhs != pow2:
                mul = BinaryOp.int(expr.left, "*", Literal(value=rhs // pow2))
                return as_type(mul, tp, silent=False)
    return fold_divmod(
        BinaryOp(as_sintish(lhs), ">>", as_intish(shift), type=Type.s32())
    )


def handle_conditional_move(args: InstrArgs, nonzero: bool) -> Expression:
    op = "!=" if nonzero else "=="
    type = Type.any_reg()
    return TernaryOp(
        BinaryOp.scmp(args.reg(2), op, Literal(0)),
        as_type(args.reg(1), type, silent=True),
        as_type(args.reg(0), type, silent=True),
        type,
    )


def format_f32_imm(num: int) -> str:
    packed = struct.pack(">I", num & (2 ** 32 - 1))
    value = struct.unpack(">f", packed)[0]

    if not value or value == 4294967296.0:
        # Zero, negative zero, nan, or INT_MAX.
        return str(value)

    # Write values smaller than 1e-7 / greater than 1e7 using scientific notation,
    # and values in between using fixed point.
    if abs(math.log10(abs(value))) > 6.9:
        fmt_char = "e"
    elif abs(value) < 1:
        fmt_char = "f"
    else:
        fmt_char = "g"

    def fmt(prec: int) -> str:
        """Format 'value' with 'prec' significant digits/decimals, in either scientific
        or regular notation depending on 'fmt_char'."""
        ret = ("{:." + str(prec) + fmt_char + "}").format(value)
        if fmt_char == "e":
            return ret.replace("e+", "e").replace("e0", "e").replace("e-0", "e-")
        if "e" in ret:
            # The "g" format character can sometimes introduce scientific notation if
            # formatting with too few decimals. If this happens, return an incorrect
            # value to prevent the result from being used.
            #
            # Since the value we are formatting is within (1e-7, 1e7) in absolute
            # value, it will at least be possible to format with 7 decimals, which is
            # less than float precision. Thus, this annoying Python limitation won't
            # lead to us outputting numbers with more precision than we really have.
            return "0"
        return ret

    # 20 decimals is more than enough for a float. Start there, then try to shrink it.
    prec = 20
    while prec > 0:
        prec -= 1
        value2 = float(fmt(prec))
        if struct.pack(">f", value2) != packed:
            prec += 1
            break

    if prec == 20:
        # Uh oh, even the original value didn't format correctly. Fall back to str(),
        # which ought to work.
        return str(value)

    ret = fmt(prec)
    if "." not in ret:
        ret += ".0"
    return ret


def format_f64_imm(num: int) -> str:
    (value,) = struct.unpack(">d", struct.pack(">Q", num & (2 ** 64 - 1)))
    return str(value)


def fold_divmod(original_expr: BinaryOp) -> BinaryOp:
    """
    Return a new BinaryOp instance if this one can be simplified to a single / or % op.
    This involves simplifying expressions using MULT_HI, MULTU_HI, +, -, <<, >>, and /.

    In GCC 2.7.2, the code that generates these instructions is in expmed.c.

    See also https://ridiculousfish.com/blog/posts/labor-of-division-episode-i.html
    for a modern writeup of a similar algorithm.

    This optimization is also used by MWCC and modern compilers (but not IDO).
    """
    mult_high_ops = ("MULT_HI", "MULTU_HI")
    possible_match_ops = mult_high_ops + ("-", "+", ">>")

    # Only operate on integer expressions of certain operations
    if original_expr.is_floating() or original_expr.op not in possible_match_ops:
        return original_expr

    # Use `early_unwrap_ints` instead of `early_unwrap` to ignore Casts to integer types
    # Although this discards some extra type information, this function largely ignores
    # sign/size information to stay simpler. The result will be made with BinaryOp.int()
    # regardless of input types.
    expr = original_expr
    left_expr = early_unwrap_ints(expr.left)
    right_expr = early_unwrap_ints(expr.right)
    divisor_shift = 0

    # Detect signed power-of-two division: (x >> N) + M2C_CARRY --> x / (1 << N)
    if (
        isinstance(left_expr, BinaryOp)
        and left_expr.op == ">>"
        and isinstance(left_expr.right, Literal)
        and expr.op == "+"
        and isinstance(right_expr, CarryBit)
    ):
        new_denom = 1 << left_expr.right.value
        return BinaryOp.sint(
            left=left_expr.left,
            op="/",
            right=Literal(new_denom),
            silent=True,
        )

    # Fold `/` with `>>`: ((x / N) >> M) --> x / (N << M)
    # NB: If x is signed, this is only correct if there is a sign-correcting subtraction term
    if (
        isinstance(left_expr, BinaryOp)
        and left_expr.op == "/"
        and isinstance(left_expr.right, Literal)
        and expr.op == ">>"
        and isinstance(right_expr, Literal)
    ):
        new_denom = left_expr.right.value << right_expr.value
        if new_denom < (1 << 32):
            return BinaryOp.int(
                left=left_expr.left,
                op="/",
                right=Literal(new_denom),
            )

    # Detect `%`: (x - ((x / y) * y)) --> x % y
    if expr.op == "-" and isinstance(right_expr, BinaryOp) and right_expr.op == "*":
        div_expr = early_unwrap_ints(right_expr.left)
        mod_base = early_unwrap_ints(right_expr.right)
        if (
            isinstance(div_expr, BinaryOp)
            and early_unwrap_ints(div_expr.left) == left_expr
        ):
            # Accept either `(x / y) * y` or `(x >> N) * M` (where `1 << N == M`)
            divisor = early_unwrap_ints(div_expr.right)
            if (div_expr.op == "/" and divisor == mod_base) or (
                div_expr.op == ">>"
                and isinstance(divisor, Literal)
                and isinstance(mod_base, Literal)
                and (1 << divisor.value) == mod_base.value
            ):
                return BinaryOp.int(left=left_expr, op="%", right=right_expr.right)

    # Detect dividing by a negative: ((x >> 31) - (x / N)) --> x / -N
    if (
        expr.op == "-"
        and isinstance(left_expr, BinaryOp)
        and left_expr.op == ">>"
        and early_unwrap_ints(left_expr.right) == Literal(31)
        and isinstance(right_expr, BinaryOp)
        and right_expr.op == "/"
        and isinstance(right_expr.right, Literal)
    ):
        # Swap left_expr & right_expr, but replace the N in right_expr with -N
        left_expr, right_expr = (
            replace(right_expr, right=Literal(-right_expr.right.value)),
            left_expr,
        )

    # Remove outer error term: ((x / N) + ((x / N) >> 31)) --> x / N
    # As N gets close to (1 << 30), this is no longer a negligible error term
    if (
        expr.op == "+"
        and isinstance(left_expr, BinaryOp)
        and left_expr.op == "/"
        and isinstance(left_expr.right, Literal)
        and left_expr.right.value <= (1 << 29)
        and isinstance(right_expr, BinaryOp)
        and early_unwrap_ints(right_expr.left) == left_expr
        and right_expr.op == ">>"
        and early_unwrap_ints(right_expr.right) == Literal(31)
    ):
        return left_expr

    # Remove outer error term: ((x / N) - (x >> 31)) --> x / N
    if (
        expr.op == "-"
        and isinstance(left_expr, BinaryOp)
        and left_expr.op == "/"
        and isinstance(left_expr.right, Literal)
        and isinstance(right_expr, BinaryOp)
        and right_expr.op == ">>"
        and early_unwrap_ints(right_expr.right) == Literal(31)
    ):
        div_expr = left_expr
        shift_var_expr = early_unwrap_ints(right_expr.left)
        div_var_expr = early_unwrap_ints(div_expr.left)
        # Check if the LHS of the shift is the same var that we're dividing by
        if div_var_expr == shift_var_expr:
            if isinstance(div_expr.right, Literal) and div_expr.right.value >= (
                1 << 30
            ):
                return BinaryOp.int(
                    left=div_expr.left,
                    op=div_expr.op,
                    right=div_expr.right,
                )
            return div_expr
        # If the var is under 32 bits, the error term may look like `(x << K) >> 31` instead
        if (
            isinstance(shift_var_expr, BinaryOp)
            and early_unwrap_ints(div_expr.left)
            == early_unwrap_ints(shift_var_expr.left)
            and shift_var_expr.op == "<<"
            and isinstance(shift_var_expr.right, Literal)
        ):
            return div_expr

    # Shift on the result of the mul: MULT_HI(x, N) >> M, shift the divisor by M
    if (
        isinstance(left_expr, BinaryOp)
        and expr.op == ">>"
        and isinstance(right_expr, Literal)
    ):
        divisor_shift += right_expr.value
        expr = left_expr
        left_expr = early_unwrap_ints(expr.left)
        right_expr = early_unwrap_ints(expr.right)
        # Normalize MULT_HI(N, x) to MULT_HI(x, N)
        if isinstance(left_expr, Literal) and not isinstance(right_expr, Literal):
            left_expr, right_expr = right_expr, left_expr

        # Remove inner addition: (MULT_HI(x, N) + x) >> M --> MULT_HI(x, N) >> M
        # MULT_HI performs signed multiplication, so the `+ x` acts as setting the 32nd bit
        # while having a result with the same sign as x.
        # We can ignore it because `round_div` can work with arbitrarily large constants
        if (
            isinstance(left_expr, BinaryOp)
            and left_expr.op == "MULT_HI"
            and expr.op == "+"
            and early_unwrap_ints(left_expr.left) == right_expr
        ):
            expr = left_expr
            left_expr = early_unwrap_ints(expr.left)
            right_expr = early_unwrap_ints(expr.right)

    # Shift on the LHS of the mul: MULT_HI(x >> M, N) --> MULT_HI(x, N) >> M
    if (
        expr.op in mult_high_ops
        and isinstance(left_expr, BinaryOp)
        and left_expr.op == ">>"
        and isinstance(left_expr.right, Literal)
    ):
        divisor_shift += left_expr.right.value
        left_expr = early_unwrap_ints(left_expr.left)

    # Instead of checking for the error term precisely, just check that
    # the quotient is "close enough" to the integer value
    def round_div(x: int, y: int) -> Optional[int]:
        if y <= 1:
            return None
        result = round(x / y)
        if x / (y + 1) <= result <= x / (y - 1):
            return result
        return None

    if expr.op in mult_high_ops and isinstance(right_expr, Literal):
        denom = round_div(1 << (32 + divisor_shift), right_expr.value)
        if denom is not None:
            return BinaryOp.int(
                left=left_expr,
                op="/",
                right=Literal(denom),
            )

    return original_expr


def replace_clz_shift(expr: BinaryOp) -> BinaryOp:
    """
    Simplify an expression matching `CLZ(x) >> 5` into `x == 0`,
    and further simplify `(a - b) == 0` into `a == b`.
    """
    # Check that the outer expression is `>>`
    if expr.is_floating() or expr.op != ">>":
        return expr

    # Match `CLZ(x) >> 5`, or return the original expr
    left_expr = early_unwrap_ints(expr.left)
    right_expr = early_unwrap_ints(expr.right)
    if not (
        isinstance(left_expr, UnaryOp)
        and left_expr.op == "CLZ"
        and isinstance(right_expr, Literal)
        and right_expr.value == 5
    ):
        return expr

    # If the inner `x` is `(a - b)`, return `a == b`
    sub_expr = early_unwrap(left_expr.expr)
    if (
        isinstance(sub_expr, BinaryOp)
        and not sub_expr.is_floating()
        and sub_expr.op == "-"
    ):
        return BinaryOp.icmp(sub_expr.left, "==", sub_expr.right)

    return BinaryOp.icmp(left_expr.expr, "==", Literal(0, type=left_expr.expr.type))


def replace_bitand(expr: BinaryOp) -> Expression:
    """Detect expressions using `&` for truncating integer casts"""
    if not expr.is_floating() and expr.op == "&":
        if expr.right == Literal(0xFF):
            return as_type(expr.left, Type.int_of_size(8), silent=False)
        if expr.right == Literal(0xFFFF):
            return as_type(expr.left, Type.int_of_size(16), silent=False)
    return expr


def fold_mul_chains(expr: Expression) -> Expression:
    """Simplify an expression involving +, -, * and << to a single multiplication,
    e.g. 4*x - x -> 3*x, or x<<2 -> x*4. This includes some logic for preventing
    folds of consecutive sll, and keeping multiplications by large powers of two
    as bitshifts at the top layer."""

    def fold(
        expr: Expression, toplevel: bool, allow_sll: bool
    ) -> Tuple[Expression, int]:
        if isinstance(expr, BinaryOp):
            lbase, lnum = fold(expr.left, False, (expr.op != "<<"))
            rbase, rnum = fold(expr.right, False, (expr.op != "<<"))
            if expr.op == "<<" and isinstance(expr.right, Literal) and allow_sll:
                # Left-shifts by small numbers are easier to understand if
                # written as multiplications (they compile to the same thing).
                if toplevel and lnum == 1 and not (1 <= expr.right.value <= 4):
                    return (expr, 1)
                return (lbase, lnum << expr.right.value)
            if (
                expr.op == "*"
                and isinstance(expr.right, Literal)
                and (allow_sll or expr.right.value % 2 != 0)
            ):
                return (lbase, lnum * expr.right.value)
            if early_unwrap(lbase) == early_unwrap(rbase):
                if expr.op == "+":
                    return (lbase, lnum + rnum)
                if expr.op == "-":
                    return (lbase, lnum - rnum)
        if isinstance(expr, UnaryOp) and expr.op == "-" and not toplevel:
            base, num = fold(expr.expr, False, True)
            return (base, -num)
        if (
            isinstance(expr, EvalOnceExpr)
            and not expr.emit_exactly_once
            and not expr.forced_emit
        ):
            base, num = fold(early_unwrap(expr), False, allow_sll)
            if num != 1 and is_trivial_expression(base):
                return (base, num)
        return (expr, 1)

    base, num = fold(expr, True, True)
    if num == 1:
        return expr
    return BinaryOp.int(left=base, op="*", right=Literal(num))


def array_access_from_add(
    expr: Expression,
    offset: int,
    stack_info: StackInfo,
    *,
    target_size: Optional[int],
    ptr: bool,
) -> Optional[Expression]:
    expr = early_unwrap(expr)
    if not isinstance(expr, BinaryOp) or expr.op != "+":
        return None
    base = expr.left
    addend = expr.right
    if addend.type.is_pointer_or_array() and not base.type.is_pointer_or_array():
        base, addend = addend, base

    index: Expression
    scale: int
    uw_addend = early_unwrap(addend)
    if (
        isinstance(uw_addend, BinaryOp)
        and uw_addend.op == "*"
        and isinstance(uw_addend.right, Literal)
    ):
        index = uw_addend.left
        scale = uw_addend.right.value
    elif (
        isinstance(uw_addend, BinaryOp)
        and uw_addend.op == "<<"
        and isinstance(uw_addend.right, Literal)
    ):
        index = uw_addend.left
        scale = 1 << uw_addend.right.value
    else:
        index = addend
        scale = 1

    if scale < 0:
        scale = -scale
        index = UnaryOp.sint("-", index)

    target_type = base.type.get_pointer_target()
    if target_type is None:
        return None

    uw_base = early_unwrap(base)
    typepool = stack_info.global_info.typepool

    # In `&x + index * scale`, if the type of `x` is not known, try to mark it as an array.
    # Skip the `scale = 1` case because this often indicates a complex `index` expression,
    # and is not actually a 1-byte array lookup.
    if (
        scale > 1
        and offset == 0
        and isinstance(uw_base, AddressOf)
        and target_type.get_size_bytes() is None
    ):
        inner_type: Optional[Type] = None
        if (
            isinstance(uw_base.expr, GlobalSymbol)
            and uw_base.expr.potential_array_dim(scale)[1] != 0
        ):
            # For GlobalSymbols, use the size of the asm data to check the feasibility of being
            # an array with `scale`. This helps be more conservative around fake symbols.
            pass
        elif scale == 2:
            # This *could* be a struct, but is much more likely to be an int
            inner_type = Type.int_of_size(16)
        elif scale == 4:
            inner_type = Type.reg32(likely_float=False)
        elif typepool.unk_inference and isinstance(uw_base.expr, GlobalSymbol):
            # Make up a struct with a tag name based on the symbol & struct size.
            # Although `scale = 8` could indicate an array of longs/doubles, it seems more
            # common to be an array of structs.
            struct_name = f"_struct_{uw_base.expr.symbol_name}_0x{scale:X}"
            struct = typepool.get_struct_by_tag_name(
                struct_name, stack_info.global_info.typemap
            )
            if struct is None:
                struct = StructDeclaration.unknown(
                    typepool, size=scale, tag_name=struct_name
                )
            elif struct.size != scale:
                # This should only happen if there was already a struct with this name in the context
                raise DecompFailure(f"sizeof(struct {struct_name}) != {scale:#x}")
            inner_type = Type.struct(struct)

        if inner_type is not None:
            # This might fail, if `uw_base.expr.type` can't be changed to an array
            uw_base.expr.type.unify(Type.array(inner_type, dim=None))
            # This acts as a backup, and will usually succeed
            target_type.unify(inner_type)

    if target_type.get_size_bytes() == scale:
        # base[index]
        pass
    else:
        # base->subarray[index]
        sub_path, sub_type, remaining_offset = base.type.get_deref_field(
            offset, target_size=scale, exact=False
        )
        # Check if the last item in the path is `0`, which indicates the start of an array
        # If it is, remove it: it will be replaced by `[index]`
        if sub_path is None or len(sub_path) < 2 or sub_path[-1] != 0:
            return None
        sub_path.pop()
        base = StructAccess(
            struct_var=base,
            offset=offset - remaining_offset,
            target_size=None,
            field_path=sub_path,
            stack_info=stack_info,
            type=sub_type,
        )
        offset = remaining_offset
        target_type = sub_type

    ret: Expression = ArrayAccess(base, index, type=target_type)

    # Add .field if necessary by wrapping ret in StructAccess(AddressOf(...))
    ret_ref = AddressOf(ret, type=ret.type.reference())
    field_path, field_type, _ = ret_ref.type.get_deref_field(
        offset, target_size=target_size
    )

    if offset != 0 or (target_size is not None and target_size != scale):
        ret = StructAccess(
            struct_var=ret_ref,
            offset=offset,
            target_size=target_size,
            field_path=field_path,
            stack_info=stack_info,
            type=field_type,
        )

    if ptr:
        ret = AddressOf(ret, type=ret.type.reference())

    return ret


def handle_add(args: InstrArgs) -> Expression:
    lhs = args.reg(1)
    rhs = args.reg(2)
    stack_info = args.stack_info
    type = Type.intptr()
    # Because lhs & rhs are in registers, it shouldn't be possible for them to be arrays.
    # If they are, treat them the same as pointers anyways.
    if lhs.type.is_pointer_or_array():
        type = Type.ptr()
    elif rhs.type.is_pointer_or_array():
        type = Type.ptr()

    # addiu instructions can sometimes be emitted as addu instead, when the
    # offset is too large.
    if isinstance(rhs, Literal):
        return handle_addi_real(args.reg_ref(0), args.reg_ref(1), lhs, rhs, stack_info)
    if isinstance(lhs, Literal):
        return handle_addi_real(args.reg_ref(0), args.reg_ref(2), rhs, lhs, stack_info)

    expr = BinaryOp(left=as_intptr(lhs), op="+", right=as_intptr(rhs), type=type)
    folded_expr = fold_mul_chains(expr)
    if isinstance(folded_expr, BinaryOp):
        folded_expr = fold_divmod(folded_expr)
    if folded_expr is not expr:
        return folded_expr
    array_expr = array_access_from_add(expr, 0, stack_info, target_size=None, ptr=True)
    if array_expr is not None:
        return array_expr
    return expr


def handle_add_float(args: InstrArgs) -> Expression:
    if args.reg_ref(1) == args.reg_ref(2):
        two = Literal(1 << 30, type=Type.f32())
        return BinaryOp.f32(two, "*", args.reg(1))
    return BinaryOp.f32(args.reg(1), "+", args.reg(2))


def handle_add_double(args: InstrArgs) -> Expression:
    if args.reg_ref(1) == args.reg_ref(2):
        two = Literal(1 << 62, type=Type.f64())
        return BinaryOp.f64(two, "*", args.dreg(1))
    return BinaryOp.f64(args.dreg(1), "+", args.dreg(2))


def handle_bgez(args: InstrArgs) -> Condition:
    expr = args.reg(0)
    uw_expr = early_unwrap(expr)
    if (
        isinstance(uw_expr, BinaryOp)
        and uw_expr.op == "<<"
        and isinstance(uw_expr.right, Literal)
    ):
        shift = uw_expr.right.value
        bitand = BinaryOp.int(uw_expr.left, "&", Literal(1 << (31 - shift)))
        return UnaryOp("!", bitand, type=Type.bool())
    return BinaryOp.scmp(expr, ">=", Literal(0))


def rlwi_mask(mask_begin: int, mask_end: int) -> int:
    # Compute the mask constant used by the rlwi* family of PPC instructions,
    # referred to as the `MASK(MB, ME)` function in the processor manual.
    # Bit 0 is the MSB, Bit 31 is the LSB
    bits_upto: Callable[[int], int] = lambda m: (1 << (32 - m)) - 1
    all_ones = 0xFFFFFFFF
    if mask_begin <= mask_end:
        # Set bits inside the range, fully inclusive
        mask = bits_upto(mask_begin) - bits_upto(mask_end + 1)
    else:
        # Set bits from [31, mask_end] and [mask_begin, 0]
        mask = (bits_upto(mask_end + 1) - bits_upto(mask_begin)) ^ all_ones
    return mask


def handle_rlwinm(
    source: Expression,
    shift: int,
    mask_begin: int,
    mask_end: int,
    simplify: bool = True,
) -> Expression:
    # TODO: Detect shift + truncate, like `(x << 2) & 0xFFF3` or `(x >> 2) & 0x3FFF`

    # The output of the rlwinm instruction is `ROTL(source, shift) & mask`. We write this as
    # ((source << shift) & mask) | ((source >> (32 - shift)) & mask)
    # and compute both OR operands (upper_bits and lower_bits respectively).
    all_ones = 0xFFFFFFFF
    mask = rlwi_mask(mask_begin, mask_end)
    left_shift = shift
    right_shift = 32 - shift
    left_mask = (all_ones << left_shift) & mask
    right_mask = (all_ones >> right_shift) & mask

    # We only simplify if the `simplify` argument is True, and there will be no `|` in the
    # resulting expression. If there is an `|`, the expression is best left as bitwise math
    simplify = simplify and not (left_mask and right_mask)

    if isinstance(source, Literal):
        upper_value = (source.value << left_shift) & mask
        lower_value = (source.value >> right_shift) & mask
        return Literal(upper_value | lower_value)

    upper_bits: Optional[Expression]
    if left_mask == 0:
        upper_bits = None
    else:
        upper_bits = source
        if left_shift != 0:
            upper_bits = BinaryOp.int(
                left=upper_bits, op="<<", right=Literal(left_shift)
            )

        if simplify:
            upper_bits = fold_mul_chains(upper_bits)

        if left_mask != (all_ones << left_shift) & all_ones:
            upper_bits = BinaryOp.int(left=upper_bits, op="&", right=Literal(left_mask))
            if simplify:
                upper_bits = replace_bitand(upper_bits)

    lower_bits: Optional[Expression]
    if right_mask == 0:
        lower_bits = None
    else:
        lower_bits = BinaryOp.uint(left=source, op=">>", right=Literal(right_shift))

        if simplify:
            lower_bits = replace_clz_shift(fold_divmod(lower_bits))

        if right_mask != (all_ones >> right_shift) & all_ones:
            lower_bits = BinaryOp.int(
                left=lower_bits, op="&", right=Literal(right_mask)
            )
            if simplify:
                lower_bits = replace_bitand(lower_bits)

    if upper_bits is None and lower_bits is None:
        return Literal(0)
    elif upper_bits is None:
        assert lower_bits is not None
        return lower_bits
    elif lower_bits is None:
        return upper_bits
    else:
        return BinaryOp.int(left=upper_bits, op="|", right=lower_bits)


def handle_rlwimi(
    base: Expression, source: Expression, shift: int, mask_begin: int, mask_end: int
) -> Expression:
    # This instruction reads from `base`, replaces some bits with values from `source`, then
    # writes the result back into the first register. This can be used to copy any contiguous
    # bitfield from `source` into `base`, and is commonly used when manipulating flags, such
    # as in `x |= 0x10` or `x &= ~0x10`.

    # It's generally more readable to write the mask with `~` (instead of computing the inverse here)
    mask_literal = Literal(rlwi_mask(mask_begin, mask_end))
    mask = UnaryOp("~", mask_literal, type=Type.u32())
    masked_base = BinaryOp.int(left=base, op="&", right=mask)
    if source == Literal(0):
        # If the source is 0, there are no bits inserted. (This may look like `x &= ~0x10`)
        return masked_base
    # Set `simplify=False` to keep the `inserted` expression as bitwise math instead of `*` or `/`
    inserted = handle_rlwinm(source, shift, mask_begin, mask_end, simplify=False)
    if inserted == mask_literal:
        # If this instruction will set all the bits in the mask, we can OR the values
        # together without masking the base. (`x |= 0xF0` instead of `x = (x & ~0xF0) | 0xF0`)
        return BinaryOp.int(left=base, op="|", right=inserted)
    return BinaryOp.int(left=masked_base, op="|", right=inserted)


def handle_loadx(args: InstrArgs, type: Type) -> Expression:
    # "indexed loads" like `lwzx rD, rA, rB` read `(rA + rB)` into `rD`
    size = type.get_size_bytes()
    assert size is not None

    ptr = BinaryOp.intptr(left=args.reg(1), op="+", right=args.reg(2))
    expr = deref(ptr, args.regs, args.stack_info, size=size)
    return as_type(expr, type, silent=True)


def strip_macros(arg: Argument) -> Argument:
    """Replace %lo(...) by 0, and assert that there are no %hi(...). We assume that
    %hi's only ever occur in lui, where we expand them to an entire value, and not
    just the upper part. This preserves semantics in most cases (though not when %hi's
    are reused for different %lo's...)"""
    if isinstance(arg, Macro):
        if arg.macro_name in ["sda2", "sda21"]:
            return arg.argument
        if arg.macro_name == "hi":
            raise DecompFailure("%hi macro outside of lui")
        if arg.macro_name not in ["lo", "l"]:
            raise DecompFailure(f"Unrecognized linker macro %{arg.macro_name}")
        # This is sort of weird; for `symbol@l` we return 0 here and assume
        # that this @l is always perfectly paired with one other @ha.
        # However, with `literal@l`, we return the literal value, and assume it is
        # paired with another `literal@ha`. This lets us reuse `literal@ha` values,
        # but assumes that we never mix literals & symbols
        if isinstance(arg.argument, AsmLiteral):
            return AsmLiteral(arg.argument.value)
        return AsmLiteral(0)
    elif isinstance(arg, AsmAddressMode) and isinstance(arg.lhs, Macro):
        if arg.lhs.macro_name in ["sda2", "sda21"]:
            return arg.lhs.argument
        if arg.lhs.macro_name not in ["lo", "l"]:
            raise DecompFailure(
                f"Bad linker macro in instruction argument {arg}, expected %lo"
            )
        return AsmAddressMode(lhs=AsmLiteral(0), rhs=arg.rhs)
    else:
        return arg


@dataclass
class AbiArgSlot:
    offset: int
    reg: Optional[Register]
    type: Type
    name: Optional[str] = None
    comment: Optional[str] = None


@dataclass
class Abi:
    arg_slots: List[AbiArgSlot]
    possible_slots: List[AbiArgSlot]


def reg_always_set(node: Node, reg: Register, *, dom_set: bool) -> bool:
    if node.immediate_dominator is None:
        return False
    seen = {node.immediate_dominator}
    stack = node.parents[:]
    while stack:
        n = stack.pop()
        if n == node.immediate_dominator and not dom_set:
            return False
        if n in seen:
            continue
        seen.add(n)
        clobbered: Optional[bool] = None
        for instr in n.block.instructions:
            with current_instr(instr):
                if reg in instr.outputs:
                    clobbered = False
                elif reg in instr.clobbers:
                    clobbered = True
        if clobbered == True:
            return False
        if clobbered is None:
            stack.extend(n.parents)
    return True


def pick_phi_assignment_nodes(
    reg: Register, nodes: List[Node], expr: Expression
) -> List[Node]:
    """
    As part of `assign_phis()`, we need to pick a set of nodes where we can emit a
    `SetPhiStmt` that assigns the phi for `reg` to `expr`.
    The final register state for `reg` for each node in `nodes` is `expr`,
    so the best case would be finding a single dominating node for the assignment.
    """
    # Find the set of nodes which dominate *all* of `nodes`, sorted by number
    # of dominators. (This puts "earlier" nodes at the beginning of the list.)
    dominators = sorted(
        set.intersection(*(node.dominators for node in nodes)),
        key=lambda n: len(n.dominators),
    )

    # Check the dominators for a node with the correct final state for `reg`
    for node in dominators:
        regs = get_block_info(node).final_register_states
        raw = regs.get_raw(reg)
        meta = regs.get_meta(reg)
        if raw is None or meta is None or meta.force:
            continue
        if raw == expr:
            return [node]

    # We couldn't find anything, so fall back to the naive solution
    # TODO: In some cases there may be a better solution (e.g. one that requires 2 nodes)
    return nodes


def assign_phis(used_phis: List[PhiExpr], stack_info: StackInfo) -> None:
    i = 0
    # Iterate over used phis until there are no more remaining. New ones may
    # appear during iteration, hence the while loop.
    while i < len(used_phis):
        phi = used_phis[i]
        assert phi.num_usages > 0
        assert len(phi.node.parents) >= 2

        # Group parent nodes by the value of their phi register
        equivalent_nodes: DefaultDict[Expression, List[Node]] = defaultdict(list)
        for node in phi.node.parents:
            expr = get_block_info(node).final_register_states[phi.reg]
            expr.type.unify(phi.type)
            equivalent_nodes[expr].append(node)

        exprs = list(equivalent_nodes.keys())
        first_uw = early_unwrap(exprs[0])
        if all(early_unwrap(e) == first_uw for e in exprs[1:]):
            # All the phis have the same value (e.g. because we recomputed an
            # expression after a store, or restored a register after a function
            # call). Just use that value instead of introducing a phi node.
            # TODO: the unwrapping here is necessary, but also kinda sketchy:
            # we may set as replacement_expr an expression that really shouldn't
            # be repeated, e.g. a StructAccess. It would make sense to use less
            # eager unwrapping, and/or to emit an EvalOnceExpr at this point
            # (though it's too late for it to be able to participate in the
            # prevent_later_uses machinery).
            phi.replacement_expr = as_type(first_uw, phi.type, silent=True)
            for _ in range(phi.num_usages):
                first_uw.use()
        else:
            for expr, nodes in equivalent_nodes.items():
                for node in pick_phi_assignment_nodes(phi.reg, nodes, expr):
                    block_info = get_block_info(node)
                    expr = block_info.final_register_states[phi.reg]
                    if isinstance(expr, PhiExpr):
                        # Explicitly mark how the expression is used if it's a phi,
                        # so we can propagate phi sets (to get rid of temporaries).
                        expr.use(from_phi=phi)
                    else:
                        expr.use()
                    typed_expr = as_type(expr, phi.type, silent=True)
                    block_info.to_write.append(SetPhiStmt(phi, typed_expr))
        i += 1

    name_counter: Dict[Register, int] = {}
    for phi in used_phis:
        if not phi.replacement_expr and phi.propagates_to() == phi:
            counter = name_counter.get(phi.reg, 0) + 1
            name_counter[phi.reg] = counter
            output_reg_name = stack_info.function.reg_formatter.format(phi.reg)
            prefix = f"phi_{output_reg_name}"
            phi.name = f"{prefix}_{counter}" if counter > 1 else prefix
            stack_info.phi_vars.append(phi)


def propagate_register_meta(nodes: List[Node], reg: Register) -> None:
    """Propagate RegMeta bits forwards/backwards."""
    non_terminal: List[Node] = [n for n in nodes if not isinstance(n, TerminalNode)]

    # Set `is_read` based on `read_inherited`.
    for n in non_terminal:
        if reg in get_block_info(n).final_register_states.read_inherited:
            for p in n.parents:
                par_meta = get_block_info(p).final_register_states.get_meta(reg)
                if par_meta:
                    par_meta.is_read = True

    # Propagate `is_read` backwards.
    todo = non_terminal[:]
    while todo:
        n = todo.pop()
        meta = get_block_info(n).final_register_states.get_meta(reg)
        for p in n.parents:
            par_meta = get_block_info(p).final_register_states.get_meta(reg)
            if (par_meta and not par_meta.is_read) and (
                meta and meta.inherited and meta.is_read
            ):
                par_meta.is_read = True
                todo.append(p)

    # Set `uninteresting` and propagate it, `function_return`, and `in_pattern` forwards.
    # Start by assuming inherited values are all set; they will get unset iteratively,
    # but for cyclic dependency purposes we want to assume them set.
    for n in non_terminal:
        meta = get_block_info(n).final_register_states.get_meta(reg)
        if meta:
            if meta.inherited:
                meta.uninteresting = True
                meta.function_return = True
                meta.in_pattern = True
            else:
                meta.uninteresting |= (
                    meta.is_read or meta.function_return or meta.in_pattern
                )

    todo = non_terminal[:]
    while todo:
        n = todo.pop()
        if isinstance(n, TerminalNode):
            continue
        meta = get_block_info(n).final_register_states.get_meta(reg)
        if not meta or not meta.inherited:
            continue
        all_uninteresting = True
        all_function_return = True
        all_in_pattern = True
        for p in n.parents:
            par_meta = get_block_info(p).final_register_states.get_meta(reg)
            if par_meta:
                all_uninteresting &= par_meta.uninteresting
                all_function_return &= par_meta.function_return
                all_in_pattern &= par_meta.in_pattern
        if meta.uninteresting and not all_uninteresting and not meta.is_read:
            meta.uninteresting = False
            todo.extend(n.children())
        if meta.function_return and not all_function_return:
            meta.function_return = False
            todo.extend(n.children())
        if meta.in_pattern and not all_in_pattern:
            meta.in_pattern = False
            todo.extend(n.children())


def determine_return_register(
    return_blocks: List[BlockInfo], fn_decl_provided: bool, arch: Arch
) -> Optional[Register]:
    """Determine which of the arch's base_return_regs (i.e. v0, f0) is the most
    likely to contain the return value, or if the function is likely void."""

    def priority(block_info: BlockInfo, reg: Register) -> int:
        meta = block_info.final_register_states.get_meta(reg)
        if not meta:
            return 4
        if meta.uninteresting:
            return 2
        if meta.in_pattern:
            return 1
        if meta.function_return:
            return 0
        return 3

    if not return_blocks:
        return None

    best_reg: Optional[Register] = None
    best_prio = -1
    for reg in arch.base_return_regs:
        prios = [priority(b, reg) for b in return_blocks]
        max_prio = max(prios)
        if max_prio == 4:
            # Register is not always set, skip it
            continue
        if max_prio <= 2 and not fn_decl_provided:
            # Register is always read after being written, or comes from a
            # function call; seems unlikely to be an intentional return.
            # Skip it, unless we have a known non-void return type.
            continue
        if max_prio > best_prio:
            best_prio = max_prio
            best_reg = reg
    return best_reg


@dataclass
class NodeState:
    node: Node
    stack_info: StackInfo = field(repr=False)
    regs: RegInfo = field(repr=False)

    local_var_writes: Dict[LocalVar, Tuple[Register, Expression]] = field(
        default_factory=dict
    )
    subroutine_args: Dict[int, Expression] = field(default_factory=dict)
    in_pattern: bool = False

    to_write: List[Union[Statement]] = field(default_factory=list)
    branch_condition: Optional[Condition] = None
    switch_control: Optional[SwitchControl] = None
    has_function_call: bool = False

    def _eval_once(
        self,
        expr: Expression,
        *,
        emit_exactly_once: bool,
        trivial: bool,
        prefix: str = "",
        reuse_var: Optional[Var] = None,
    ) -> EvalOnceExpr:
        if emit_exactly_once:
            # (otherwise this will be marked used once num_usages reaches 1)
            expr.use()
        elif "_fictive_" in prefix and isinstance(expr, EvalOnceExpr):
            # Avoid creating additional EvalOnceExprs for fictive Registers
            # so they're less likely to appear in the output
            return expr

        assert reuse_var or prefix
        if prefix == "condition_bit":
            prefix = "cond"

        var = reuse_var or Var(self.stack_info, "temp_" + prefix)
        expr = EvalOnceExpr(
            wrapped_expr=expr,
            var=var,
            type=expr.type,
            emit_exactly_once=emit_exactly_once,
            trivial=trivial,
        )
        var.num_usages += 1
        stmt = EvalOnceStmt(expr)
        self.to_write.append(stmt)
        self.stack_info.temp_vars.append(stmt)
        return expr

    def _prevent_later_uses(self, expr_filter: Callable[[Expression], bool]) -> None:
        """Prevent later uses of registers whose contents match a callback filter."""
        for r in self.regs.contents.keys():
            data = self.regs.contents.get(r)
            assert data is not None
            expr = data.value
            if not data.meta.force and expr_filter(expr):
                # Mark the register as "if used, emit the expression's once
                # var". We usually always have a once var at this point,
                # but if we don't, create one.
                if not isinstance(expr, EvalOnceExpr):
                    expr = self._eval_once(
                        expr,
                        emit_exactly_once=False,
                        trivial=False,
                        prefix=self.stack_info.function.reg_formatter.format(r),
                    )

                # This write isn't changing the value of the register; it didn't need
                # to be declared as part of the current instruction's inputs/outputs.
                self.regs.unchecked_set_with_meta(
                    r, expr, replace(data.meta, force=True)
                )

    def prevent_later_value_uses(self, sub_expr: Expression) -> None:
        """Prevent later uses of registers that recursively contain a given
        subexpression."""
        # Unused PassedInArg are fine; they can pass the uses_expr test simply based
        # on having the same variable name. If we didn't filter them out here it could
        # cause them to be incorrectly passed as function arguments -- the function
        # call logic sees an opaque wrapper and doesn't realize that they are unused
        # arguments that should not be passed on.
        self._prevent_later_uses(
            lambda e: uses_expr(e, lambda e2: e2 == sub_expr)
            and not (isinstance(e, PassedInArg) and not e.copied)
        )

    def prevent_later_function_calls(self) -> None:
        """Prevent later uses of registers that recursively contain a function call."""
        self._prevent_later_uses(
            lambda e: uses_expr(e, lambda e2: isinstance(e2, FuncCall))
        )

    def prevent_later_reads(self) -> None:
        """Prevent later uses of registers that recursively contain a read."""
        contains_read = lambda e: isinstance(e, (StructAccess, ArrayAccess))
        self._prevent_later_uses(lambda e: uses_expr(e, contains_read))

    def set_reg_without_eval(
        self, reg: Register, expr: Expression, *, function_return: bool = False
    ) -> None:
        self.regs.set_with_meta(
            reg,
            expr,
            RegMeta(in_pattern=self.in_pattern, function_return=function_return),
        )

    def set_reg_with_error(self, reg: Register, error: ErrorExpr) -> None:
        expr = self._eval_once(
            error,
            emit_exactly_once=True,
            trivial=False,
            prefix=self.stack_info.function.reg_formatter.format(reg),
        )
        if reg != Register("zero"):
            self.set_reg_without_eval(reg, expr)

    def set_reg(
        self, reg: Register, expr: Optional[Expression]
    ) -> Optional[Expression]:
        if expr is None:
            if reg in self.regs:
                del self.regs[reg]
            return None

        if isinstance(expr, LocalVar):
            if (
                isinstance(self.node, ReturnNode)
                and self.stack_info.maybe_get_register_var(reg)
                and self.stack_info.in_callee_save_reg_region(expr.value)
                and reg in self.stack_info.callee_save_regs
            ):
                # Elide saved register restores with --reg-vars (it doesn't
                # matter in other cases).
                return None
            if expr in self.local_var_writes:
                # Elide register restores (only for the same register for now,
                # to be conversative).
                orig_reg, orig_expr = self.local_var_writes[expr]
                if orig_reg == reg:
                    expr = orig_expr

        uw_expr = expr
        if not isinstance(expr, Literal):
            expr = self._eval_once(
                expr,
                emit_exactly_once=False,
                trivial=is_trivial_expression(expr),
                prefix=self.stack_info.function.reg_formatter.format(reg),
            )

        if reg == Register("zero"):
            # Emit the expression as is. It's probably a volatile load.
            expr.use()
            self.to_write.append(ExprStmt(expr))
        else:
            dest = self.stack_info.maybe_get_register_var(reg)
            if dest is not None:
                self.stack_info.use_register_var(dest)
                # Avoid emitting x = x, but still refresh EvalOnceExpr's etc.
                if not (isinstance(uw_expr, RegisterVar) and uw_expr.reg == reg):
                    source = as_type(expr, dest.type, True)
                    source.use()
                    self.to_write.append(StoreStmt(source=source, dest=dest))
                expr = dest
            self.set_reg_without_eval(reg, expr)
        return expr

    def clear_caller_save_regs(self) -> None:
        for reg in self.stack_info.global_info.arch.temp_regs:
            if reg in self.regs:
                del self.regs[reg]

    def maybe_clear_local_var_writes(self, func_args: List[Expression]) -> None:
        # Clear the `local_var_writes` dict if any of the `func_args` contain
        # a reference to a stack var. (The called function may modify the stack,
        # replacing the value we have in `local_var_writes`.)
        for arg in func_args:
            if uses_expr(
                arg,
                lambda expr: isinstance(expr, AddressOf)
                and isinstance(expr.expr, LocalVar),
            ):
                self.local_var_writes.clear()
                return

    def set_branch_condition(self, cond: Condition) -> None:
        assert isinstance(self.node, ConditionalNode)
        assert self.branch_condition is None
        self.branch_condition = cond

    def set_switch_expr(self, expr: Expression) -> None:
        assert isinstance(self.node, SwitchNode)
        assert self.switch_control is None
        self.switch_control = SwitchControl.from_expr(expr)

    def store_memory(
        self, *, source: Expression, dest: Expression, reg: Register
    ) -> None:
        if isinstance(dest, SubroutineArg):
            # About to call a subroutine with this argument. Skip arguments for the
            # first four stack slots; they are also passed in registers.
            if dest.value >= 0x10:
                self.subroutine_args[dest.value] = source
            return

        if isinstance(dest, LocalVar):
            self.stack_info.add_local_var(dest)
            raw_value = source
            if isinstance(raw_value, Cast) and raw_value.reinterpret:
                # When preserving values on the stack across function calls,
                # ignore the type of the stack variable. The same stack slot
                # might be used to preserve values of different types.
                raw_value = raw_value.expr
            self.local_var_writes[dest] = (reg, raw_value)

        # Emit a write. This includes four steps:
        # - mark the expression as used (since writes are always emitted)
        # - mark the dest used (if it's a struct access it needs to be
        # evaluated, though ideally we would not mark the top-level expression
        # used; it may cause early emissions that shouldn't happen)
        # - mark other usages of the dest as "emit before this point if used".
        # - emit the actual write.
        #
        # Note that the prevent_later_value_uses step happens after use(), since
        # the stored expression is allowed to reference its destination var,
        # but before the write is written, since prevent_later_value_uses might
        # emit writes of its own that should go before this write. In practice
        # that probably never occurs -- all relevant register contents should be
        # EvalOnceExpr's that can be emitted at their point of creation, but
        # I'm not 100% certain that that's always the case and will remain so.
        source.use()
        dest.use()
        self.prevent_later_value_uses(dest)
        self.prevent_later_function_calls()
        self.to_write.append(StoreStmt(source=source, dest=dest))

    def make_function_call(
        self, fn_target: Expression, outputs: List[Location]
    ) -> None:
        arch = self.stack_info.global_info.arch
        fn_target = as_function_ptr(fn_target)
        fn_sig = fn_target.type.get_function_pointer_signature()
        assert fn_sig is not None, "known function pointers must have a signature"

        likely_regs: Dict[Register, bool] = {}
        for reg, data in self.regs.contents.items():
            # We use a much stricter filter for PPC than MIPS, because the same
            # registers can be used arguments & return values.
            # The ABI can also mix & match the rN & fN registers, which  makes the
            # "require" heuristic less powerful.
            #
            # - `meta.inherited` will only be False for registers set in *this* basic block
            # - `meta.function_return` will only be accurate for registers set within this
            #   basic block because we have not called `propagate_register_meta` yet.
            #   Within this block, it will be True for registers that were return values.
            if arch.arch == Target.ArchEnum.PPC and (
                data.meta.inherited or data.meta.function_return
            ):
                likely_regs[reg] = False
            elif data.meta.in_pattern:
                # Like `meta.function_return` mentioned above, `meta.in_pattern` will only be
                # accurate for registers set within this basic block.
                likely_regs[reg] = False
            elif isinstance(data.value, PassedInArg) and not data.value.copied:
                likely_regs[reg] = False
            else:
                likely_regs[reg] = True

        abi = arch.function_abi(fn_sig, likely_regs, for_call=True)

        func_args: List[Expression] = []
        for slot in abi.arg_slots:
            if slot.reg:
                expr = self.regs[slot.reg]
            elif slot.offset in self.subroutine_args:
                expr = self.subroutine_args.pop(slot.offset)
            else:
                expr = ErrorExpr(f"Unable to find stack arg {slot.offset:#x} in block")
            func_args.append(
                CommentExpr.wrap(as_type(expr, slot.type, True), prefix=slot.comment)
            )

        for slot in abi.possible_slots:
            assert slot.reg is not None
            func_args.append(self.regs[slot.reg])

        # Add the arguments after a3.
        # TODO: limit this based on abi.arg_slots. If the function type is known
        # and not variadic, this list should be empty.
        for _, arg in sorted(self.subroutine_args.items()):
            if fn_sig.params_known and not fn_sig.is_variadic:
                func_args.append(CommentExpr.wrap(arg, prefix="extra?"))
            else:
                func_args.append(arg)

        if not fn_sig.params_known:
            while len(func_args) > len(fn_sig.params):
                fn_sig.params.append(FunctionParam())
            # When the function signature isn't provided, the we only assume that each
            # parameter is "simple" (<=4 bytes, no return struct, etc.). This may not
            # match the actual function signature, but it's the best we can do.
            # Without that assumption, the logic from `function_abi` would be needed here.
            for i, (arg_expr, param) in enumerate(zip(func_args, fn_sig.params)):
                func_args[i] = as_type(arg_expr, param.type.decay(), True)

        # Reset subroutine_args, for the next potential function call.
        self.subroutine_args.clear()

        call: Expression = FuncCall(
            fn_target, func_args, fn_sig.return_type.weaken_void_ptr()
        )
        call = self._eval_once(
            call, emit_exactly_once=True, trivial=False, prefix="ret"
        )

        # Clear out caller-save registers, for clarity and to ensure that
        # argument regs don't get passed into the next function.
        self.clear_caller_save_regs()

        # Clear out local var write tracking if any argument contains a stack
        # reference. That dict is used to track register saves/restores, which
        # are unreliable if we call a function with a stack reference.
        self.maybe_clear_local_var_writes(func_args)

        # Prevent reads and function calls from moving across this call.
        # This isn't really right, because this call might be moved later,
        # and then this prevention should also be... but it's the best we
        # can do with the current code architecture.
        self.prevent_later_function_calls()
        self.prevent_later_reads()

        return_reg_vals = arch.function_return(call)
        for out in outputs:
            if not isinstance(out, Register):
                continue
            val = return_reg_vals[out]
            if not isinstance(val, SecondF64Half):
                val = self._eval_once(
                    val,
                    emit_exactly_once=False,
                    trivial=False,
                    prefix=self.stack_info.function.reg_formatter.format(out),
                )
            self.set_reg_without_eval(out, val, function_return=True)

        self.has_function_call = True

    @contextmanager
    def current_instr(self, instr: Instruction) -> Iterator[None]:
        self.regs.set_active_instruction(instr)
        self.in_pattern = instr.in_pattern
        try:
            with current_instr(instr):
                yield
        finally:
            self.regs.set_active_instruction(None)
            self.in_pattern = False


def process_instruction(instr: Instruction, state: NodeState) -> None:
    stack_info = state.stack_info
    arch = stack_info.global_info.arch
    mnemonic = instr.mnemonic
    arch_mnemonic = instr.arch_mnemonic(arch)
    args = InstrArgs(instr.args, state.regs, stack_info)
    expr: Expression

    # Figure out what code to generate!
    if mnemonic in arch.instrs_ignore:
        pass

    elif mnemonic in arch.instrs_store or mnemonic in arch.instrs_store_update:
        # Store a value in a permanent place.
        if mnemonic in arch.instrs_store:
            to_store = arch.instrs_store[mnemonic](args)
        else:
            # PPC specific store-and-update instructions
            # `stwu r3, 8(r4)` is equivalent to `$r3 = *($r4 + 8); $r4 += 8;`
            to_store = arch.instrs_store_update[mnemonic](args)

            # Update the register in the second argument
            update = args.memory_ref(1)
            if not isinstance(update, AddressMode):
                raise DecompFailure(
                    f"Unhandled store-and-update arg in {instr}: {update!r}"
                )
            state.set_reg(
                update.rhs,
                add_imm(args.regs[update.rhs], Literal(update.offset), stack_info),
            )

        # `to_store` is None for preserving registers in function preludes (which are elided)
        if to_store is not None:
            state.store_memory(
                source=to_store.source, dest=to_store.dest, reg=args.reg_ref(0)
            )

    elif mnemonic in arch.instrs_source_first:
        # Just 'mtc1'. It's reversed, so we have to specially handle it.
        state.set_reg(args.reg_ref(1), arch.instrs_source_first[mnemonic](args))

    elif mnemonic in arch.instrs_branches:
        state.set_branch_condition(arch.instrs_branches[mnemonic](args))

    elif mnemonic in arch.instrs_float_branches:
        cond_bit = args.regs[Register("condition_bit")]
        if not isinstance(cond_bit, BinaryOp):
            cond_bit = ExprCondition(cond_bit, type=cond_bit.type)
        if arch_mnemonic == "mips:bc1t":
            state.set_branch_condition(cond_bit)
        elif arch_mnemonic == "mips:bc1f":
            state.set_branch_condition(cond_bit.negated())

    elif mnemonic in arch.instrs_jumps:
        if arch_mnemonic == "ppc:bctr":
            # Switch jump
            state.set_switch_expr(args.regs[Register("ctr")])
        elif arch_mnemonic == "mips:jr":
            # MIPS:
            if args.reg_ref(0) == arch.return_address_reg:
                # Return from the function.
                assert isinstance(state.node, ReturnNode)
            else:
                # Switch jump.
                state.set_switch_expr(args.reg(0))
        elif arch_mnemonic == "ppc:blr":
            assert isinstance(state.node, ReturnNode)
        else:
            assert False, f"Unhandled jump mnemonic {arch_mnemonic}"

    elif mnemonic in arch.instrs_fn_call:
        if arch_mnemonic in ["mips:jal", "ppc:bl"]:
            fn_target = args.imm(0)
            if not (
                (
                    isinstance(fn_target, AddressOf)
                    and isinstance(fn_target.expr, GlobalSymbol)
                )
<<<<<<< HEAD
                set_reg(
                    Register("cr0_so"),
                    fn_op("M2C_OVERFLOW", [target_val], type=Type.s32()),
=======
                or isinstance(fn_target, Literal)
            ):
                raise DecompFailure(
                    f"Target of function call must be a symbol, not {fn_target}"
>>>>>>> 2063b480
                )
        elif arch_mnemonic == "ppc:blrl":
            fn_target = args.regs[Register("lr")]
        elif arch_mnemonic == "ppc:bctrl":
            fn_target = args.regs[Register("ctr")]
        elif arch_mnemonic == "mips:jalr":
            fn_target = args.reg(1)
        else:
            assert False, f"Unhandled fn call mnemonic {arch_mnemonic}"
        state.make_function_call(fn_target, instr.outputs)

    elif mnemonic in arch.instrs_float_comp:
        expr = arch.instrs_float_comp[mnemonic](args)
        args.regs[Register("condition_bit")] = expr

    elif mnemonic in arch.instrs_hi_lo:
        hi, lo = arch.instrs_hi_lo[mnemonic](args)
        state.set_reg(Register("hi"), hi)
        state.set_reg(Register("lo"), lo)

    elif mnemonic in arch.instrs_implicit_destination:
        reg, expr_fn = arch.instrs_implicit_destination[mnemonic]
        state.set_reg(reg, expr_fn(args))

    elif mnemonic in arch.instrs_ppc_compare:
        if instr.args[0] != Register("cr0"):
            raise DecompFailure(
                f"Instruction {instr} not supported (first arg is not $cr0)"
            )

        state.set_reg(Register("cr0_eq"), arch.instrs_ppc_compare[mnemonic](args, "=="))
        state.set_reg(Register("cr0_gt"), arch.instrs_ppc_compare[mnemonic](args, ">"))
        state.set_reg(Register("cr0_lt"), arch.instrs_ppc_compare[mnemonic](args, "<"))
        state.set_reg(Register("cr0_so"), Literal(0))

    elif mnemonic in arch.instrs_no_dest:
        stmt = arch.instrs_no_dest[mnemonic](args)
        state.to_write.append(stmt)

    elif mnemonic.rstrip(".") in arch.instrs_destination_first:
        target = args.reg_ref(0)
        val = arch.instrs_destination_first[mnemonic.rstrip(".")](args)
        # TODO: IDO tends to keep variables within single registers. Thus,
        # if source = target, maybe we could overwrite that variable instead
        # of creating a new one?
        target_val = state.set_reg(target, val)
        mn_parts = arch_mnemonic.split(".")
        if arch_mnemonic.startswith("ppc:") and arch_mnemonic.endswith("."):
            # PPC instructions suffixed with . set condition bits (CR0) based on the result value
            if target_val is None:
                target_val = val
            state.set_reg(
                Register("cr0_eq"),
                BinaryOp.icmp(target_val, "==", Literal(0, type=target_val.type)),
            )
            # Use manual casts for cr0_gt/cr0_lt so that the type of target_val is not modified
            # until the resulting bit is .use()'d.
            target_s32 = Cast(
                target_val, reinterpret=True, silent=True, type=Type.s32()
            )
            state.set_reg(
                Register("cr0_gt"),
                BinaryOp(target_s32, ">", Literal(0), type=Type.s32()),
            )
            state.set_reg(
                Register("cr0_lt"),
                BinaryOp(target_s32, "<", Literal(0), type=Type.s32()),
            )
            state.set_reg(
                Register("cr0_so"),
                fn_op("MIPS2C_OVERFLOW", [target_val], type=Type.s32()),
            )

        elif (
            len(mn_parts) >= 2
            and mn_parts[0].startswith("mips:")
            and mn_parts[1] == "d"
        ) or arch_mnemonic == "mips:ldc1":
            state.set_reg(target.other_f64_reg(), SecondF64Half())

    elif mnemonic in arch.instrs_load_update:
        target = args.reg_ref(0)
        val = arch.instrs_load_update[mnemonic](args)
        state.set_reg(target, val)

        if arch_mnemonic in ["ppc:lwzux", "ppc:lhzux", "ppc:lbzux"]:
            # In `rD, rA, rB`, update `rA = rA + rB`
            update_reg = args.reg_ref(1)
            offset = args.reg(2)
        else:
            # In `rD, rA(N)`, update `rA = rA + N`
            update = args.memory_ref(1)
            if not isinstance(update, AddressMode):
                raise DecompFailure(
                    f"Unhandled store-and-update arg in {instr}: {update!r}"
                )
            update_reg = update.rhs
            offset = Literal(update.offset)

        if update_reg == target:
            raise DecompFailure(
                f"Invalid instruction, rA and rD must be different in {instr}"
            )

        state.set_reg(update_reg, add_imm(args.regs[update_reg], offset, stack_info))

    else:
        expr = ErrorExpr(f"unknown instruction: {instr}")
        if arch_mnemonic.startswith("ppc:") and arch_mnemonic.endswith("."):
            # Unimplemented PPC instructions that modify CR0
            state.set_reg(Register("cr0_eq"), expr)
            state.set_reg(Register("cr0_gt"), expr)
            state.set_reg(Register("cr0_lt"), expr)
            state.set_reg(Register("cr0_so"), expr)
        if args.count() >= 1 and isinstance(args.raw_arg(0), Register):
            state.set_reg_with_error(args.reg_ref(0), expr)
        else:
            state.to_write.append(ExprStmt(expr))


def translate_node_body(node: Node, regs: RegInfo, stack_info: StackInfo) -> BlockInfo:
    """
    Given a node and current register contents, return a BlockInfo containing
    the translated AST for that node.
    """
    state = NodeState(node=node, regs=regs, stack_info=stack_info)

    for instr in node.block.instructions:
        with state.current_instr(instr):
            process_instruction(instr, state)

    if state.branch_condition is not None:
        state.branch_condition.use()
    if state.switch_control is not None:
        state.switch_control.control_expr.use()

    return BlockInfo(
        to_write=state.to_write,
        return_value=None,
        switch_control=state.switch_control,
        branch_condition=state.branch_condition,
        final_register_states=state.regs,
        has_function_call=state.has_function_call,
    )


def translate_graph_from_block(
    node: Node,
    regs: RegInfo,
    stack_info: StackInfo,
    used_phis: List[PhiExpr],
    return_blocks: List[BlockInfo],
    options: Options,
) -> None:
    """
    Given a FlowGraph node and a dictionary of register contents, give that node
    its appropriate BlockInfo (which contains the AST of its code).
    """

    if options.debug:
        print(f"\nNode in question: {node}")

    # Translate the given node and discover final register states.
    try:
        block_info = translate_node_body(node, regs, stack_info)
        if options.debug:
            print(block_info)
    except Exception as e:  # TODO: handle issues better
        if options.stop_on_error:
            raise

        instr: Optional[Instruction] = None
        if isinstance(e, InstrProcessingFailure) and isinstance(e.__cause__, Exception):
            instr = e.instr
            e = e.__cause__

        if isinstance(e, DecompFailure):
            emsg = str(e)
            print(emsg)
        else:
            tb = e.__traceback__
            traceback.print_exception(None, e, tb)
            emsg = str(e) or traceback.format_tb(tb)[-1]
            emsg = emsg.strip().split("\n")[-1].strip()

        error_stmts: List[Statement] = [CommentStmt(f"Error: {emsg}")]
        if instr is not None:
            print(
                f"Error occurred while processing instruction: {instr}", file=sys.stderr
            )
            error_stmts.append(CommentStmt(f"At instruction: {instr}"))
        print(file=sys.stderr)
        block_info = BlockInfo(
            to_write=error_stmts,
            return_value=None,
            switch_control=None,
            branch_condition=ErrorExpr(),
            final_register_states=regs,
            has_function_call=False,
        )

    node.block.add_block_info(block_info)
    if isinstance(node, ReturnNode):
        return_blocks.append(block_info)

    # Translate everything dominated by this node, now that we know our own
    # final register state. This will eventually reach every node.
    for child in node.immediately_dominates:
        if isinstance(child, TerminalNode):
            continue
        new_regs = RegInfo(stack_info=stack_info)
        for reg, data in regs.contents.items():
            new_regs.set_with_meta(
                reg, data.value, RegMeta(inherited=True, force=data.meta.force)
            )

        phi_regs = (
            r for r in locs_clobbered_until_dominator(child) if isinstance(r, Register)
        )
        for reg in phi_regs:
            if reg_always_set(child, reg, dom_set=(reg in regs)):
                expr: Optional[Expression] = stack_info.maybe_get_register_var(reg)
                if expr is None:
                    expr = PhiExpr(
                        reg=reg, node=child, used_phis=used_phis, type=Type.any_reg()
                    )
                new_regs.set_with_meta(reg, expr, RegMeta(inherited=True))
            elif reg in new_regs:
                del new_regs[reg]
        translate_graph_from_block(
            child, new_regs, stack_info, used_phis, return_blocks, options
        )


def resolve_types_late(stack_info: StackInfo) -> None:
    """
    After translating a function, perform a final type-resolution pass.
    """
    # Final check over stack var types. Because of delayed type unification, some
    # locations should now be marked as "weak".
    for location in stack_info.weak_stack_var_types.keys():
        stack_info.get_stack_var(location, store=False)

    # Use dereferences to determine pointer types
    struct_type_map = stack_info.get_struct_type_map()
    for var, offset_type_map in struct_type_map.items():
        if len(offset_type_map) == 1 and 0 in offset_type_map:
            # var was probably a plain pointer, not a struct
            # Try to unify it with the appropriate pointer type,
            # to fill in the type if it does not already have one
            type = offset_type_map[0]
            var.type.unify(Type.ptr(type))


@dataclass
class FunctionInfo:
    stack_info: StackInfo
    flow_graph: FlowGraph
    return_type: Type
    symbol: GlobalSymbol


@dataclass
class GlobalInfo:
    asm_data: AsmData
    arch: Arch
    target: Target
    local_functions: Set[str]
    typemap: TypeMap
    typepool: TypePool
    global_symbol_map: Dict[str, GlobalSymbol] = field(default_factory=dict)

    def asm_data_value(self, sym_name: str) -> Optional[AsmDataEntry]:
        return self.asm_data.values.get(sym_name)

    def address_of_gsym(self, sym_name: str) -> AddressOf:
        if sym_name in self.global_symbol_map:
            sym = self.global_symbol_map[sym_name]
        else:
            demangled_symbol: Optional[CxxSymbol] = None
            demangled_str: Optional[str] = None
            if self.target.language == Target.LanguageEnum.CXX:
                try:
                    demangled_symbol = demangle_codewarrior_parse(sym_name)
                except ValueError:
                    pass
                else:
                    demangled_str = str(demangled_symbol)

            sym = self.global_symbol_map[sym_name] = GlobalSymbol(
                symbol_name=sym_name,
                type=Type.any(),
                asm_data_entry=self.asm_data_value(sym_name),
                demangled_str=demangled_str,
            )

            # If the symbol is a C++ vtable, try to build a custom type for it by parsing it
            if (
                self.target.language == Target.LanguageEnum.CXX
                and sym_name.startswith("__vt__")
                and sym.asm_data_entry is not None
            ):
                sym.type.unify(self.vtable_type(sym_name, sym.asm_data_entry))

            fn = self.typemap.functions.get(sym_name)
            ctype: Optional[CType]
            if fn is not None:
                ctype = fn.type
            else:
                ctype = self.typemap.var_types.get(sym_name)

            if ctype is not None:
                sym.symbol_in_context = True
                sym.initializer_in_typemap = (
                    sym_name in self.typemap.vars_with_initializers
                )
                sym.type.unify(Type.ctype(ctype, self.typemap, self.typepool))
                if sym_name not in self.typepool.unknown_decls:
                    sym.type_provided = True
            elif sym_name in self.local_functions:
                sym.type.unify(Type.function())

            # Do this after unifying the type in the typemap, so that it has lower precedence
            if demangled_symbol is not None:
                sym.type.unify(
                    Type.demangled_symbol(self.typemap, self.typepool, demangled_symbol)
                )

        return AddressOf(sym, type=sym.type.reference())

    def vtable_type(self, sym_name: str, asm_data_entry: AsmDataEntry) -> Type:
        """
        Parse MWCC vtable data to create a custom struct to represent it.
        This format is not well documented, but is briefly explored in this series of posts:
        https://web.archive.org/web/20220413174849/http://hacksoflife.blogspot.com/2007/02/c-objects-part-2-single-inheritance.html
        """
        size = asm_data_entry.size_range_bytes()[1]
        struct = StructDeclaration.unknown(
            self.typepool, size=size, align=4, tag_name=sym_name
        )
        offset = 0
        for entry in asm_data_entry.data:
            if isinstance(entry, bytes):
                # MWCC vtables start with a pointer to a typeid struct (or NULL) and an offset
                if len(entry) % 4 != 0:
                    raise DecompFailure(
                        f"Unable to parse misaligned vtable data in {sym_name}"
                    )
                for i in range(len(entry) // 4):
                    field_name = f"{struct.new_field_prefix}{offset:X}"
                    struct.try_add_field(
                        Type.reg32(likely_float=False), offset, field_name, size=4
                    )
                    offset += 4
            else:
                entry_name = entry
                try:
                    demangled_field_sym = demangle_codewarrior_parse(entry)
                    if demangled_field_sym.name.qualified_name is not None:
                        entry_name = str(demangled_field_sym.name.qualified_name[-1])
                except ValueError:
                    pass

                field = struct.try_add_field(
                    self.address_of_gsym(entry).type,
                    offset,
                    name=entry_name,
                    size=4,
                )
                assert field is not None
                field.known = True
                offset += 4
        return Type.struct(struct)

    def is_function_known_void(self, sym_name: str) -> bool:
        """Return True if the function exists in the context, and has no return value"""
        fn = self.typemap.functions.get(sym_name)
        if fn is None:
            return False
        return fn.ret_type is None

    def initializer_for_symbol(
        self, sym: GlobalSymbol, fmt: Formatter
    ) -> Optional[str]:
        assert sym.asm_data_entry is not None
        data = sym.asm_data_entry.data[:]

        def read_uint(n: int) -> Optional[int]:
            """Read the next `n` bytes from `data` as an (long) integer"""
            assert 0 < n <= 8
            if not data or not isinstance(data[0], bytes):
                return None
            if len(data[0]) < n:
                return None
            bs = data[0][:n]
            data[0] = data[0][n:]
            if not data[0]:
                del data[0]
            value = 0
            for b in bs:
                value = (value << 8) | b
            return value

        def read_pointer() -> Optional[Expression]:
            """Read the next label from `data`"""
            if not data or not isinstance(data[0], str):
                return None

            label = data[0]
            data.pop(0)
            return self.address_of_gsym(label)

        def for_type(type: Type) -> Optional[str]:
            """Return the initializer for a single element of type `type`"""
            if type.is_struct() or type.is_array():
                struct_fields = type.get_initializer_fields()
                if not struct_fields:
                    return None
                members = []
                for field in struct_fields:
                    if isinstance(field, int):
                        # Check that all padding bytes are 0
                        for i in range(field):
                            padding = read_uint(1)
                            if padding != 0:
                                return None
                    else:
                        m = for_type(field)
                        if m is None:
                            return None
                        members.append(m)
                return fmt.format_array(members)

            if type.is_reg():
                size = type.get_size_bytes()
                if not size:
                    return None

                if size == 4:
                    ptr = read_pointer()
                    if ptr is not None:
                        return as_type(ptr, type, silent=True).format(fmt)

                value = read_uint(size)
                if value is not None:
                    enum_name = type.get_enum_name(value)
                    if enum_name is not None:
                        return enum_name
                    expr = as_type(Literal(value), type, True)
                    return elide_literal_casts(expr).format(fmt)

            # Type kinds K_FN and K_VOID do not have initializers
            return None

        return for_type(sym.type)

    def find_forward_declares_needed(self, functions: List[FunctionInfo]) -> Set[str]:
        funcs_seen = set()
        forward_declares_needed = self.asm_data.mentioned_labels

        for func in functions:
            funcs_seen.add(func.stack_info.function.name)

            for instr in func.stack_info.function.body:
                if not isinstance(instr, Instruction):
                    continue

                for arg in instr.args:
                    if isinstance(arg, AsmGlobalSymbol):
                        func_name = arg.symbol_name
                    elif isinstance(arg, Macro) and isinstance(
                        arg.argument, AsmGlobalSymbol
                    ):
                        func_name = arg.argument.symbol_name
                    else:
                        continue

                    if func_name in self.local_functions:
                        if func_name not in funcs_seen:
                            forward_declares_needed.add(func_name)

        return forward_declares_needed

    def global_decls(
        self,
        fmt: Formatter,
        decls: Options.GlobalDeclsEnum,
        functions: List[FunctionInfo],
    ) -> str:
        # Format labels from symbol_type_map into global declarations.
        # As the initializers are formatted, this may cause more symbols
        # to be added to the global_symbol_map.
        forward_declares_needed = self.find_forward_declares_needed(functions)

        lines = []
        processed_names: Set[str] = set()
        while True:
            names: AbstractSet[str] = self.global_symbol_map.keys()
            if decls == Options.GlobalDeclsEnum.ALL:
                names |= self.asm_data.values.keys()
            names -= processed_names
            if not names:
                break
            for name in sorted(names):
                processed_names.add(name)
                sym = self.address_of_gsym(name).expr
                assert isinstance(sym, GlobalSymbol)
                data_entry = sym.asm_data_entry

                # Is the label defined in this unit (in the active AsmData file(s))
                is_in_file = data_entry is not None or name in self.local_functions
                # Is the label externally visible (mentioned in the context file)
                is_global = sym.symbol_in_context
                # Is the label a symbol in .rodata?
                is_const = data_entry is not None and data_entry.is_readonly

                if data_entry and data_entry.is_jtbl:
                    # Skip jump tables
                    continue
                if is_in_file and is_global and sym.type.is_function():
                    # Skip externally-declared functions that are defined here
                    continue
                if self.local_functions == {name}:
                    # Skip the function being decompiled if just a single one
                    continue
                if not is_in_file and sym.type_provided:
                    # Skip externally-declared symbols that are defined in other files
                    continue

                # TODO: Use original AsmFile ordering for variables
                sort_order = (
                    not sym.type.is_function(),
                    is_global,
                    is_in_file,
                    is_const,
                    name,
                )
                qualifier = ""
                value: Optional[str] = None
                comments = []

                # Determine type qualifier: static, extern, or neither
                if is_in_file and is_global:
                    qualifier = ""
                elif is_in_file:
                    qualifier = "static"
                else:
                    qualifier = "extern"

                if sym.type.is_function():
                    comments.append(qualifier)
                    qualifier = ""

                # Try to guess if the symbol is an array (and if it is, its dimension) if
                # we have a data entry for it, and the symbol is either not in the typemap
                # or was a variable-length array there ("VLA", e.g. `int []`)
                # (Otherwise, if the dim is provided by the typemap, we trust it.)
                element_type, array_dim = sym.type.get_array()
                is_vla = element_type is not None and (
                    array_dim is None or array_dim <= 0
                )
                if data_entry and (not sym.type_provided or is_vla):
                    # The size of the data entry is uncertain, because of padding
                    # between sections. Generally `(max_data_size - data_size) < 16`.
                    min_data_size, max_data_size = data_entry.size_range_bytes()
                    # The size of the element type (not the size of the array type)
                    if element_type is None:
                        element_type = sym.type

                    # If we don't know the type, we can't guess the array_dim
                    type_size = element_type.get_size_bytes()
                    if type_size:
                        potential_dim, extra_bytes = sym.potential_array_dim(type_size)
                        if potential_dim == 0 and extra_bytes > 0:
                            # The type is too big for our data. (not an array)
                            comments.append(
                                f"type too large by {fmt.format_int(type_size - extra_bytes)}"
                            )
                        elif potential_dim > 1 or is_vla:
                            # NB: In general, replacing the types of Expressions can be sketchy.
                            # However, the GlobalSymbol here came from address_of_gsym(), which
                            # always returns a reference to the element_type.
                            array_dim = potential_dim
                            sym.type = Type.array(element_type, array_dim)

                        if potential_dim != 0 and extra_bytes > 0:
                            comments.append(
                                f"extra bytes: {fmt.format_int(extra_bytes)}"
                            )

                # Try to convert the data from .data/.rodata into an initializer
                if data_entry and not data_entry.is_bss:
                    value = self.initializer_for_symbol(sym, fmt)
                    if value is None:
                        # This warning helps distinguish .bss symbols from .data/.rodata,
                        # IDO only puts symbols in .bss if they don't have any initializer
                        comments.append("unable to generate initializer")

                if is_const:
                    comments.append("const")

                    # Float & string constants are almost always inlined and can be omitted
                    if sym.is_string_constant():
                        continue
                    if array_dim is None and sym.type.is_likely_float():
                        continue

                # In "none" mode, do not emit any decls
                if decls == Options.GlobalDeclsEnum.NONE:
                    continue
                # In modes except "all", skip the decl if the context file already had an initializer
                if decls != Options.GlobalDeclsEnum.ALL and sym.initializer_in_typemap:
                    continue
                # In modes except "all", skip vtable decls when compiling C++
                if (
                    decls != Options.GlobalDeclsEnum.ALL
                    and self.target.language == Target.LanguageEnum.CXX
                    and name.startswith("__vt__")
                ):
                    continue

                if (
                    sym.type.is_function()
                    and decls != Options.GlobalDeclsEnum.ALL
                    and name in self.local_functions
                    and name not in forward_declares_needed
                ):
                    continue

                qualifier = f"{qualifier} " if qualifier else ""
                value = f" = {value}" if value else ""
                lines.append(
                    (
                        sort_order,
                        fmt.with_comments(
                            f"{qualifier}{sym.type.to_decl(name, fmt)}{value};",
                            comments,
                        )
                        + "\n",
                    )
                )
        lines.sort()
        return "".join(line for _, line in lines)


def narrow_func_call_outputs(
    function: Function,
    global_info: GlobalInfo,
) -> None:
    """
    Modify the `outputs` list of function call Instructions using the context file.
    For now, this only handles known-void functions, but in the future it could
    be extended to select a specific register subset based on type.
    """
    for instr in function.body:
        if (
            isinstance(instr, Instruction)
            and isinstance(instr.function_target, AsmGlobalSymbol)
            and global_info.is_function_known_void(instr.function_target.symbol_name)
        ):
            instr.outputs.clear()


def translate_to_ast(
    function: Function,
    flow_graph: FlowGraph,
    options: Options,
    global_info: GlobalInfo,
) -> FunctionInfo:
    """
    Given a function, produce a FlowGraph that both contains control-flow
    information and has AST transformations for each block of code and
    branch condition.
    """
    # Initialize info about the function.
    stack_info = get_stack_info(function, global_info, flow_graph)
    start_regs: RegInfo = RegInfo(stack_info=stack_info)

    arch = global_info.arch
    start_regs[arch.stack_pointer_reg] = GlobalSymbol("sp", type=Type.ptr())
    for reg in arch.saved_regs:
        start_regs[reg] = stack_info.saved_reg_symbol(reg.register_name)

    fn_sym = global_info.address_of_gsym(function.name).expr
    assert isinstance(fn_sym, GlobalSymbol)

    fn_type = fn_sym.type
    fn_type.unify(Type.function())
    fn_sig = Type.ptr(fn_type).get_function_pointer_signature()
    assert fn_sig is not None, "fn_type is known to be a function"
    return_type = fn_sig.return_type
    stack_info.is_variadic = fn_sig.is_variadic

    def make_arg(offset: int, type: Type) -> PassedInArg:
        assert offset % 4 == 0
        return PassedInArg(offset, copied=False, stack_info=stack_info, type=type)

    abi = arch.function_abi(
        fn_sig,
        likely_regs={reg: True for reg in arch.argument_regs},
        for_call=False,
    )
    for slot in abi.arg_slots:
        stack_info.add_known_param(slot.offset, slot.name, slot.type)
        if slot.reg is not None:
            start_regs.set_with_meta(
                slot.reg, make_arg(slot.offset, slot.type), RegMeta(uninteresting=True)
            )
    for slot in abi.possible_slots:
        if slot.reg is not None:
            start_regs.set_with_meta(
                slot.reg, make_arg(slot.offset, slot.type), RegMeta(uninteresting=True)
            )

    if options.reg_vars == ["saved"]:
        reg_vars = arch.saved_regs
    elif options.reg_vars == ["most"]:
        reg_vars = arch.saved_regs + arch.simple_temp_regs
    elif options.reg_vars == ["all"]:
        reg_vars = arch.saved_regs + arch.simple_temp_regs + arch.argument_regs
    else:
        reg_vars = [
            stack_info.function.reg_formatter.parse(x, arch) for x in options.reg_vars
        ]
    for reg in reg_vars:
        reg_name = stack_info.function.reg_formatter.format(reg)
        stack_info.add_register_var(reg, reg_name)

    if options.debug:
        print(stack_info)
        print("\nNow, we attempt to translate:")

    used_phis: List[PhiExpr] = []
    return_blocks: List[BlockInfo] = []
    translate_graph_from_block(
        flow_graph.entry_node(),
        start_regs,
        stack_info,
        used_phis,
        return_blocks,
        options,
    )

    for reg in arch.base_return_regs:
        propagate_register_meta(flow_graph.nodes, reg)

    return_reg: Optional[Register] = None

    if not options.void and not return_type.is_void():
        return_reg = determine_return_register(
            return_blocks, fn_sym.type_provided, arch
        )

    if return_reg is not None:
        for b in return_blocks:
            if return_reg in b.final_register_states:
                ret_val = b.final_register_states[return_reg]
                ret_val = as_type(ret_val, return_type, True)
                ret_val.use()
                b.return_value = ret_val
    else:
        return_type.unify(Type.void())

    if not fn_sig.params_known:
        while len(fn_sig.params) < len(stack_info.arguments):
            fn_sig.params.append(FunctionParam())
        for param, arg in zip(fn_sig.params, stack_info.arguments):
            param.type.unify(arg.type)
            if not param.name:
                param.name = arg.format(Formatter())

    assign_phis(used_phis, stack_info)
    resolve_types_late(stack_info)

    if options.pdb_translate:
        import pdb

        v: Dict[str, object] = {}
        fmt = Formatter()
        for local in stack_info.local_vars:
            var_name = local.format(fmt)
            v[var_name] = local
        for temp in stack_info.temp_vars:
            if temp.need_decl():
                var_name = temp.expr.var.format(fmt)
                v[var_name] = temp.expr
        for phi in stack_info.phi_vars:
            assert phi.name is not None
            v[phi.name] = phi
        pdb.set_trace()

    return FunctionInfo(stack_info, flow_graph, return_type, fn_sym)<|MERGE_RESOLUTION|>--- conflicted
+++ resolved
@@ -4320,16 +4320,10 @@
                     isinstance(fn_target, AddressOf)
                     and isinstance(fn_target.expr, GlobalSymbol)
                 )
-<<<<<<< HEAD
-                set_reg(
-                    Register("cr0_so"),
-                    fn_op("M2C_OVERFLOW", [target_val], type=Type.s32()),
-=======
                 or isinstance(fn_target, Literal)
             ):
                 raise DecompFailure(
                     f"Target of function call must be a symbol, not {fn_target}"
->>>>>>> 2063b480
                 )
         elif arch_mnemonic == "ppc:blrl":
             fn_target = args.regs[Register("lr")]
