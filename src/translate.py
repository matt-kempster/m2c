import abc
from collections import defaultdict
from contextlib import contextmanager
from dataclasses import dataclass, field, replace
import math
import struct
import sys
import traceback
import typing
from typing import (
    AbstractSet,
    Callable,
    Collection,
    DefaultDict,
    Dict,
    Iterator,
    List,
    Mapping,
    Optional,
    Set,
    Tuple,
    Union,
)

from .c_types import CType, TypeMap
from .demangle_codewarrior import parse as demangle_codewarrior_parse, CxxSymbol
from .error import DecompFailure, static_assert_unreachable
from .flow_graph import (
    FlowGraph,
    Function,
    Node,
    ReturnNode,
    SwitchNode,
    TerminalNode,
)
from .options import CodingStyle, Formatter, Options
from .parse_file import AsmData, AsmDataEntry
from .parse_instruction import (
    ArchAsm,
    Argument,
    AsmAddressMode,
    AsmGlobalSymbol,
    AsmLiteral,
    BinOp,
    Instruction,
    Macro,
    Register,
)
from .types import (
    AccessPath,
    FunctionParam,
    FunctionSignature,
    StructDeclaration,
    Type,
    TypePool,
)

InstrSet = Collection[str]
InstrMap = Mapping[str, Callable[["InstrArgs"], "Expression"]]
StmtInstrMap = Mapping[str, Callable[["InstrArgs"], "Statement"]]
CmpInstrMap = Mapping[str, Callable[["InstrArgs"], "Condition"]]
StoreInstrMap = Mapping[str, Callable[["InstrArgs"], Optional["StoreStmt"]]]
MaybeInstrMap = Mapping[str, Callable[["InstrArgs"], Optional["Expression"]]]
PairInstrMap = Mapping[str, Callable[["InstrArgs"], Tuple["Expression", "Expression"]]]
ImplicitInstrMap = Mapping[str, Tuple[Register, Callable[["InstrArgs"], "Expression"]]]
PPCCmpInstrMap = Mapping[str, Callable[["InstrArgs", str], "Expression"]]


class Arch(ArchAsm, abc.ABC):
<<<<<<< HEAD
    instrs_branches: CmpInstrMap = {}
    instrs_decctr_branches: CmpInstrMap = {}
    instrs_destination_first: InstrMap = {}
    instrs_float_branches: InstrSet = set()
    instrs_float_comp: CmpInstrMap = {}
    instrs_fn_call: InstrSet = set()
    instrs_hi_lo: PairInstrMap = {}
    instrs_ignore: InstrSet = set()
    instrs_implicit_destination: ImplicitInstrMap = {}
    instrs_jumps: InstrSet = set()
    instrs_load_update: InstrMap = {}
    instrs_no_dest: StmtInstrMap = {}
    instrs_ppc_compare: PPCCmpInstrMap = {}
    instrs_source_first: InstrMap = {}
    instrs_store: StoreInstrMap = {}
    instrs_store_update: StoreInstrMap = {}
=======
    instrs_ignore: InstrSet = set()
    instrs_store: StoreInstrMap = {}
    instrs_branches: CmpInstrMap = {}
    instrs_float_branches: InstrSet = set()
    instrs_jumps: InstrSet = set()
    instrs_fn_call: InstrSet = set()
    instrs_no_dest: StmtInstrMap = {}
    instrs_float_comp: CmpInstrMap = {}
    instrs_hi_lo: PairInstrMap = {}
    instrs_source_first: InstrMap = {}
    instrs_destination_first: InstrMap = {}
>>>>>>> 792017ad

    @abc.abstractmethod
    def function_abi(
        self,
        fn_sig: FunctionSignature,
        likely_regs: Dict[Register, bool],
        *,
        for_call: bool,
    ) -> "Abi":
        """
        Compute stack positions/registers used by a function based on its type
        information. Also computes a list of registers that may contain arguments,
        if the function has varargs or an unknown/incomplete type.
        """
        ...

    @abc.abstractmethod
    def function_return(
        self, expr: "Expression"
    ) -> List[Tuple[Register, "Expression"]]:
        """
        Compute register location(s) & values that will hold the return value
        of the function call `expr`.
        This must use all of the registers in `all_return_regs` in order to stay
        consistent with `output_regs_for_instr()`. This is why we can't use the
        function's return type, even though it may be more accurate.
        """
        ...


ASSOCIATIVE_OPS: Set[str] = {"+", "&&", "||", "&", "|", "^", "*"}
COMPOUND_ASSIGNMENT_OPS: Set[str] = {"+", "-", "*", "/", "%", "&", "|", "^", "<<", ">>"}
PSEUDO_FUNCTION_OPS: Set[str] = {"MULT_HI", "MULTU_HI", "DMULT_HI", "DMULTU_HI"}


@dataclass
class InstrProcessingFailure(Exception):
    instr: Instruction

    def __str__(self) -> str:
        return f"Error while processing instruction:\n{self.instr}"


@contextmanager
def current_instr(instr: Instruction) -> Iterator[None]:
    """Mark an instruction as being the one currently processed, for the
    purposes of error messages. Use like |with current_instr(instr): ...|"""
    try:
        yield
    except Exception as e:
        raise InstrProcessingFailure(instr) from e


def as_type(expr: "Expression", type: Type, silent: bool) -> "Expression":
    type = type.weaken_void_ptr()
    ptr_target_type = type.get_pointer_target()
    if expr.type.unify(type):
        if silent or isinstance(expr, Literal):
            return expr
    elif ptr_target_type is not None:
        ptr_target_type_size = ptr_target_type.get_size_bytes()
        field_path, field_type, _ = expr.type.get_deref_field(
            0, target_size=ptr_target_type_size
        )
        if field_path is not None and field_type.unify(ptr_target_type):
            expr = AddressOf(
                StructAccess(
                    struct_var=expr,
                    offset=0,
                    target_size=ptr_target_type_size,
                    field_path=field_path,
                    stack_info=None,
                    type=field_type,
                ),
                type=type,
            )
            if silent:
                return expr
    return Cast(expr=expr, reinterpret=True, silent=False, type=type)


def as_f32(expr: "Expression") -> "Expression":
    return as_type(expr, Type.f32(), True)


def as_f64(expr: "Expression") -> "Expression":
    return as_type(expr, Type.f64(), True)


def as_s32(expr: "Expression", *, silent: bool = False) -> "Expression":
    return as_type(expr, Type.s32(), silent)


def as_u32(expr: "Expression") -> "Expression":
    return as_type(expr, Type.u32(), False)


def as_s64(expr: "Expression", *, silent: bool = False) -> "Expression":
    return as_type(expr, Type.s64(), silent)


def as_u64(expr: "Expression", *, silent: bool = False) -> "Expression":
    return as_type(expr, Type.u64(), silent)


def as_intish(expr: "Expression") -> "Expression":
    return as_type(expr, Type.intish(), True)


def as_int64(expr: "Expression") -> "Expression":
    return as_type(expr, Type.int64(), True)


def as_intptr(expr: "Expression") -> "Expression":
    return as_type(expr, Type.intptr(), True)


def as_ptr(expr: "Expression") -> "Expression":
    return as_type(expr, Type.ptr(), True)


def as_function_ptr(expr: "Expression") -> "Expression":
    return as_type(expr, Type.ptr(Type.function()), True)


@dataclass
class StackInfo:
    function: Function
    global_info: "GlobalInfo"
    allocated_stack_size: int = 0
    is_leaf: bool = True
    is_variadic: bool = False
    uses_framepointer: bool = False
    subroutine_arg_top: int = 0
    callee_save_reg_locations: Dict[Register, int] = field(default_factory=dict)
    callee_save_reg_region: Tuple[int, int] = (0, 0)
    unique_type_map: Dict[Tuple[str, object], "Type"] = field(default_factory=dict)
    local_vars: List["LocalVar"] = field(default_factory=list)
    temp_vars: List["EvalOnceStmt"] = field(default_factory=list)
    phi_vars: List["PhiExpr"] = field(default_factory=list)
    reg_vars: Dict[Register, "RegisterVar"] = field(default_factory=dict)
    used_reg_vars: Set[Register] = field(default_factory=set)
    arguments: List["PassedInArg"] = field(default_factory=list)
    temp_name_counter: Dict[str, int] = field(default_factory=dict)
    nonzero_accesses: Set["Expression"] = field(default_factory=set)
    param_names: Dict[int, str] = field(default_factory=dict)
    stack_pointer_type: Optional[Type] = None
    replace_first_arg: Optional[Tuple[str, Type]] = None
    weak_stack_var_types: Dict[int, Type] = field(default_factory=dict)
    weak_stack_var_locations: Set[int] = field(default_factory=set)

    def temp_var(self, prefix: str) -> str:
        counter = self.temp_name_counter.get(prefix, 0) + 1
        self.temp_name_counter[prefix] = counter
        return prefix + (f"_{counter}" if counter > 1 else "")

    def in_subroutine_arg_region(self, location: int) -> bool:
        # PPC TODO: Determine how PPC compilers lay out stack regions
        # For now, assume all args are passed in regs (there's so many of them to use!)
        return False
        if self.is_leaf:
            return False
        assert self.subroutine_arg_top is not None
        return location < self.subroutine_arg_top

    def in_callee_save_reg_region(self, location: int) -> bool:
        lower_bound, upper_bound = self.callee_save_reg_region
        # PPC saves LR in the header of the previous stack frame
        return (
            lower_bound <= location < upper_bound
            or location == self.allocated_stack_size + 4
        )

    def location_above_stack(self, location: int) -> bool:
        return location >= self.allocated_stack_size

    def add_known_param(self, offset: int, name: Optional[str], type: Type) -> None:
        # A common pattern in C for OOP-style polymorphism involves casting a general "base" struct
        # to a specific "class" struct, where the first member of the class struct is the base struct.
        #
        # For the first argument of the function, if it is a pointer to a base struct, and there
        # exists a class struct named after the first part of the function name, assume that
        # this pattern is being used. Internally, treat the argument as a pointer to the *class*
        # struct, even though it is only a pointer to the *base* struct in the provided context.
        if offset == 0 and type.is_pointer() and self.replace_first_arg is None:
            namespace = self.function.name.partition("_")[0]
            base_struct_type = type.get_pointer_target()
            self_struct = self.global_info.typepool.get_struct_by_tag_name(
                namespace, self.global_info.typemap
            )
            if (
                self_struct is not None
                and base_struct_type is not None
                and base_struct_type.is_struct()
            ):
                # Check if `self_struct_type` contains a `base_struct_type` at offset 0
                self_struct_type = Type.struct(self_struct)
                field_path, field_type, _ = self_struct_type.get_field(
                    offset=0, target_size=base_struct_type.get_size_bytes()
                )
                if (
                    field_path is not None
                    and field_type.unify(base_struct_type)
                    and not self_struct_type.unify(base_struct_type)
                ):
                    # Success, it looks like `self_struct_type` extends `base_struct_type`.
                    # By default, name the local var `self`, unless the argument name is `thisx` then use `this`
                    self.replace_first_arg = (name or "_self", type)
                    name = "this" if name == "thisx" else "self"
                    type = Type.ptr(Type.struct(self_struct))
        if name:
            self.param_names[offset] = name
        _, arg = self.get_argument(offset)
        self.add_argument(arg)
        arg.type.unify(type)

    def get_param_name(self, offset: int) -> Optional[str]:
        return self.param_names.get(offset)

    def add_local_var(self, var: "LocalVar") -> None:
        if any(v.value == var.value for v in self.local_vars):
            return
        self.local_vars.append(var)
        # Make sure the local vars stay sorted in order on the stack.
        self.local_vars.sort(key=lambda v: v.value)

    def add_argument(self, arg: "PassedInArg") -> None:
        if any(a.value == arg.value for a in self.arguments):
            return
        self.arguments.append(arg)
        self.arguments.sort(key=lambda a: a.value)

    def get_argument(self, location: int) -> Tuple["Expression", "PassedInArg"]:
        real_location = location & -4
        arg = PassedInArg(
            real_location,
            copied=True,
            stack_info=self,
            type=self.unique_type_for("arg", real_location, Type.any_reg()),
        )
        if real_location == location - 3:
            return as_type(arg, Type.int_of_size(8), True), arg
        if real_location == location - 2:
            return as_type(arg, Type.int_of_size(16), True), arg
        return arg, arg

    def record_struct_access(self, ptr: "Expression", location: int) -> None:
        if location:
            self.nonzero_accesses.add(unwrap_deep(ptr))

    def has_nonzero_access(self, ptr: "Expression") -> bool:
        return unwrap_deep(ptr) in self.nonzero_accesses

    def unique_type_for(self, category: str, key: object, default: Type) -> "Type":
        key = (category, key)
        if key not in self.unique_type_map:
            self.unique_type_map[key] = default
        return self.unique_type_map[key]

    def saved_reg_symbol(self, reg_name: str) -> "GlobalSymbol":
        sym_name = "saved_reg_" + reg_name
        type = self.unique_type_for("saved_reg", sym_name, Type.any_reg())
        return GlobalSymbol(symbol_name=sym_name, type=type)

    def should_save(self, expr: "Expression", offset: Optional[int]) -> bool:
        expr = early_unwrap(expr)
        if isinstance(expr, GlobalSymbol) and (
            expr.symbol_name.startswith("saved_reg_") or expr.symbol_name == "sp"
        ):
            return True
        if (
            isinstance(expr, PassedInArg)
            and not expr.copied
            and (offset is None or offset == self.allocated_stack_size + expr.value)
        ):
            return True
        return False

    def get_stack_var(self, location: int, *, store: bool) -> "Expression":
        # See `get_stack_info` for explanation
        if self.in_callee_save_reg_region(location):
            # Some annoying bookkeeping instruction. To avoid
            # further special-casing, just return whatever - it won't matter.
            return LocalVar(location, type=Type.any_reg(), path=None)
        elif self.location_above_stack(location):
            ret, arg = self.get_argument(location - self.allocated_stack_size)
            if not store:
                self.add_argument(arg)
            return ret
        elif self.in_subroutine_arg_region(location):
            return SubroutineArg(location, type=Type.any_reg())
        else:
            # Local variable
            assert self.stack_pointer_type is not None
            field_path, field_type, _ = self.stack_pointer_type.get_deref_field(
                location, target_size=None
            )

            # Some variables on the stack are compiler-managed, and aren't declared
            # in the original source. These variables can have different types inside
            # different blocks, so we track their types but assume that they may change
            # on each store.
            # TODO: Because the types are tracked in StackInfo instead of RegInfo, it is
            # possible that a load could incorrectly use a weak type from a sibling node
            # instead of a parent node. A more correct implementation would use similar
            # logic to the PhiNode system. In practice however, storing types in StackInfo
            # works well enough because nodes are traversed approximately depth-first.
            # TODO: Maybe only do this for certain configurable regions?

            # Get the previous type stored in `location`
            previous_stored_type = self.weak_stack_var_types.get(location)
            if previous_stored_type is not None:
                # Check if the `field_type` is compatible with the type of the last store
                if not previous_stored_type.unify(field_type):
                    # The types weren't compatible: mark this `location` as "weak"
                    # This marker is only used to annotate the output
                    self.weak_stack_var_locations.add(location)

                if store:
                    # If there's already been a store to `location`, then return a fresh type
                    field_type = Type.any_reg()
                else:
                    # Use the type of the last store instead of the one from `get_deref_field()`
                    field_type = previous_stored_type

            # Track the type last stored at `location`
            if store:
                self.weak_stack_var_types[location] = field_type

            return LocalVar(location, type=field_type, path=field_path)

    def maybe_get_register_var(self, reg: Register) -> Optional["RegisterVar"]:
        return self.reg_vars.get(reg)

    def add_register_var(self, reg: Register) -> None:
        type = Type.floatish() if reg.is_float() else Type.intptr()
        self.reg_vars[reg] = RegisterVar(reg=reg, type=type)

    def use_register_var(self, var: "RegisterVar") -> None:
        self.used_reg_vars.add(var.reg)

    def is_stack_reg(self, reg: Register) -> bool:
        if reg == self.global_info.arch.stack_pointer_reg:
            return True
        if reg == self.global_info.arch.frame_pointer_reg:
            return self.uses_framepointer
        return False

    def get_struct_type_map(self) -> Dict["Expression", Dict[int, Type]]:
        """Reorganize struct information in unique_type_map by var & offset"""
        struct_type_map: Dict[Expression, Dict[int, Type]] = {}
        for (category, key), type in self.unique_type_map.items():
            if category != "struct":
                continue
            var, offset = typing.cast(Tuple[Expression, int], key)
            if var not in struct_type_map:
                struct_type_map[var] = {}
            struct_type_map[var][offset] = type
        return struct_type_map

    def __str__(self) -> str:
        return "\n".join(
            [
                f"Stack info for function {self.function.name}:",
                f"Allocated stack size: {self.allocated_stack_size}",
                f"Leaf? {self.is_leaf}",
                f"Bounds of callee-saved vars region: {self.callee_save_reg_region}",
                f"Locations of callee save registers: {self.callee_save_reg_locations}",
            ]
        )


def get_stack_info(
    function: Function,
    global_info: "GlobalInfo",
    flow_graph: FlowGraph,
) -> StackInfo:
    info = StackInfo(function, global_info)
    arch = global_info.arch

    # The goal here is to pick out special instructions that provide information
    # about this function's stack setup.
    #
    # IDO puts local variables *above* the saved registers on the stack, but
    # GCC puts local variables *below* the saved registers.
    # To support both, we explicitly determine both the upper & lower bounds of the
    # saved registers. Then, we estimate the boundary of the subroutine arguments
    # by finding the lowest stack offset that is loaded from or computed. (This
    # assumes that the compiler will never reuse a section of stack for *both*
    # a local variable *and* a subroutine argument.) Anything within the stack frame,
    # but outside of these two regions, is considered a local variable.
    callee_saved_offset_and_size: List[Tuple[int, int]] = []
    for inst in flow_graph.entry_node().block.instructions:
        if inst.mnemonic == "jal":
            break
        elif inst.mnemonic == "addiu" and inst.args[0] == arch.stack_pointer_reg:
            # Moving the stack pointer.
            assert isinstance(inst.args[2], AsmLiteral)
            info.allocated_stack_size = abs(inst.args[2].signed_value())
        elif inst.mnemonic == "stwu" and inst.args[0] == arch.stack_pointer_reg:
            # PPC: Moving the stack pointer.
            assert isinstance(inst.args[1], AsmAddressMode)
            assert isinstance(inst.args[1].lhs, AsmLiteral)
            info.allocated_stack_size = abs(inst.args[1].lhs.signed_value())
        elif (
            inst.mnemonic == "move"
            and inst.args[0] == arch.frame_pointer_reg
            and inst.args[1] == arch.stack_pointer_reg
        ):
            # "move fp, sp" very likely means the code is compiled with frame
            # pointers enabled; thus fp should be treated the same as sp.
            info.uses_framepointer = True
        elif (
            inst.mnemonic in ["sw", "swc1", "sdc1", "stw", "stmw", "stfd"]
            and isinstance(inst.args[0], Register)
            and inst.args[0] in arch.saved_regs
            and isinstance(inst.args[1], AsmAddressMode)
            and inst.args[1].rhs == arch.stack_pointer_reg
            and inst.args[0] not in info.callee_save_reg_locations
        ):
            # Initial saving of callee-save register onto the stack.
            if inst.args[0] in (arch.return_address_reg, Register("r0")):
                # Saving the return address on the stack.
                info.is_leaf = False
            stack_offset = inst.args[1].lhs_as_literal()
            if inst.mnemonic == "stmw":
                assert inst.args[0].register_name[0] == "r"
                index = int(inst.args[0].register_name[1:])
                while index <= 31:
                    reg = Register(f"r{index}")
                    info.callee_save_reg_locations[reg] = stack_offset
                    callee_saved_offset_and_size.append((stack_offset, 4))
                    index += 1
                    stack_offset += 4
            elif inst.args[0] not in info.callee_save_reg_locations:
                info.callee_save_reg_locations[inst.args[0]] = stack_offset
                callee_saved_offset_and_size.append(
                    (stack_offset, 8 if inst.mnemonic in ("sdc1", "stfd") else 4)
                )
        elif inst.mnemonic == "mflr" and inst.args[0] == Register("r0"):
            info.is_leaf = False

    if not info.is_leaf:
        # Iterate over the whole function, not just the first basic block,
        # to estimate the boundary for the subroutine argument region
        info.subroutine_arg_top = info.allocated_stack_size
        for node in flow_graph.nodes:
            for inst in node.block.instructions:
                if (
                    inst.mnemonic in ["lw", "lwc1", "ldc1", "lwz"]
                    and isinstance(inst.args[1], AsmAddressMode)
                    and inst.args[1].rhs == arch.stack_pointer_reg
                    and inst.args[1].lhs_as_literal() >= 16
                ):
                    info.subroutine_arg_top = min(
                        info.subroutine_arg_top, inst.args[1].lhs_as_literal()
                    )
                elif (
                    inst.mnemonic == "addiu"
                    and inst.args[0] != arch.stack_pointer_reg
                    and inst.args[1] == arch.stack_pointer_reg
                    and isinstance(inst.args[2], AsmLiteral)
                    and inst.args[2].value < info.allocated_stack_size
                ):
                    info.subroutine_arg_top = min(
                        info.subroutine_arg_top, inst.args[2].value
                    )

        # Compute the bounds of the callee-saved register region, including padding
        if callee_saved_offset_and_size:
            callee_saved_offset_and_size.sort()
            bottom, last_size = callee_saved_offset_and_size[0]

            # Both IDO & GCC save registers in two subregions:
            # (a) One for double-sized registers
            # (b) One for word-sized registers, padded to a multiple of 8 bytes
            # IDO has (a) lower than (b); GCC has (b) lower than (a)
            # Check that there are no gaps in this region, other than a single
            # 4-byte word between subregions.
            top = bottom
            internal_padding_added = False
            for offset, size in callee_saved_offset_and_size:
                if offset != top:
                    if (
                        not internal_padding_added
                        and size != last_size
                        and offset == top + 4
                    ):
                        internal_padding_added = True
                    else:
                        raise DecompFailure(
                            f"Gap in callee-saved word stack region. "
                            f"Saved: {callee_saved_offset_and_size}, "
                            f"gap at: {offset} != {top}."
                        )
                top = offset + size
                last_size = size
            # Expand boundaries to multiples of 8 bytes
            info.callee_save_reg_region = (bottom, top)

            # Subroutine arguments must be at the very bottom of the stack, so they
            # must come after the callee-saved region
            info.subroutine_arg_top = min(info.subroutine_arg_top, bottom)

    # Use a struct to represent the stack layout. If the struct is provided in the context,
    # its fields will be used for variable types & names.
    stack_struct_name = f"_mips2c_stack_{function.name}"
    stack_struct = global_info.typepool.get_struct_by_tag_name(
        stack_struct_name, global_info.typemap
    )
    if stack_struct is not None:
        if stack_struct.size != info.allocated_stack_size:
            raise DecompFailure(
                f"Function {function.name} has a provided stack type {stack_struct_name} "
                f"with size {stack_struct.size}, but the detected stack size was "
                f"{info.allocated_stack_size}."
            )
    else:
        stack_struct = StructDeclaration.unknown_of_size(
            global_info.typepool,
            size=info.allocated_stack_size,
            tag_name=stack_struct_name,
        )
    # Mark the struct as a stack struct so we never try to use a reference to the struct itself
    stack_struct.is_stack = True
    stack_struct.new_field_prefix = "sp"

    # This acts as the type of the $sp register
    info.stack_pointer_type = Type.ptr(Type.struct(stack_struct))

    return info


def format_hex(val: int) -> str:
    return format(val, "x").upper()


def escape_byte(b: int) -> bytes:
    table = {
        b"\0": b"\\0",
        b"\b": b"\\b",
        b"\f": b"\\f",
        b"\n": b"\\n",
        b"\r": b"\\r",
        b"\t": b"\\t",
        b"\v": b"\\v",
        b"\\": b"\\\\",
        b'"': b'\\"',
    }
    bs = bytes([b])
    if bs in table:
        return table[bs]
    if b < 0x20 or b in (0xFF, 0x7F):
        return f"\\x{b:02x}".encode("ascii")
    return bs


@dataclass(eq=False)
class Var:
    stack_info: StackInfo = field(repr=False)
    prefix: str
    num_usages: int = 0
    name: Optional[str] = None

    def format(self, fmt: Formatter) -> str:
        if self.name is None:
            self.name = self.stack_info.temp_var(self.prefix)
        return self.name

    def __str__(self) -> str:
        return "<temp>"


class Expression(abc.ABC):
    type: Type

    @abc.abstractmethod
    def dependencies(self) -> List["Expression"]:
        ...

    def use(self) -> None:
        """Mark an expression as "will occur in the output". Various subclasses
        override this to provide special behavior; for instance, EvalOnceExpr
        checks if it occurs more than once in the output and if so emits a temp.
        It is important to get the number of use() calls correct:
        * if use() is called but the expression is not emitted, it may cause
          function calls to be silently dropped.
        * if use() is not called but the expression is emitted, it may cause phi
          variables to be printed as unnamed-phi($reg), without any assignment
          to that phi.
        * if use() is called once but the expression is emitted twice, it may
          cause function calls to be duplicated."""
        for expr in self.dependencies():
            expr.use()

    @abc.abstractmethod
    def format(self, fmt: Formatter) -> str:
        ...

    def __str__(self) -> str:
        """Stringify an expression for debug purposes. The output can change
        depending on when this is called, e.g. because of EvalOnceExpr state.
        To avoid using it by accident, output is quoted."""
        fmt = Formatter(debug=True)
        return '"' + self.format(fmt) + '"'


class Condition(Expression):
    @abc.abstractmethod
    def negated(self) -> "Condition":
        ...


class Statement(abc.ABC):
    @abc.abstractmethod
    def should_write(self) -> bool:
        ...

    @abc.abstractmethod
    def format(self, fmt: Formatter) -> str:
        ...

    def __str__(self) -> str:
        """Stringify a statement for debug purposes. The output can change
        depending on when this is called, e.g. because of EvalOnceExpr state.
        To avoid using it by accident, output is quoted."""
        fmt = Formatter(debug=True)
        return '"' + self.format(fmt) + '"'


@dataclass(frozen=True, eq=False)
class ErrorExpr(Condition):
    desc: Optional[str] = None
    type: Type = field(default_factory=Type.any_reg)

    def dependencies(self) -> List[Expression]:
        return []

    def negated(self) -> "Condition":
        return self

    def format(self, fmt: Formatter) -> str:
        if self.desc is not None:
            return f"MIPS2C_ERROR({self.desc})"
        return "MIPS2C_ERROR()"


@dataclass(frozen=True)
class CommentExpr(Expression):
    expr: Expression
    type: Type = field(compare=False)
    prefix: Optional[str] = None
    suffix: Optional[str] = None

    def dependencies(self) -> List[Expression]:
        return [self.expr]

    def format(self, fmt: Formatter) -> str:
        expr_str = self.expr.format(fmt)

        if fmt.coding_style.comment_style == CodingStyle.CommentStyle.NONE:
            return expr_str

        prefix_str = f"/* {self.prefix} */ " if self.prefix is not None else ""
        suffix_str = f" /* {self.suffix} */" if self.suffix is not None else ""
        return f"{prefix_str}{expr_str}{suffix_str}"

    @staticmethod
    def wrap(
        expr: Expression, prefix: Optional[str] = None, suffix: Optional[str] = None
    ) -> Expression:
        if prefix is None and suffix is None:
            return expr
        return CommentExpr(expr=expr, type=expr.type, prefix=prefix, suffix=suffix)


@dataclass(frozen=True, eq=False)
class SecondF64Half(Expression):
    type: Type = field(default_factory=Type.any_reg)

    def dependencies(self) -> List[Expression]:
        return []

    def format(self, fmt: Formatter) -> str:
        return "(second half of f64)"


@dataclass(frozen=True, eq=False)
class BinaryOp(Condition):
    left: Expression
    op: str
    right: Expression
    type: Type

    @staticmethod
    def int(left: Expression, op: str, right: Expression) -> "BinaryOp":
        return BinaryOp(
            left=as_intish(left), op=op, right=as_intish(right), type=Type.intish()
        )

    @staticmethod
    def int64(left: Expression, op: str, right: Expression) -> "BinaryOp":
        return BinaryOp(
            left=as_int64(left), op=op, right=as_int64(right), type=Type.int64()
        )

    @staticmethod
    def intptr(left: Expression, op: str, right: Expression) -> "BinaryOp":
        return BinaryOp(
            left=as_intptr(left), op=op, right=as_intptr(right), type=Type.intptr()
        )

    @staticmethod
    def icmp(left: Expression, op: str, right: Expression) -> "BinaryOp":
        return BinaryOp(
            left=as_intptr(left), op=op, right=as_intptr(right), type=Type.bool()
        )

    @staticmethod
    def scmp(left: Expression, op: str, right: Expression) -> "BinaryOp":
        return BinaryOp(
            left=as_s32(left, silent=True),
            op=op,
            right=as_s32(right, silent=True),
            type=Type.bool(),
        )

    @staticmethod
    def spcmp(left: Expression, op: str, right: Expression) -> "BinaryOp":
        return BinaryOp(
            left=as_type(left, Type.sintptr(), False),
            op=op,
            right=as_type(right, Type.sintptr(), False),
            type=Type.bool(),
        )

    @staticmethod
    def ucmp(left: Expression, op: str, right: Expression) -> "BinaryOp":
        return BinaryOp(left=as_u32(left), op=op, right=as_u32(right), type=Type.bool())

    @staticmethod
    def upcmp(left: Expression, op: str, right: Expression) -> "BinaryOp":
        return BinaryOp(
            left=as_type(left, Type.uintptr(), False),
            op=op,
            right=as_type(right, Type.uintptr(), False),
            type=Type.bool(),
        )

    @staticmethod
    def fcmp(left: Expression, op: str, right: Expression) -> "BinaryOp":
        return BinaryOp(
            left=as_f32(left),
            op=op,
            right=as_f32(right),
            type=Type.bool(),
        )

    @staticmethod
    def dcmp(left: Expression, op: str, right: Expression) -> "BinaryOp":
        return BinaryOp(
            left=as_f64(left),
            op=op,
            right=as_f64(right),
            type=Type.bool(),
        )

    @staticmethod
    def s32(left: Expression, op: str, right: Expression) -> "BinaryOp":
        return BinaryOp(left=as_s32(left), op=op, right=as_s32(right), type=Type.s32())

    @staticmethod
    def u32(left: Expression, op: str, right: Expression) -> "BinaryOp":
        return BinaryOp(left=as_u32(left), op=op, right=as_u32(right), type=Type.u32())

    @staticmethod
    def s64(left: Expression, op: str, right: Expression) -> "BinaryOp":
        return BinaryOp(left=as_s64(left), op=op, right=as_s64(right), type=Type.s64())

    @staticmethod
    def u64(left: Expression, op: str, right: Expression) -> "BinaryOp":
        return BinaryOp(left=as_u64(left), op=op, right=as_u64(right), type=Type.u64())

    @staticmethod
    def f32(left: Expression, op: str, right: Expression) -> "BinaryOp":
        return BinaryOp(
            left=as_f32(left),
            op=op,
            right=as_f32(right),
            type=Type.f32(),
        )

    @staticmethod
    def f64(left: Expression, op: str, right: Expression) -> "BinaryOp":
        return BinaryOp(
            left=as_f64(left),
            op=op,
            right=as_f64(right),
            type=Type.f64(),
        )

    def is_comparison(self) -> bool:
        return self.op in ["==", "!=", ">", "<", ">=", "<="]

    def is_floating(self) -> bool:
        return self.left.type.is_float() and self.right.type.is_float()

    def negated(self) -> "Condition":
        if (
            self.op in ["&&", "||"]
            and isinstance(self.left, Condition)
            and isinstance(self.right, Condition)
        ):
            # DeMorgan's Laws
            return BinaryOp(
                left=self.left.negated(),
                op={"&&": "||", "||": "&&"}[self.op],
                right=self.right.negated(),
                type=Type.bool(),
            )
        if not self.is_comparison() or (
            self.is_floating() and self.op in ["<", ">", "<=", ">="]
        ):
            # Floating-point comparisons cannot be negated in any nice way,
            # due to nans.
            return UnaryOp("!", self, type=Type.bool())
        return BinaryOp(
            left=self.left,
            op={"==": "!=", "!=": "==", ">": "<=", "<": ">=", ">=": "<", "<=": ">"}[
                self.op
            ],
            right=self.right,
            type=Type.bool(),
        )

    def dependencies(self) -> List[Expression]:
        return [self.left, self.right]

    def format(self, fmt: Formatter) -> str:
        left_expr = late_unwrap(self.left)
        right_expr = late_unwrap(self.right)
        if (
            self.is_comparison()
            and isinstance(left_expr, Literal)
            and not isinstance(right_expr, Literal)
        ):
            return BinaryOp(
                left=right_expr,
                op=self.op.translate(str.maketrans("<>", "><")),
                right=left_expr,
                type=self.type,
            ).format(fmt)

        if (
            not self.is_floating()
            and isinstance(right_expr, Literal)
            and right_expr.value < 0
        ):
            if self.op == "+":
                neg = Literal(value=-right_expr.value, type=right_expr.type)
                sub = BinaryOp(op="-", left=left_expr, right=neg, type=self.type)
                return sub.format(fmt)
            if self.op in ("&", "|"):
                neg = Literal(value=~right_expr.value, type=right_expr.type)
                right = UnaryOp("~", neg, type=Type.any_reg())
                expr = BinaryOp(op=self.op, left=left_expr, right=right, type=self.type)
                return expr.format(fmt)

        # For commutative, left-associative operations, strip unnecessary parentheses.
        lhs = left_expr.format(fmt)
        if (
            isinstance(left_expr, BinaryOp)
            and left_expr.op == self.op
            and self.op in ASSOCIATIVE_OPS
        ):
            lhs = lhs[1:-1]

        # For certain operators, use base-10 (decimal) for the RHS
        if self.op in ("/", "%") and isinstance(right_expr, Literal):
            rhs = right_expr.format(fmt, force_dec=True)
        else:
            rhs = right_expr.format(fmt)

        # These aren't real operators (or functions); format them as a fn call
        if self.op in PSEUDO_FUNCTION_OPS:
            return f"{self.op}({lhs}, {rhs})"

        return f"({lhs} {self.op} {rhs})"


@dataclass(frozen=True, eq=False)
class TernaryOp(Expression):
    cond: Condition
    left: Expression
    right: Expression
    type: Type

    def dependencies(self) -> List[Expression]:
        return [self.cond, self.left, self.right]

    def format(self, fmt: Formatter) -> str:
        cond_str = simplify_condition(self.cond).format(fmt)
        left_str = self.left.format(fmt)
        right_str = self.right.format(fmt)
        return f"({cond_str} ? {left_str} : {right_str})"


@dataclass(frozen=True, eq=False)
class UnaryOp(Condition):
    op: str
    expr: Expression
    type: Type

    def dependencies(self) -> List[Expression]:
        return [self.expr]

    def negated(self) -> "Condition":
        if self.op == "!" and isinstance(self.expr, (UnaryOp, BinaryOp)):
            return self.expr
        return UnaryOp("!", self, type=Type.bool())

    def format(self, fmt: Formatter) -> str:
        return f"{self.op}{self.expr.format(fmt)}"


@dataclass(frozen=True, eq=False)
class ExprCondition(Condition):
    expr: Expression
    type: Type
    is_negated: bool = False

    def dependencies(self) -> List[Expression]:
        return [self.expr]

    def negated(self) -> "Condition":
        return ExprCondition(self.expr, self.type, not self.is_negated)

    def format(self, fmt: Formatter) -> str:
        neg = "!" if self.is_negated else ""
        return f"{neg}{self.expr.format(fmt)}"


@dataclass(frozen=True, eq=False)
class CommaConditionExpr(Condition):
    statements: List["Statement"]
    condition: "Condition"
    type: Type = Type.bool()

    def dependencies(self) -> List[Expression]:
        assert False, "CommaConditionExpr should not be used within translate.py"
        return []

    def negated(self) -> "Condition":
        return CommaConditionExpr(self.statements, self.condition.negated())

    def format(self, fmt: Formatter) -> str:
        comma_joined = ", ".join(
            stmt.format(fmt).rstrip(";") for stmt in self.statements
        )
        return f"({comma_joined}, {self.condition.format(fmt)})"


@dataclass(frozen=True, eq=False)
class Cast(Expression):
    expr: Expression
    type: Type
    reinterpret: bool = False
    silent: bool = True

    def dependencies(self) -> List[Expression]:
        return [self.expr]

    def use(self) -> None:
        # Try to unify, to make stringification output better.
        self.expr.type.unify(self.type)
        super().use()

    def needed_for_store(self) -> bool:
        if not self.reinterpret:
            # int <-> float casts should be emitted even for stores.
            return True
        if not self.expr.type.unify(self.type):
            # Emit casts when types fail to unify.
            return True
        return False

    def is_trivial(self) -> bool:
        return (
            self.reinterpret
            and self.expr.type.is_float() == self.type.is_float()
            and is_trivial_expression(self.expr)
        )

    def format(self, fmt: Formatter) -> str:
        if self.reinterpret and self.expr.type.is_float() != self.type.is_float():
            # This shouldn't happen, but mark it in the output if it does.
            if fmt.valid_syntax:
                return (
                    f"MIPS2C_BITWISE({self.type.format(fmt)}, {self.expr.format(fmt)})"
                )
            return f"(bitwise {self.type.format(fmt)}) {self.expr.format(fmt)}"
        if self.reinterpret and (
            self.silent
            or (is_type_obvious(self.expr) and self.expr.type.unify(self.type))
        ):
            return self.expr.format(fmt)
        if fmt.skip_casts:
            return self.expr.format(fmt)

        # Function casts require special logic because function calls have
        # higher precedence than casts
        fn_sig = self.type.get_function_pointer_signature()
        if fn_sig:
            prototype_sig = self.expr.type.get_function_pointer_signature()
            if not prototype_sig or not prototype_sig.unify_with_args(fn_sig):
                # A function pointer cast is required if the inner expr is not
                # a function pointer, or has incompatible argument types
                return f"(({self.type.format(fmt)}) {self.expr.format(fmt)})"
            if not prototype_sig.return_type.unify(fn_sig.return_type):
                # Only cast the return value of the call
                return f"({fn_sig.return_type.format(fmt)}) {self.expr.format(fmt)}"
            # No cast needed
            return self.expr.format(fmt)

        return f"({self.type.format(fmt)}) {self.expr.format(fmt)}"


@dataclass(frozen=True, eq=False)
class FuncCall(Expression):
    function: Expression
    args: List[Expression]
    type: Type

    def dependencies(self) -> List[Expression]:
        return self.args + [self.function]

    def format(self, fmt: Formatter) -> str:
        # TODO: The function type may have a different number of params than it had
        # when the FuncCall was created. Should we warn that there may be the wrong
        # number of arguments at this callsite?
        args = ", ".join(format_expr(arg, fmt) for arg in self.args)
        return f"{self.function.format(fmt)}({args})"


@dataclass(frozen=True, eq=True)
class LocalVar(Expression):
    value: int
    type: Type = field(compare=False)
    path: Optional[AccessPath] = field(compare=False)

    def dependencies(self) -> List[Expression]:
        return []

    def format(self, fmt: Formatter) -> str:
        fallback_name = f"unksp{format_hex(self.value)}"
        if self.path is None:
            return fallback_name

        name = StructAccess.access_path_to_field_name(self.path, fmt)
        if name.startswith("->"):
            return name[2:]
        return fallback_name

    def toplevel_decl(self, fmt: Formatter) -> Optional[str]:
        """Return a declaration for this LocalVar, if required."""
        # If len(self.path) > 2, then this local is an inner field of another
        # local, so it doesn't need to be declared.
        if (
            self.path is None
            or len(self.path) != 2
            or not isinstance(self.path[1], str)
        ):
            return None
        return self.type.to_decl(self.path[1], fmt)


@dataclass(frozen=True, eq=False)
class RegisterVar(Expression):
    reg: Register
    type: Type

    def dependencies(self) -> List[Expression]:
        return []

    def format(self, fmt: Formatter) -> str:
        return self.reg.register_name


@dataclass(frozen=True, eq=True)
class PassedInArg(Expression):
    value: int
    copied: bool = field(compare=False)
    stack_info: StackInfo = field(compare=False, repr=False)
    type: Type = field(compare=False)

    def dependencies(self) -> List[Expression]:
        return []

    def format(self, fmt: Formatter) -> str:
        assert self.value % 4 == 0
        name = self.stack_info.get_param_name(self.value)
        return name or f"arg{format_hex(self.value // 4)}"


@dataclass(frozen=True, eq=True)
class SubroutineArg(Expression):
    value: int
    type: Type = field(compare=False)

    def dependencies(self) -> List[Expression]:
        return []

    def format(self, fmt: Formatter) -> str:
        return f"subroutine_arg{format_hex(self.value // 4)}"


@dataclass(eq=True, unsafe_hash=True)
class StructAccess(Expression):
    # Represents struct_var->offset.
    # This has eq=True since it represents a live expression and not an access
    # at a certain point in time -- this sometimes helps get rid of phi nodes.
    # prevent_later_uses makes sure it's not used after writes/function calls
    # that may invalidate it.
    struct_var: Expression
    offset: int
    target_size: Optional[int]
    field_path: Optional[AccessPath] = field(compare=False)
    stack_info: Optional[StackInfo] = field(compare=False, repr=False)
    type: Type = field(compare=False)
    checked_late_field_path: bool = field(default=False, compare=False)

    def __post_init__(self) -> None:
        # stack_info is used to resolve field_path late
        assert (
            self.stack_info is not None or self.field_path is not None
        ), "Must provide at least one of (stack_info, field_path)"
        self.assert_valid_field_path(self.field_path)

    @staticmethod
    def assert_valid_field_path(path: Optional[AccessPath]) -> None:
        assert path is None or (
            path and isinstance(path[0], int)
        ), "The first element of the field path, if present, must be an int"

    @classmethod
    def access_path_to_field_name(cls, path: AccessPath, fmt: Formatter) -> str:
        """
        Convert an access path into a dereferencing field name, like the following examples:
            - `[0, "foo", 3, "bar"]` into `"->foo[3].bar"`
            - `[0, 3, "bar"]` into `"[0][3].bar"`
            - `[0, 1, 2]` into `"[0][1][2]"
            - `[0]` into `"[0]"`
        The path must have at least one element, and the first element must be an int.
        """
        cls.assert_valid_field_path(path)
        output = ""

        # Replace an initial "[0]." with "->"
        if len(path) >= 2 and path[0] == 0 and isinstance(path[1], str):
            output += f"->{path[1]}"
            path = path[2:]

        for p in path:
            if isinstance(p, str):
                output += f".{p}"
            elif isinstance(p, int):
                output += f"[{fmt.format_int(p)}]"
            else:
                static_assert_unreachable(p)
        return output

    def dependencies(self) -> List[Expression]:
        return [self.struct_var]

    def make_reference(self) -> Optional["StructAccess"]:
        field_path = self.late_field_path()
        if field_path and len(field_path) >= 2 and field_path[-1] == 0:
            return replace(self, field_path=field_path[:-1])
        return None

    def late_field_path(self) -> Optional[AccessPath]:
        # If we didn't have a type at the time when the struct access was
        # constructed, but now we do, compute field name.

        if self.field_path is None and not self.checked_late_field_path:
            var = late_unwrap(self.struct_var)
            field_path, field_type, _ = var.type.get_deref_field(
                self.offset, target_size=self.target_size
            )
            if field_path is not None:
                self.assert_valid_field_path(field_path)
                self.field_path = field_path
                self.type.unify(field_type)

            self.checked_late_field_path = True
        return self.field_path

    def late_has_known_type(self) -> bool:
        if self.late_field_path() is not None:
            return True
        assert (
            self.stack_info is not None
        ), "StructAccess must have stack_info if field_path isn't set"
        if self.offset == 0:
            var = late_unwrap(self.struct_var)
            if (
                not self.stack_info.has_nonzero_access(var)
                and isinstance(var, AddressOf)
                and isinstance(var.expr, GlobalSymbol)
                and var.expr.type_provided
            ):
                return True
        return False

    def format(self, fmt: Formatter) -> str:
        var = late_unwrap(self.struct_var)
        has_nonzero_access = False
        if self.stack_info is not None:
            has_nonzero_access = self.stack_info.has_nonzero_access(var)

        field_path = self.late_field_path()

        if field_path is not None and field_path != [0]:
            has_nonzero_access = True
        elif fmt.valid_syntax and (self.offset != 0 or has_nonzero_access):
            offset_str = fmt.format_int(self.offset)
            return f"MIPS2C_FIELD({var.format(fmt)}, {Type.ptr(self.type).format(fmt)}, {offset_str})"
        else:
            prefix = "unk" + ("_" if fmt.coding_style.unknown_underscore else "")
            field_path = [0, prefix + format_hex(self.offset)]
        field_name = self.access_path_to_field_name(field_path, fmt)

        # Rewrite `(&x)->y` to `x.y` by stripping `AddressOf` & setting deref=False
        deref = True
        if (
            isinstance(var, AddressOf)
            and not var.expr.type.is_array()
            and field_name.startswith("->")
        ):
            var = var.expr
            field_name = field_name.replace("->", ".", 1)
            deref = False

        # Rewrite `x->unk0` to `*x` and `x.unk0` to `x`, unless has_nonzero_access
        if self.offset == 0 and not has_nonzero_access:
            return f"{'*' if deref else ''}{var.format(fmt)}"

        return f"{parenthesize_for_struct_access(var, fmt)}{field_name}"


@dataclass(frozen=True, eq=True)
class ArrayAccess(Expression):
    # Represents ptr[index]. eq=True for symmetry with StructAccess.
    ptr: Expression
    index: Expression
    type: Type = field(compare=False)

    def dependencies(self) -> List[Expression]:
        return [self.ptr, self.index]

    def format(self, fmt: Formatter) -> str:
        base = parenthesize_for_struct_access(self.ptr, fmt)
        index = format_expr(self.index, fmt)
        return f"{base}[{index}]"


@dataclass(eq=False)
class GlobalSymbol(Expression):
    symbol_name: str
    type: Type
    asm_data_entry: Optional[AsmDataEntry] = None
    symbol_in_context: bool = False
    type_provided: bool = False
    initializer_in_typemap: bool = False
    demangled_symbol: Optional[CxxSymbol] = None

    def dependencies(self) -> List[Expression]:
        return []

    def is_string_constant(self) -> bool:
        ent = self.asm_data_entry
        if not ent or not ent.is_string:
            return False
        return len(ent.data) == 1 and isinstance(ent.data[0], bytes)

    def format_string_constant(self, fmt: Formatter) -> str:
        assert self.is_string_constant(), "checked by caller"
        assert self.asm_data_entry and isinstance(self.asm_data_entry.data[0], bytes)

        has_trailing_null = False
        data = self.asm_data_entry.data[0]
        while data and data[-1] == 0:
            data = data[:-1]
            has_trailing_null = True
        data = b"".join(map(escape_byte, data))

        strdata = data.decode("utf-8", "backslashreplace")
        ret = f'"{strdata}"'
        if not has_trailing_null:
            ret += " /* not null-terminated */"
        return ret

    def format(self, fmt: Formatter) -> str:
        return self.symbol_name

    def potential_array_dim(self, element_size: int) -> Tuple[int, int]:
        """
        Using the size of the symbol's `asm_data_entry` and a potential array element
        size, return the corresponding array dimension and number of "extra" bytes left
        at the end of the symbol's data.
        If the extra bytes are nonzero, then it's likely that `element_size` is incorrect.
        """
        # If we don't have the .data/.rodata entry for this symbol, we can't guess
        # its array dimension. Jump tables are ignored and not treated as arrays.
        if self.asm_data_entry is None or self.asm_data_entry.is_jtbl:
            return 0, element_size

        min_data_size, max_data_size = self.asm_data_entry.size_range_bytes()
        if element_size > max_data_size:
            # The type is too big for the data (not an array)
            return 0, max_data_size

        # Check if it's possible that this symbol is not an array, and is just 1 element
        if min_data_size <= element_size <= max_data_size and not self.type.is_array():
            return 1, 0

        array_dim, extra_bytes = divmod(min_data_size, element_size)
        if extra_bytes != 0:
            # If it's not possible to make an exact multiple of element_size by incorporating
            # bytes from the padding, then indicate that in the return value.
            padding_bytes = element_size - extra_bytes
            if min_data_size + padding_bytes > max_data_size:
                return array_dim, extra_bytes

        # Include potential padding in the array. Although this is unlikely to match the original C,
        # it's much easier to manually remove all or some of these elements than to add them back in.
        return max_data_size // element_size, 0


@dataclass(frozen=True, eq=True)
class Literal(Expression):
    value: int
    type: Type = field(compare=False, default_factory=Type.any)
    elide_cast: bool = field(compare=False, default=False)

    def dependencies(self) -> List[Expression]:
        return []

    def format(self, fmt: Formatter, force_dec: bool = False) -> str:
        if self.type.is_likely_float():
            if self.type.get_size_bits() == 64:
                return format_f64_imm(self.value)
            else:
                return format_f32_imm(self.value) + "f"
        if self.type.is_pointer() and self.value == 0:
            return "NULL"

        prefix = ""
        suffix = ""
        if not fmt.skip_casts and not self.elide_cast:
            if self.type.is_pointer():
                prefix = f"({self.type.format(fmt)})"
            if self.type.is_unsigned():
                suffix = "U"

        if force_dec:
            value = str(self.value)
        else:
            size_bits = self.type.get_size_bits()
            v = self.value

            # The top 2 bits are tested rather than just the sign bit
            # to help prevent N64 VRAM pointers (0x80000000+) turning negative
            if (
                self.type.is_signed()
                and size_bits
                and v & (1 << (size_bits - 1))
                and v > (3 << (size_bits - 2))
                and v < 2 ** size_bits
            ):
                v -= 1 << size_bits
            value = fmt.format_int(v, size_bits=size_bits)

        return prefix + value + suffix

    def likely_partial_offset(self) -> bool:
        return self.value % 2 ** 15 in (0, 2 ** 15 - 1) and self.value < 0x1000000


@dataclass(frozen=True, eq=True)
class AddressOf(Expression):
    expr: Expression
    type: Type = field(compare=False, default_factory=Type.ptr)

    def dependencies(self) -> List[Expression]:
        return [self.expr]

    def format(self, fmt: Formatter) -> str:
        if isinstance(self.expr, GlobalSymbol):
            if self.expr.is_string_constant():
                return self.expr.format_string_constant(fmt)
        if self.expr.type.is_array():
            return f"{self.expr.format(fmt)}"
        if self.expr.type.is_function():
            # Functions are automatically converted to function pointers
            # without an explicit `&` by the compiler
            return f"{self.expr.format(fmt)}"
        if isinstance(self.expr, StructAccess):
            # Simplify `&x[0]` into `x`
            ref = self.expr.make_reference()
            if ref:
                return f"{ref.format(fmt)}"
        return f"&{self.expr.format(fmt)}"


@dataclass(frozen=True)
class Lwl(Expression):
    load_expr: Expression
    key: Tuple[int, object]
    type: Type = field(compare=False, default_factory=Type.any_reg)

    def dependencies(self) -> List[Expression]:
        return [self.load_expr]

    def format(self, fmt: Formatter) -> str:
        return f"MIPS2C_LWL({self.load_expr.format(fmt)})"


@dataclass(frozen=True)
class Load3Bytes(Expression):
    load_expr: Expression
    type: Type = field(compare=False, default_factory=Type.any_reg)

    def dependencies(self) -> List[Expression]:
        return [self.load_expr]

    def format(self, fmt: Formatter) -> str:
        if fmt.valid_syntax:
            return f"MIPS2C_FIRST3BYTES({self.load_expr.format(fmt)})"
        return f"(first 3 bytes) {self.load_expr.format(fmt)}"


@dataclass(frozen=True)
class UnalignedLoad(Expression):
    load_expr: Expression
    type: Type = field(compare=False, default_factory=Type.any_reg)

    def dependencies(self) -> List[Expression]:
        return [self.load_expr]

    def format(self, fmt: Formatter) -> str:
        if fmt.valid_syntax:
            return f"MIPS2C_UNALIGNED32({self.load_expr.format(fmt)})"
        return f"(unaligned s32) {self.load_expr.format(fmt)}"


@dataclass(frozen=False, eq=False)
class EvalOnceExpr(Expression):
    wrapped_expr: Expression
    var: Var
    type: Type

    # True for function calls/errors
    emit_exactly_once: bool

    # Mutable state:

    # True if this EvalOnceExpr should be totally transparent and not emit a variable,
    # It may dynamically change from true to false due to forced emissions.
    # Initially, it is based on is_trivial_expression.
    trivial: bool

    # True if this EvalOnceExpr must emit a variable (see RegMeta.force)
    forced_emit: bool = False

    # The number of expressions that depend on this EvalOnceExpr; we emit a variable
    # if this is > 1.
    num_usages: int = 0

    def dependencies(self) -> List[Expression]:
        # (this is a bit iffy since state can change over time, but improves uses_expr)
        if self.need_decl():
            return []
        return [self.wrapped_expr]

    def use(self) -> None:
        self.num_usages += 1
        if self.trivial or (self.num_usages == 1 and not self.emit_exactly_once):
            self.wrapped_expr.use()

    def force(self) -> None:
        # Transition to non-trivial, and mark as used multiple times to force a var.
        # TODO: If it was originally trivial, we may previously have marked its
        # wrappee used multiple times, even though we now know that it should
        # have been marked just once... We could fix that by moving marking of
        # trivial EvalOnceExpr's to the very end. At least the consequences of
        # getting this wrong are pretty mild -- it just causes extraneous var
        # emission in rare cases.
        self.trivial = False
        self.forced_emit = True
        self.use()
        self.use()

    def need_decl(self) -> bool:
        return self.num_usages > 1 and not self.trivial

    def format(self, fmt: Formatter) -> str:
        if not self.need_decl():
            return self.wrapped_expr.format(fmt)
        else:
            return self.var.format(fmt)


@dataclass(frozen=False, eq=False)
class PhiExpr(Expression):
    reg: Register
    node: Node
    type: Type
    used_phis: List["PhiExpr"]
    name: Optional[str] = None
    num_usages: int = 0
    replacement_expr: Optional[Expression] = None
    used_by: Optional["PhiExpr"] = None

    def dependencies(self) -> List[Expression]:
        return []

    def get_var_name(self) -> str:
        return self.name or f"unnamed-phi({self.reg.register_name})"

    def use(self, from_phi: Optional["PhiExpr"] = None) -> None:
        if self.num_usages == 0:
            self.used_phis.append(self)
            self.used_by = from_phi
        self.num_usages += 1
        if self.used_by != from_phi:
            self.used_by = None
        if self.replacement_expr is not None:
            self.replacement_expr.use()

    def propagates_to(self) -> "PhiExpr":
        """Compute the phi that stores to this phi should propagate to. This is
        usually the phi itself, but if the phi is only once for the purpose of
        computing another phi, we forward the store there directly. This is
        admittedly a bit sketchy, in case the phi is in scope here and used
        later on... but we have that problem with regular phi assignments as
        well."""
        if self.used_by is None or self.replacement_expr is not None:
            return self
        return self.used_by.propagates_to()

    def format(self, fmt: Formatter) -> str:
        if self.replacement_expr:
            return self.replacement_expr.format(fmt)
        return self.get_var_name()


@dataclass
class SwitchControl:
    control_expr: Expression
    jump_table: Optional[GlobalSymbol] = None
    offset: int = 0
    is_irregular: bool = False

    def matches_guard_condition(self, cond: Condition) -> bool:
        """
        Return True if `cond` is one of:
            - `((control_expr + (-offset)) >= len(jump_table))`, if `offset != 0`
            - `(control_expr >= len(jump_table))`, if `offset == 0`
        These are the appropriate bounds checks before using `jump_table`.
        """
        cmp_expr = simplify_condition(cond)
        if not isinstance(cmp_expr, BinaryOp) or cmp_expr.op not in (">=", ">"):
            return False
        cmp_exclusive = cmp_expr.op == ">"

        # The LHS may have been wrapped in a u32 cast
        left_expr = late_unwrap(cmp_expr.left)
        if isinstance(left_expr, Cast):
            left_expr = late_unwrap(left_expr.expr)

        if self.offset != 0:
            if (
                not isinstance(left_expr, BinaryOp)
                or late_unwrap(left_expr.left) != late_unwrap(self.control_expr)
                or left_expr.op != "+"
                or late_unwrap(left_expr.right) != Literal(-self.offset)
            ):
                return False
        elif left_expr != late_unwrap(self.control_expr):
            return False

        right_expr = late_unwrap(cmp_expr.right)
        if (
            self.jump_table is None
            or self.jump_table.asm_data_entry is None
            or not self.jump_table.asm_data_entry.is_jtbl
            or not isinstance(right_expr, Literal)
        ):
            return False

        # Count the number of labels (exclude padding bytes)
        jump_table_len = sum(
            isinstance(e, str) for e in self.jump_table.asm_data_entry.data
        )
        return right_expr.value + int(cmp_exclusive) == jump_table_len

    @staticmethod
    def irregular_from_expr(control_expr: Expression) -> "SwitchControl":
        """
        Return a SwitchControl representing a "irregular" switch statement.
        The switch does not have a single jump table; instead it is a series of
        if statements & other switches.
        """
        return SwitchControl(
            control_expr=control_expr,
            jump_table=None,
            offset=0,
            is_irregular=True,
        )

    @staticmethod
    def from_expr(expr: Expression) -> "SwitchControl":
        """
        Try to convert `expr` into a SwitchControl from one of the following forms:
            - `*(&jump_table + (control_expr * 4))`
            - `*(&jump_table + ((control_expr + (-offset)) * 4))`
        If `offset` is not present, it defaults to 0.
        If `expr` does not match, return a thin wrapper around the input expression,
        with `jump_table` set to `None`.
        """
        # The "error" expression we use if we aren't able to parse `expr`
        error_expr = SwitchControl(expr)

        # Match `*(&jump_table + (control_expr * 4))`
        struct_expr = early_unwrap(expr)
        if not isinstance(struct_expr, StructAccess) or struct_expr.offset != 0:
            return error_expr
        add_expr = early_unwrap(struct_expr.struct_var)
        if not isinstance(add_expr, BinaryOp) or add_expr.op != "+":
            return error_expr

        # Check for either `*(&jump_table + (control_expr * 4))` and `*((control_expr * 4) + &jump_table)`
        left_expr, right_expr = early_unwrap(add_expr.left), early_unwrap(
            add_expr.right
        )
        if isinstance(left_expr, AddressOf) and isinstance(
            left_expr.expr, GlobalSymbol
        ):
            jtbl_addr_expr, mul_expr = left_expr, right_expr
        elif isinstance(right_expr, AddressOf) and isinstance(
            right_expr.expr, GlobalSymbol
        ):
            mul_expr, jtbl_addr_expr = left_expr, right_expr
        else:
            return error_expr

        jump_table = jtbl_addr_expr.expr
        assert isinstance(jump_table, GlobalSymbol)
        if (
            not isinstance(mul_expr, BinaryOp)
            or mul_expr.op != "*"
            or early_unwrap(mul_expr.right) != Literal(4)
        ):
            return error_expr
        control_expr = mul_expr.left

        # Optionally match `control_expr + (-offset)`
        offset = 0
        uw_control_expr = early_unwrap(control_expr)
        if isinstance(uw_control_expr, BinaryOp) and uw_control_expr.op == "+":
            offset_lit = early_unwrap(uw_control_expr.right)
            if isinstance(offset_lit, Literal):
                control_expr = uw_control_expr.left
                offset = -offset_lit.value

        # Check that it is really a jump table
        if jump_table.asm_data_entry is None or not jump_table.asm_data_entry.is_jtbl:
            return error_expr

        return SwitchControl(control_expr, jump_table, offset)


@dataclass
class EvalOnceStmt(Statement):
    expr: EvalOnceExpr

    def need_decl(self) -> bool:
        return self.expr.need_decl()

    def should_write(self) -> bool:
        if self.expr.emit_exactly_once:
            return self.expr.num_usages != 1
        else:
            return self.need_decl()

    def format(self, fmt: Formatter) -> str:
        val_str = format_expr(elide_casts_for_store(self.expr.wrapped_expr), fmt)
        if self.expr.emit_exactly_once and self.expr.num_usages == 0:
            return f"{val_str};"
        return f"{self.expr.var.format(fmt)} = {val_str};"


@dataclass
class SetPhiStmt(Statement):
    phi: PhiExpr
    expr: Expression

    def should_write(self) -> bool:
        expr = self.expr
        if isinstance(expr, PhiExpr) and expr.propagates_to() != expr:
            # When we have phi1 = phi2, and phi2 is only used in this place,
            # the SetPhiStmt for phi2 will store directly to phi1 and we can
            # skip this store.
            assert expr.propagates_to() == self.phi.propagates_to()
            return False
        if late_unwrap(expr) == self.phi.propagates_to():
            # Elide "phi = phi".
            return False
        return True

    def format(self, fmt: Formatter) -> str:
        return format_assignment(self.phi.propagates_to(), self.expr, fmt)


@dataclass
class ExprStmt(Statement):
    expr: Expression

    def should_write(self) -> bool:
        return True

    def format(self, fmt: Formatter) -> str:
        return f"{format_expr(self.expr, fmt)};"


@dataclass
class StoreStmt(Statement):
    source: Expression
    dest: Expression

    def should_write(self) -> bool:
        return True

    def format(self, fmt: Formatter) -> str:
        dest = self.dest
        source = self.source
        if (
            isinstance(dest, StructAccess) and dest.late_has_known_type()
        ) or isinstance(dest, (ArrayAccess, LocalVar, RegisterVar, SubroutineArg)):
            # Known destination; fine to elide some casts.
            source = elide_casts_for_store(source)
        return format_assignment(dest, source, fmt)


@dataclass
class CommentStmt(Statement):
    contents: str

    def should_write(self) -> bool:
        return True

    def format(self, fmt: Formatter) -> str:
        return f"// {self.contents}"


@dataclass(frozen=True)
class AddressMode:
    offset: int
    rhs: Register

    def __str__(self) -> str:
        if self.offset:
            return f"{self.offset}({self.rhs})"
        else:
            return f"({self.rhs})"


@dataclass(frozen=True)
class RawSymbolRef:
    offset: int
    sym: AsmGlobalSymbol

    def __str__(self) -> str:
        if self.offset:
            return f"{self.sym.symbol_name} + {self.offset}"
        else:
            return self.sym.symbol_name


@dataclass
class RegMeta:
    # True if this regdata is unchanged from the start of the block
    inherited: bool = False

    # True if this regdata is read by some later node
    is_read: bool = False

    # True if the value derives solely from function call return values
    function_return: bool = False

    # True if the value derives solely from regdata's with is_read = True or
    # function_return = True
    uninteresting: bool = False

    # True if the regdata must be replaced by variable if it is ever read
    force: bool = False


@dataclass
class RegData:
    value: Expression
    meta: RegMeta


@dataclass
class RegInfo:
    stack_info: StackInfo = field(repr=False)
    contents: Dict[Register, RegData] = field(default_factory=dict)
    read_inherited: Set[Register] = field(default_factory=set)

    def __getitem__(self, key: Register) -> Expression:
        if key == Register("zero"):
            return Literal(0)
        data = self.contents.get(key)
        if data is None:
            return ErrorExpr(f"Read from unset register {key}")
        ret = data.value
        data.meta.is_read = True
        if data.meta.inherited:
            self.read_inherited.add(key)
        if isinstance(ret, PassedInArg) and not ret.copied:
            # Create a new argument object to better distinguish arguments we
            # are called with from arguments passed to subroutines. Also, unify
            # the argument's type with what we can guess from the register used.
            val, arg = self.stack_info.get_argument(ret.value)
            self.stack_info.add_argument(arg)
            val.type.unify(ret.type)
            return val
        if data.meta.force:
            assert isinstance(ret, EvalOnceExpr)
            ret.force()
        return ret

    def __contains__(self, key: Register) -> bool:
        return key in self.contents

    def __setitem__(self, key: Register, value: Expression) -> None:
        assert key != Register("zero")
        self.contents[key] = RegData(value, RegMeta())

    def set_with_meta(self, key: Register, value: Expression, meta: RegMeta) -> None:
        assert key != Register("zero")
        self.contents[key] = RegData(value, meta)

    def __delitem__(self, key: Register) -> None:
        assert key != Register("zero")
        del self.contents[key]

    def get_raw(self, key: Register) -> Optional[Expression]:
        data = self.contents.get(key)
        return data.value if data is not None else None

    def get_meta(self, key: Register) -> Optional[RegMeta]:
        data = self.contents.get(key)
        return data.meta if data is not None else None

    def __str__(self) -> str:
        return ", ".join(
            f"{k}: {v.value}"
            for k, v in sorted(self.contents.items(), key=lambda x: x[0].register_name)
            if not self.stack_info.should_save(v.value, None)
        )


@dataclass
class BlockInfo:
    """
    Contains translated assembly code (to_write), the block's branch condition,
    and block's final register states.
    """

    to_write: List[Statement]
    return_value: Optional[Expression]
    switch_control: Optional[SwitchControl]
    branch_condition: Optional[Condition]
    final_register_states: RegInfo
    has_function_call: bool

    def __str__(self) -> str:
        newline = "\n\t"
        return "\n".join(
            [
                f"Statements: {newline.join(str(w) for w in self.statements_to_write())}",
                f"Branch condition: {self.branch_condition}",
                f"Final register states: {self.final_register_states}",
            ]
        )

    def statements_to_write(self) -> List[Statement]:
        return [st for st in self.to_write if st.should_write()]


def get_block_info(node: Node) -> BlockInfo:
    ret = node.block.block_info
    assert isinstance(ret, BlockInfo)
    return ret


@dataclass
class InstrArgs:
    raw_args: List[Argument]
    regs: RegInfo = field(repr=False)
    stack_info: StackInfo = field(repr=False)

    def raw_arg(self, index: int) -> Argument:
        assert index >= 0
        if index >= len(self.raw_args):
            raise DecompFailure(
                f"Too few arguments for instruction, expected at least {index + 1}"
            )
        return self.raw_args[index]

    def reg_ref(self, index: int) -> Register:
        ret = self.raw_arg(index)
        if not isinstance(ret, Register):
            raise DecompFailure(
                f"Expected instruction argument to be a register, but found {ret}"
            )
        return ret

    def imm_value(self, index: int) -> int:
        arg = self.full_imm(index)
        assert isinstance(arg, Literal)
        return arg.value

    def reg(self, index: int) -> Expression:
        return self.regs[self.reg_ref(index)]

    def dreg(self, index: int) -> Expression:
        """Extract a double from a register. This may involve reading both the
        mentioned register and the next."""
        reg = self.reg_ref(index)
        if not reg.is_float():
            raise DecompFailure(
                f"Expected instruction argument {reg} to be a float register"
            )
        ret = self.regs[reg]
        # PPC: FPR's hold doubles (64 bits), so we don't need to do anything special
        return ret
        # if not isinstance(ret, Literal) or ret.type.get_size_bits() == 64:
        #    return ret
        # reg_num = int(reg.register_name[1:])
        # if reg_num % 2 != 0:
        #    raise DecompFailure(
        #        "Tried to use a double-precision instruction with odd-numbered float "
        #        f"register {reg}"
        #    )
        # other = self.regs[Register(f"f{reg_num+1}")]
        # if not isinstance(other, Literal) or other.type.get_size_bits() == 64:
        #    raise DecompFailure(
        #        f"Unable to determine a value for double-precision register {reg} "
        #        "whose second half is non-static. This is a mips_to_c restriction "
        #        "which may be lifted in the future."
        #    )
        # value = ret.value | (other.value << 32)
        # return Literal(value, type=Type.f64())

    def cmp_reg(self, key: str) -> Condition:
        cond = self.regs[Register(key)]
        if not isinstance(cond, Condition):
            cond = BinaryOp.icmp(cond, "!=", Literal(0))
        return cond

    def full_imm(self, index: int) -> Expression:
        arg = strip_macros(self.raw_arg(index))
        ret = literal_expr(arg, self.stack_info)
        return ret

    def imm(self, index: int) -> Expression:
        ret = self.full_imm(index)
        if isinstance(ret, Literal):
            return Literal(((ret.value + 0x8000) & 0xFFFF) - 0x8000)
        return ret

    def unsigned_imm(self, index: int) -> Expression:
        ret = self.full_imm(index)
        if isinstance(ret, Literal):
            return Literal(ret.value & 0xFFFF)
        return ret

    def hi_imm(self, index: int) -> Argument:
        arg = self.raw_arg(index)
        if not isinstance(arg, Macro) or arg.macro_name not in ("hi", "ha"):
            raise DecompFailure(
                f"Got lui instruction with macro other than %hi/@ha: {arg}"
            )
        return arg.argument

    def shifted_imm(self, index: int) -> Expression:
        # TODO: Should this be part of hi_imm? Do we need to handle @ha?
        raw_imm = self.unsigned_imm(index)
        assert isinstance(raw_imm, Literal)
        return Literal(raw_imm.value << 16)

    def memory_ref(self, index: int) -> Union[AddressMode, RawSymbolRef]:
        ret = strip_macros(self.raw_arg(index))

        # Allow e.g. "lw $v0, symbol + 4", which isn't valid MIPS assembly, but is
        # outputted by some disassemblers (like IDA).
        if isinstance(ret, AsmGlobalSymbol):
            return RawSymbolRef(offset=0, sym=ret)
        if (
            isinstance(ret, BinOp)
            and ret.op in "+-"
            and isinstance(ret.lhs, AsmGlobalSymbol)
            and isinstance(ret.rhs, AsmLiteral)
        ):
            sign = 1 if ret.op == "+" else -1
            return RawSymbolRef(offset=(ret.rhs.value * sign), sym=ret.lhs)

        if not isinstance(ret, AsmAddressMode):
            raise DecompFailure(
                "Expected instruction argument to be of the form offset($register), "
                f"but found {ret}"
            )
        if not isinstance(ret.lhs, AsmLiteral):
            raise DecompFailure(
                f"Unable to parse offset for instruction argument {ret}. "
                "Expected a constant or a %lo macro."
            )
        return AddressMode(offset=ret.lhs.signed_value(), rhs=ret.rhs)

    def count(self) -> int:
        return len(self.raw_args)


def deref(
    arg: Union[AddressMode, RawSymbolRef, Expression],
    regs: RegInfo,
    stack_info: StackInfo,
    *,
    size: int,
    store: bool = False,
) -> Expression:
    if isinstance(arg, Expression):
        offset = 0
        var = arg
    elif isinstance(arg, AddressMode):
        offset = arg.offset
        if stack_info.is_stack_reg(arg.rhs):
            return stack_info.get_stack_var(offset, store=store)
        var = regs[arg.rhs]
    else:
        offset = arg.offset
        var = stack_info.global_info.address_of_gsym(arg.sym.symbol_name)

    # Struct member is being dereferenced.

    # Cope slightly better with raw pointers.
    if isinstance(var, Literal) and var.value % (2 ** 16) == 0:
        var = Literal(var.value + offset, type=var.type)
        offset = 0

    # Handle large struct offsets.
    uw_var = early_unwrap(var)
    if isinstance(uw_var, BinaryOp) and uw_var.op == "+":
        for base, addend in [(uw_var.left, uw_var.right), (uw_var.right, uw_var.left)]:
            if isinstance(addend, Literal) and addend.likely_partial_offset():
                offset += addend.value
                var = base
                uw_var = early_unwrap(var)
                break

    var.type.unify(Type.ptr())
    stack_info.record_struct_access(var, offset)
    field_name: Optional[str] = None
    type: Type = stack_info.unique_type_for("struct", (uw_var, offset), Type.any())

    # Struct access with type information.
    array_expr = array_access_from_add(
        var, offset, stack_info, target_size=size, ptr=False
    )
    if array_expr is not None:
        return array_expr
    field_path, field_type, _ = var.type.get_deref_field(offset, target_size=size)
    if field_path is not None:
        field_type.unify(type)
        type = field_type
    else:
        field_path = None

    return StructAccess(
        struct_var=var,
        offset=offset,
        target_size=size,
        field_path=field_path,
        stack_info=stack_info,
        type=type,
    )


def is_trivial_expression(expr: Expression) -> bool:
    # Determine whether an expression should be evaluated only once or not.
    if isinstance(
        expr,
        (
            EvalOnceExpr,
            Literal,
            GlobalSymbol,
            LocalVar,
            PassedInArg,
            PhiExpr,
            RegisterVar,
            SubroutineArg,
        ),
    ):
        return True
    if isinstance(expr, AddressOf):
        return all(is_trivial_expression(e) for e in expr.dependencies())
    if isinstance(expr, Cast):
        return expr.is_trivial()
    return False


def is_type_obvious(expr: Expression) -> bool:
    """
    Determine whether an expression's type is "obvious", e.g. because the
    expression refers to a variable which has a declaration. With perfect type
    information this this function would not be needed.

    This function may produce wrong results while code is being generated,
    since at that point we don't know the final status of EvalOnceExpr's.
    """
    if isinstance(
        expr,
        (
            Cast,
            Literal,
            AddressOf,
            LocalVar,
            PhiExpr,
            PassedInArg,
            RegisterVar,
            FuncCall,
        ),
    ):
        return True
    if isinstance(expr, EvalOnceExpr):
        if expr.need_decl():
            return True
        return is_type_obvious(expr.wrapped_expr)
    return False


def simplify_condition(expr: Expression) -> Expression:
    """
    Simplify a boolean expression.

    This function may produce wrong results while code is being generated,
    since at that point we don't know the final status of EvalOnceExpr's.
    """
    if isinstance(expr, EvalOnceExpr) and not expr.need_decl():
        return simplify_condition(expr.wrapped_expr)
    if isinstance(expr, UnaryOp):
        inner = simplify_condition(expr.expr)
        if expr.op == "!" and isinstance(inner, Condition):
            return inner.negated()
        return UnaryOp(expr=inner, op=expr.op, type=expr.type)
    if isinstance(expr, BinaryOp):
        left = simplify_condition(expr.left)
        right = simplify_condition(expr.right)
        if isinstance(left, BinaryOp) and left.is_comparison() and right == Literal(0):
            if expr.op == "==":
                return simplify_condition(left.negated())
            if expr.op == "!=":
                return left
        if (
            expr.is_comparison()
            and isinstance(left, Literal)
            and not isinstance(right, Literal)
        ):
            return BinaryOp(
                left=right,
                op=expr.op.translate(str.maketrans("<>", "><")),
                right=left,
                type=expr.type,
            )
        return BinaryOp(left=left, op=expr.op, right=right, type=expr.type)
    return expr


def balanced_parentheses(string: str) -> bool:
    """
    Check if parentheses in a string are balanced, ignoring any non-parenthesis
    characters. E.g. true for "(x())yz", false for ")(" or "(".
    """
    bal = 0
    for c in string:
        if c == "(":
            bal += 1
        elif c == ")":
            if bal == 0:
                return False
            bal -= 1
    return bal == 0


def format_expr(expr: Expression, fmt: Formatter) -> str:
    """Stringify an expression, stripping unnecessary parentheses around it."""
    ret = expr.format(fmt)
    if ret.startswith("(") and balanced_parentheses(ret[1:-1]):
        return ret[1:-1]
    return ret


def format_assignment(dest: Expression, source: Expression, fmt: Formatter) -> str:
    """Stringify `dest = source;`."""
    dest = late_unwrap(dest)
    source = late_unwrap(source)
    if isinstance(source, BinaryOp) and source.op in COMPOUND_ASSIGNMENT_OPS:
        rhs = None
        if late_unwrap(source.left) == dest:
            rhs = source.right
        elif late_unwrap(source.right) == dest and source.op in ASSOCIATIVE_OPS:
            rhs = source.left
        if rhs is not None:
            return f"{dest.format(fmt)} {source.op}= {format_expr(rhs, fmt)};"
    return f"{dest.format(fmt)} = {format_expr(source, fmt)};"


def parenthesize_for_struct_access(expr: Expression, fmt: Formatter) -> str:
    # Nested dereferences may need to be parenthesized. All other
    # expressions will already have adequate parentheses added to them.
    s = expr.format(fmt)
    if (
        s.startswith("*")
        or s.startswith("&")
        or (isinstance(expr, Cast) and expr.needed_for_store())
    ):
        return f"({s})"
    return s


def elide_casts_for_store(expr: Expression) -> Expression:
    uw_expr = late_unwrap(expr)
    if isinstance(uw_expr, Cast) and not uw_expr.needed_for_store():
        return elide_casts_for_store(uw_expr.expr)
    if isinstance(uw_expr, Literal) and uw_expr.type.is_int():
        # Avoid suffixes for unsigned ints
        return replace(uw_expr, elide_cast=True)
    return uw_expr


def uses_expr(expr: Expression, expr_filter: Callable[[Expression], bool]) -> bool:
    if expr_filter(expr):
        return True
    for e in expr.dependencies():
        if uses_expr(e, expr_filter):
            return True
    return False


def late_unwrap(expr: Expression) -> Expression:
    """
    Unwrap EvalOnceExpr's, stopping at variable boundaries.

    This function may produce wrong results while code is being generated,
    since at that point we don't know the final status of EvalOnceExpr's.
    """
    if isinstance(expr, EvalOnceExpr) and not expr.need_decl():
        return late_unwrap(expr.wrapped_expr)
    if isinstance(expr, PhiExpr) and expr.replacement_expr is not None:
        return late_unwrap(expr.replacement_expr)
    return expr


def early_unwrap(expr: Expression) -> Expression:
    """
    Unwrap EvalOnceExpr's, even past variable boundaries.

    This is fine to use even while code is being generated, but disrespects decisions
    to use a temp for a value, so use with care.
    """
    if (
        isinstance(expr, EvalOnceExpr)
        and not expr.forced_emit
        and not expr.emit_exactly_once
    ):
        return early_unwrap(expr.wrapped_expr)
    return expr


def early_unwrap_ints(expr: Expression) -> Expression:
    """
    Unwrap EvalOnceExpr's, even past variable boundaries or through int Cast's
    This is a bit sketchier than early_unwrap(), but can be used for pattern matching.
    """
    uw_expr = early_unwrap(expr)
    if isinstance(uw_expr, Cast) and uw_expr.reinterpret and uw_expr.type.is_int():
        return early_unwrap_ints(uw_expr.expr)
    return uw_expr


def unwrap_deep(expr: Expression) -> Expression:
    """
    Unwrap EvalOnceExpr's, even past variable boundaries.

    This is generally a sketchy thing to do, try to avoid it. In particular:
    - the returned expression is not usable for emission, because it may contain
      accesses at an earlier point in time or an expression that should not be repeated.
    - just because unwrap_deep(a) == unwrap_deep(b) doesn't mean a and b are
      interchangable, because they may be computed in different places.
    """
    if isinstance(expr, EvalOnceExpr):
        return unwrap_deep(expr.wrapped_expr)
    return expr


def literal_expr(arg: Argument, stack_info: StackInfo) -> Expression:
    if isinstance(arg, AsmGlobalSymbol):
        return stack_info.global_info.address_of_gsym(arg.symbol_name)
    if isinstance(arg, AsmLiteral):
        return Literal(arg.value)
    if isinstance(arg, BinOp):
        lhs = literal_expr(arg.lhs, stack_info)
        rhs = literal_expr(arg.rhs, stack_info)
        return BinaryOp.int(left=lhs, op=arg.op, right=rhs)
    raise DecompFailure(f"Instruction argument {arg} must be a literal")


def imm_add_32(expr: Expression) -> Expression:
    if isinstance(expr, Literal):
        return as_intish(Literal(expr.value + 32))
    else:
        return BinaryOp.int(expr, "+", Literal(32))


def fn_op(fn_name: str, args: List[Expression], type: Type) -> FuncCall:
    fn_sig = FunctionSignature(
        return_type=type,
        params=[FunctionParam(type=arg.type) for arg in args],
        params_known=True,
        is_variadic=False,
    )
    return FuncCall(
        function=GlobalSymbol(symbol_name=fn_name, type=Type.function(fn_sig)),
        args=args,
        type=type,
    )


def void_fn_op(fn_name: str, args: List[Expression]) -> ExprStmt:
    fn_call = fn_op(fn_name, args, Type.any_reg())
    fn_call.use()
    return ExprStmt(fn_call)


def load_upper(args: InstrArgs) -> Expression:
    arg = args.raw_arg(1)
    if not isinstance(arg, Macro):
        assert not isinstance(
            arg, Literal
        ), "normalize_instruction should convert lui <literal> to li"
        raise DecompFailure(
            f"lui argument must be a literal or %hi/@ha macro, found {arg}"
        )

    hi_arg = args.hi_imm(1)
    if (
        isinstance(hi_arg, BinOp)
        and hi_arg.op in "+-"
        and isinstance(hi_arg.lhs, AsmGlobalSymbol)
        and isinstance(hi_arg.rhs, AsmLiteral)
    ):
        sym = hi_arg.lhs
        offset = hi_arg.rhs.value * (-1 if hi_arg.op == "-" else 1)
    elif isinstance(hi_arg, AsmGlobalSymbol):
        sym = hi_arg
        offset = 0
    else:
        raise DecompFailure(f"Invalid %hi/@ha argument {hi_arg}")

    stack_info = args.stack_info
    source = stack_info.global_info.address_of_gsym(sym.symbol_name)
    imm = Literal(offset)
    return handle_addi_real(args.reg_ref(0), None, source, imm, stack_info)


def handle_convert(expr: Expression, dest_type: Type, source_type: Type) -> Cast:
    # int <-> float casts should be explicit
    silent = dest_type.data().kind != source_type.data().kind
    expr.type.unify(source_type)
    return Cast(expr=expr, type=dest_type, silent=silent, reinterpret=False)


def handle_la(args: InstrArgs) -> Expression:
    target = args.memory_ref(1)
    stack_info = args.stack_info
    if isinstance(target, AddressMode):
        return handle_addi(
            InstrArgs(
                raw_args=[args.reg_ref(0), target.rhs, AsmLiteral(target.offset)],
                regs=args.regs,
                stack_info=args.stack_info,
            )
        )
    var = stack_info.global_info.address_of_gsym(target.sym.symbol_name)
    return add_imm(var, Literal(target.offset), stack_info)


<<<<<<< HEAD
def handle_or(args: InstrArgs, left: Expression, right: Expression) -> Expression:
    if (
        isinstance(left, Literal)
        and isinstance(right, Literal)
        and (left.value & 0xFFFF0000) == 0
        and (right.value & 0xFFFF) == 0
=======
def handle_or(left: Expression, right: Expression) -> Expression:
    if (
        isinstance(left, Literal)
        and isinstance(right, Literal)
        and (left.value & 0xFFFF) == 0
>>>>>>> 792017ad
    ):
        return Literal(value=(left.value | right.value))
    # Regular bitwise OR.
    return BinaryOp.int(left=left, op="|", right=right)


def handle_sltu(args: InstrArgs) -> Expression:
    right = args.reg(2)
    if args.reg_ref(1) == Register("zero"):
        # (0U < x) is equivalent to (x != 0)
        uw_right = early_unwrap(right)
        if isinstance(uw_right, BinaryOp) and uw_right.op == "^":
            # ((a ^ b) != 0) is equivalent to (a != b)
            return BinaryOp.icmp(uw_right.left, "!=", uw_right.right)
        return BinaryOp.icmp(right, "!=", Literal(0))
    else:
        left = args.reg(1)
        return BinaryOp.ucmp(left, "<", right)


def handle_sltiu(args: InstrArgs) -> Expression:
    left = args.reg(1)
    right = args.imm(2)
    if isinstance(right, Literal):
        value = right.value & 0xFFFFFFFF
        if value == 1:
            # (x < 1U) is equivalent to (x == 0)
            uw_left = early_unwrap(left)
            if isinstance(uw_left, BinaryOp) and uw_left.op == "^":
                # ((a ^ b) == 0) is equivalent to (a == b)
                return BinaryOp.icmp(uw_left.left, "==", uw_left.right)
            return BinaryOp.icmp(left, "==", Literal(0))
        else:
            right = Literal(value)
    return BinaryOp.ucmp(left, "<", right)


def handle_addi(args: InstrArgs) -> Expression:
    stack_info = args.stack_info
    source_reg = args.reg_ref(1)
    source = args.reg(1)
    imm = args.imm(2)

    # PPC, `(x + 0xEDCC)` is emitted as `((x + 0x10000) - 0x1234)`,
    # i.e. as an `addis` followed by an `addi`
    uw_source = early_unwrap(source)
    if (
        isinstance(uw_source, BinaryOp)
        and uw_source.op == "+"
        and uw_source.right == Literal(0x10000)
        and isinstance(imm, Literal)
        and -0x8000 <= imm.value < 0
    ):
        return add_imm(uw_source.left, Literal(imm.value + 0x10000), stack_info)
    return handle_addi_real(args.reg_ref(0), source_reg, source, imm, stack_info)


def handle_addis(args: InstrArgs) -> Expression:
    stack_info = args.stack_info
    source_reg = args.reg_ref(1)
    source = args.reg(1)
    imm = args.shifted_imm(2)
    return handle_addi_real(args.reg_ref(0), source_reg, source, imm, stack_info)


def handle_addi_real(
    output_reg: Register,
    source_reg: Optional[Register],
    source: Expression,
    imm: Expression,
    stack_info: StackInfo,
) -> Expression:
    if source_reg is not None and stack_info.is_stack_reg(source_reg):
        # Adding to sp, i.e. passing an address.
        assert isinstance(imm, Literal)
        if stack_info.is_stack_reg(output_reg):
            # Changing sp. Just ignore that.
            return source
        # Keep track of all local variables that we take addresses of.
        var = stack_info.get_stack_var(imm.value, store=False)
        if isinstance(var, LocalVar):
            stack_info.add_local_var(var)
        return AddressOf(var, type=var.type.reference())
    else:
        return add_imm(source, imm, stack_info)


def add_imm(source: Expression, imm: Expression, stack_info: StackInfo) -> Expression:
    if imm == Literal(0):
        # addiu $reg1, $reg2, 0 is a move
        # (this happens when replacing %lo(...) by 0)
        return source
    elif source.type.is_pointer_or_array():
        # Pointer addition (this may miss some pointers that get detected later;
        # unfortunately that's hard to do anything about with mips_to_c's single-pass
        # architecture).
        if isinstance(imm, Literal) and not imm.likely_partial_offset():
            array_access = array_access_from_add(
                source, imm.value, stack_info, target_size=None, ptr=True
            )
            if array_access is not None:
                return array_access

            field_path, field_type, _ = source.type.get_deref_field(
                imm.value, target_size=None
            )
            if field_path is not None:
                return AddressOf(
                    StructAccess(
                        struct_var=source,
                        offset=imm.value,
                        target_size=None,
                        field_path=field_path,
                        stack_info=stack_info,
                        type=field_type,
                    ),
                    type=field_type.reference(),
                )
        if isinstance(imm, Literal):
            target = source.type.get_pointer_target()
            if target:
                target_size = target.get_size_bytes()
                if target_size and imm.value % target_size == 0:
                    # Pointer addition.
                    return BinaryOp(
                        left=source, op="+", right=as_intish(imm), type=source.type
                    )
        return BinaryOp(left=source, op="+", right=as_intish(imm), type=Type.ptr())
    elif isinstance(source, Literal) and isinstance(imm, Literal):
        return Literal(source.value + imm.value)
    else:
        # Regular binary addition.
        return BinaryOp.intptr(left=source, op="+", right=imm)


def handle_load(args: InstrArgs, type: Type) -> Expression:
    # For now, make the cast silent so that output doesn't become cluttered.
    # Though really, it would be great to expose the load types somehow...
    size = type.get_size_bytes()
    assert size is not None
    expr = deref(args.memory_ref(1), args.regs, args.stack_info, size=size)

    # Detect rodata constants
    if isinstance(expr, StructAccess) and expr.offset == 0:
        target = early_unwrap(expr.struct_var)
        if (
            isinstance(target, AddressOf)
            and isinstance(target.expr, GlobalSymbol)
            and type.is_likely_float()
        ):
            sym_name = target.expr.symbol_name
            ent = args.stack_info.global_info.asm_data_value(sym_name)
            if (
                ent
                and ent.data
                and isinstance(ent.data[0], bytes)
                and len(ent.data[0]) >= size
                and ent.is_readonly
                and type.unify(target.expr.type)
            ):
                data = ent.data[0][:size]
                val: int
                if size == 4:
                    (val,) = struct.unpack(">I", data)
                else:
                    (val,) = struct.unpack(">Q", data)
                return Literal(value=val, type=type)

    return as_type(expr, type, silent=True)


def deref_unaligned(
    arg: Union[AddressMode, RawSymbolRef],
    regs: RegInfo,
    stack_info: StackInfo,
    *,
    store: bool = False,
) -> Expression:
    # We don't know the correct size pass to deref. Passing None would signal that we
    # are taking an address, cause us to prefer entire substructs as referenced fields,
    # which would be confusing. Instead, we lie and pass 1. Hopefully nothing bad will
    # happen...
    return deref(arg, regs, stack_info, size=1, store=store)


def handle_lwl(args: InstrArgs) -> Expression:
    # Unaligned load for the left part of a register (lwl can technically merge with
    # a pre-existing lwr, but doesn't in practice, so we treat this as a standard
    # destination-first operation)
    ref = args.memory_ref(1)
    expr = deref_unaligned(ref, args.regs, args.stack_info)
    key: Tuple[int, object]
    if isinstance(ref, AddressMode):
        key = (ref.offset, args.regs[ref.rhs])
    else:
        key = (ref.offset, ref.sym)
    return Lwl(expr, key)


def handle_lwr(args: InstrArgs) -> Expression:
    # Unaligned load for the right part of a register. This lwr may merge with an
    # existing lwl, if it loads from the same target but with an offset that's +3.
    uw_old_value = early_unwrap(args.reg(0))
    ref = args.memory_ref(1)
    lwl_key: Tuple[int, object]
    if isinstance(ref, AddressMode):
        lwl_key = (ref.offset - 3, args.regs[ref.rhs])
    else:
        lwl_key = (ref.offset - 3, ref.sym)
    if isinstance(uw_old_value, Lwl) and uw_old_value.key[0] == lwl_key[0]:
        return UnalignedLoad(uw_old_value.load_expr)
    if ref.offset % 4 == 2:
        left_mem_ref = replace(ref, offset=ref.offset - 2)
        load_expr = deref_unaligned(left_mem_ref, args.regs, args.stack_info)
        return Load3Bytes(load_expr)
    return ErrorExpr("Unable to handle lwr; missing a corresponding lwl")


def make_store(args: InstrArgs, type: Type) -> Optional[StoreStmt]:
    size = type.get_size_bytes()
    assert size is not None
    stack_info = args.stack_info
    source_reg = args.reg_ref(0)
    source_raw = args.regs.get_raw(source_reg)
    if type.is_likely_float() and size == 8:
        source_val = args.dreg(0)
    else:
        source_val = args.reg(0)
    target = args.memory_ref(1)
    is_stack = isinstance(target, AddressMode) and stack_info.is_stack_reg(target.rhs)
    if (
        is_stack
        and source_raw is not None
        and stack_info.should_save(source_raw, target.offset)
    ):
        # Elide register preserval.
        return None
    dest = deref(target, args.regs, stack_info, size=size, store=True)
    dest.type.unify(type)
    return StoreStmt(source=as_type(source_val, type, silent=is_stack), dest=dest)


def make_storex(args: InstrArgs, type: Type) -> Optional[StoreStmt]:
    size = type.get_size_bytes()
    assert size is not None
    source = args.reg(0)

    # rS, rA, rB
    if args.reg_ref(1) == Register("r0"):
        # rA is 0, thus load from rB only
        ptr = args.reg(2)
    else:
        # (rA + rB)
        ptr = BinaryOp.intptr(left=args.reg(1), op="+", right=args.reg(2))

    # TODO: Can we assume storex's are never used to save registers to the stack?
    dest = deref(ptr, args.regs, args.stack_info, size=size, store=True)
    dest.type.unify(type)
    return StoreStmt(source=as_type(source, type, silent=False), dest=dest)


def handle_swl(args: InstrArgs) -> Optional[StoreStmt]:
    # swl in practice only occurs together with swr, so we can treat it as a regular
    # store, with the expression wrapped in UnalignedLoad if needed.
    source = args.reg(0)
    target = args.memory_ref(1)
    if not isinstance(early_unwrap(source), UnalignedLoad):
        source = UnalignedLoad(source)
    dest = deref_unaligned(target, args.regs, args.stack_info, store=True)
    return StoreStmt(source=source, dest=dest)


def handle_swr(args: InstrArgs) -> Optional[StoreStmt]:
    expr = early_unwrap(args.reg(0))
    target = args.memory_ref(1)
    if not isinstance(expr, Load3Bytes):
        # Elide swr's that don't come from 3-byte-loading lwr's; they probably
        # come with a corresponding swl which has already been emitted.
        return None
    real_target = replace(target, offset=target.offset - 2)
    dest = deref_unaligned(real_target, args.regs, args.stack_info, store=True)
    return StoreStmt(source=expr, dest=dest)


def handle_sra(args: InstrArgs) -> Expression:
    lhs = args.reg(1)
    shift = args.imm(2)
    if isinstance(shift, Literal) and shift.value in [16, 24]:
        expr = early_unwrap(lhs)
        pow2 = 1 << shift.value
        if isinstance(expr, BinaryOp) and isinstance(expr.right, Literal):
            tp = Type.s16() if shift.value == 16 else Type.s8()
            rhs = expr.right.value
            if expr.op == "<<" and rhs == shift.value:
                return as_type(expr.left, tp, silent=False)
            elif expr.op == "<<" and rhs > shift.value:
                new_shift = fold_mul_chains(
                    BinaryOp.int(expr.left, "<<", Literal(rhs - shift.value))
                )
                return as_type(new_shift, tp, silent=False)
            elif expr.op == "*" and rhs % pow2 == 0 and rhs != pow2:
                mul = BinaryOp.int(expr.left, "*", Literal(value=rhs // pow2))
                return as_type(mul, tp, silent=False)
    return fold_gcc_divmod(
        BinaryOp(as_s32(lhs), ">>", as_intish(shift), type=Type.s32())
    )


def handle_conditional_move(args: InstrArgs, nonzero: bool) -> Expression:
    op = "!=" if nonzero else "=="
    type = Type.any_reg()
    return TernaryOp(
        BinaryOp.scmp(args.reg(2), op, Literal(0)),
        as_type(args.reg(1), type, silent=True),
        as_type(args.reg(0), type, silent=True),
        type,
    )


def format_f32_imm(num: int) -> str:
    packed = struct.pack(">I", num & (2 ** 32 - 1))
    value = struct.unpack(">f", packed)[0]

    if not value or value == 4294967296.0:
        # Zero, negative zero, nan, or INT_MAX.
        return str(value)

    # Write values smaller than 1e-7 / greater than 1e7 using scientific notation,
    # and values in between using fixed point.
    if abs(math.log10(abs(value))) > 6.9:
        fmt_char = "e"
    elif abs(value) < 1:
        fmt_char = "f"
    else:
        fmt_char = "g"

    def fmt(prec: int) -> str:
        """Format 'value' with 'prec' significant digits/decimals, in either scientific
        or regular notation depending on 'fmt_char'."""
        ret = ("{:." + str(prec) + fmt_char + "}").format(value)
        if fmt_char == "e":
            return ret.replace("e+", "e").replace("e0", "e").replace("e-0", "e-")
        if "e" in ret:
            # The "g" format character can sometimes introduce scientific notation if
            # formatting with too few decimals. If this happens, return an incorrect
            # value to prevent the result from being used.
            #
            # Since the value we are formatting is within (1e-7, 1e7) in absolute
            # value, it will at least be possible to format with 7 decimals, which is
            # less than float precision. Thus, this annoying Python limitation won't
            # lead to us outputting numbers with more precision than we really have.
            return "0"
        return ret

    # 20 decimals is more than enough for a float. Start there, then try to shrink it.
    prec = 20
    while prec > 0:
        prec -= 1
        value2 = float(fmt(prec))
        if struct.pack(">f", value2) != packed:
            prec += 1
            break

    if prec == 20:
        # Uh oh, even the original value didn't format correctly. Fall back to str(),
        # which ought to work.
        return str(value)

    ret = fmt(prec)
    if "." not in ret:
        ret += ".0"
    return ret


def format_f64_imm(num: int) -> str:
    (value,) = struct.unpack(">d", struct.pack(">Q", num & (2 ** 64 - 1)))
    return str(value)


def fold_gcc_divmod(original_expr: BinaryOp) -> BinaryOp:
    """
    Return a new BinaryOp instance if this one can be simplified to a single / or % op.
    This involves simplifying expressions using MULT_HI, MULTU_HI, +, -, <<, >>, and /.

    In GCC 2.7.2, the code that generates these instructions is in expmed.c.

    See also https://ridiculousfish.com/blog/posts/labor-of-division-episode-i.html
    for a modern writeup of a similar algorithm.
    """
    mult_high_ops = ("MULT_HI", "MULTU_HI")
    possible_match_ops = mult_high_ops + ("-", "+", ">>")

    # Only operate on integer expressions of certain operations
    if original_expr.is_floating() or original_expr.op not in possible_match_ops:
        return original_expr

    # Use `early_unwrap_ints` instead of `early_unwrap` to ignore Casts to integer types
    # Although this discards some extra type information, this function largely ignores
    # sign/size information to stay simpler. The result will be made with BinaryOp.int()
    # regardless of input types.
    expr = original_expr
    left_expr = early_unwrap_ints(expr.left)
    right_expr = early_unwrap_ints(expr.right)
    divisor_shift = 0

    # Fold `/` with `>>`: ((x / N) >> M) --> x / (N << M)
    # NB: If x is signed, this is only correct if there is a sign-correcting subtraction term
    if (
        isinstance(left_expr, BinaryOp)
        and left_expr.op == "/"
        and isinstance(left_expr.right, Literal)
        and expr.op == ">>"
        and isinstance(right_expr, Literal)
    ):
        new_denom = left_expr.right.value << right_expr.value
        if new_denom < (1 << 32):
            return BinaryOp.int(
                left=left_expr.left,
                op="/",
                right=Literal(new_denom),
            )

    # Detect `%`: (x - ((x / N) * N)) --> x % N
    if expr.op == "-" and isinstance(right_expr, BinaryOp) and right_expr.op == "*":
        div_expr = early_unwrap_ints(right_expr.left)
        mod_base = early_unwrap_ints(right_expr.right)
        if (
            isinstance(div_expr, BinaryOp)
            and early_unwrap_ints(div_expr.left) == left_expr
            and div_expr.op == "/"
            and early_unwrap_ints(div_expr.right) == mod_base
            and isinstance(mod_base, Literal)
        ):
            return BinaryOp.int(left=left_expr, op="%", right=right_expr.right)

    # Detect dividing by a negative: ((x >> 31) - (x / N)) --> x / -N
    if (
        expr.op == "-"
        and isinstance(left_expr, BinaryOp)
        and left_expr.op == ">>"
        and early_unwrap_ints(left_expr.right) == Literal(31)
        and isinstance(right_expr, BinaryOp)
        and right_expr.op == "/"
        and isinstance(right_expr.right, Literal)
    ):
        # Swap left_expr & right_expr, but replace the N in right_expr with -N
        left_expr, right_expr = (
            replace(right_expr, right=Literal(-right_expr.right.value)),
            left_expr,
        )

    # Remove outer error term: ((x / N) + ((x / N) >> 31)) --> x / N
    if (
        expr.op == "+"
        and isinstance(left_expr, BinaryOp)
        and left_expr.op == "/"
        and isinstance(left_expr.right, Literal)
        and isinstance(right_expr, BinaryOp)
        and early_unwrap_ints(right_expr.left) == left_expr
        and right_expr.op == ">>"
        and early_unwrap_ints(right_expr.right) == Literal(31)
    ):
        return left_expr

    # Remove outer error term: ((x / N) - (x >> 31)) --> x / N
    if (
        expr.op == "-"
        and isinstance(left_expr, BinaryOp)
        and left_expr.op == "/"
        and isinstance(left_expr.right, Literal)
        and isinstance(right_expr, BinaryOp)
        and right_expr.op == ">>"
        and early_unwrap_ints(right_expr.right) == Literal(31)
    ):
        div_expr = left_expr
        shift_var_expr = early_unwrap_ints(right_expr.left)
        div_var_expr = early_unwrap_ints(div_expr.left)
        # Check if the LHS of the shift is the same var that we're dividing by
        if div_var_expr == shift_var_expr:
            if isinstance(div_expr.right, Literal) and div_expr.right.value >= (
                1 << 30
            ):
                return BinaryOp.int(
                    left=div_expr.left,
                    op=div_expr.op,
                    right=div_expr.right,
                )
            return div_expr
        # If the var is under 32 bits, the error term may look like `(x << K) >> 31` instead
        if (
            isinstance(shift_var_expr, BinaryOp)
            and early_unwrap_ints(div_expr.left)
            == early_unwrap_ints(shift_var_expr.left)
            and shift_var_expr.op == "<<"
            and isinstance(shift_var_expr.right, Literal)
        ):
            return div_expr

    # Shift on the result of the mul: MULT_HI(x, N) >> M, shift the divisor by M
    if (
        isinstance(left_expr, BinaryOp)
        and expr.op == ">>"
        and isinstance(right_expr, Literal)
    ):
        divisor_shift += right_expr.value
        expr = left_expr
        left_expr = early_unwrap_ints(expr.left)
        right_expr = early_unwrap_ints(expr.right)
        # Normalize MULT_HI(N, x) to MULT_HI(x, N)
        if isinstance(left_expr, Literal) and not isinstance(right_expr, Literal):
            left_expr, right_expr = right_expr, left_expr

        # Remove inner addition: (MULT_HI(x, N) + x) >> M --> MULT_HI(x, N) >> M
        # MULT_HI performs signed multiplication, so the `+ x` acts as setting the 32nd bit
        # while having a result with the same sign as x.
        # We can ignore it because `round_div` can work with arbitrarily large constants
        if (
            isinstance(left_expr, BinaryOp)
            and left_expr.op == "MULT_HI"
            and expr.op == "+"
            and early_unwrap_ints(left_expr.left) == right_expr
        ):
            expr = left_expr
            left_expr = early_unwrap_ints(expr.left)
            right_expr = early_unwrap_ints(expr.right)

    # Shift on the LHS of the mul: MULT_HI(x >> M, N) --> MULT_HI(x, N) >> M
    if (
        expr.op in mult_high_ops
        and isinstance(left_expr, BinaryOp)
        and left_expr.op == ">>"
        and isinstance(left_expr.right, Literal)
    ):
        divisor_shift += left_expr.right.value
        left_expr = early_unwrap_ints(left_expr.left)

    # Instead of checking for the error term precisely, just check that
    # the quotient is "close enough" to the integer value
    def round_div(x: int, y: int) -> Optional[int]:
        if y <= 1:
            return None
        result = round(x / y)
        if x / (y + 1) <= result <= x / (y - 1):
            return result
        return None

    if expr.op in mult_high_ops and isinstance(right_expr, Literal):
        denom = round_div(1 << (32 + divisor_shift), right_expr.value)
        if denom is not None:
            return BinaryOp.int(
                left=left_expr,
                op="/",
                right=Literal(denom),
            )

    return original_expr


def fold_mul_chains(expr: Expression) -> Expression:
    """Simplify an expression involving +, -, * and << to a single multiplication,
    e.g. 4*x - x -> 3*x, or x<<2 -> x*4. This includes some logic for preventing
    folds of consecutive sll, and keeping multiplications by large powers of two
    as bitshifts at the top layer."""

    def fold(
        expr: Expression, toplevel: bool, allow_sll: bool
    ) -> Tuple[Expression, int]:
        if isinstance(expr, BinaryOp):
            lbase, lnum = fold(expr.left, False, (expr.op != "<<"))
            rbase, rnum = fold(expr.right, False, (expr.op != "<<"))
            if expr.op == "<<" and isinstance(expr.right, Literal) and allow_sll:
                # Left-shifts by small numbers are easier to understand if
                # written as multiplications (they compile to the same thing).
                if toplevel and lnum == 1 and not (1 <= expr.right.value <= 4):
                    return (expr, 1)
                return (lbase, lnum << expr.right.value)
            if (
                expr.op == "*"
                and isinstance(expr.right, Literal)
                and (allow_sll or expr.right.value % 2 != 0)
            ):
                return (lbase, lnum * expr.right.value)
            if early_unwrap(lbase) == early_unwrap(rbase):
                if expr.op == "+":
                    return (lbase, lnum + rnum)
                if expr.op == "-":
                    return (lbase, lnum - rnum)
        if isinstance(expr, UnaryOp) and not toplevel:
            base, num = fold(expr.expr, False, True)
            return (base, -num)
        if (
            isinstance(expr, EvalOnceExpr)
            and not expr.emit_exactly_once
            and not expr.forced_emit
        ):
            base, num = fold(early_unwrap(expr), False, allow_sll)
            if num != 1 and is_trivial_expression(base):
                return (base, num)
        return (expr, 1)

    base, num = fold(expr, True, True)
    if num == 1:
        return expr
    return BinaryOp.int(left=base, op="*", right=Literal(num))


def array_access_from_add(
    expr: Expression,
    offset: int,
    stack_info: StackInfo,
    *,
    target_size: Optional[int],
    ptr: bool,
) -> Optional[Expression]:
    expr = early_unwrap(expr)
    if not isinstance(expr, BinaryOp) or expr.op != "+":
        return None
    base = expr.left
    addend = expr.right
    if addend.type.is_pointer_or_array() and not base.type.is_pointer_or_array():
        base, addend = addend, base

    index: Expression
    scale: int
    uw_addend = early_unwrap(addend)
    if (
        isinstance(uw_addend, BinaryOp)
        and uw_addend.op == "*"
        and isinstance(uw_addend.right, Literal)
    ):
        index = uw_addend.left
        scale = uw_addend.right.value
    elif (
        isinstance(uw_addend, BinaryOp)
        and uw_addend.op == "<<"
        and isinstance(uw_addend.right, Literal)
    ):
        index = uw_addend.left
        scale = 1 << uw_addend.right.value
    else:
        index = addend
        scale = 1

    if scale < 0:
        scale = -scale
        index = UnaryOp("-", as_s32(index), type=Type.s32())

    target_type = base.type.get_pointer_target()
    if target_type is None:
        return None

    uw_base = early_unwrap(base)
    typepool = stack_info.global_info.typepool

    # In `&x + index * scale`, if the type of `x` is not known, try to mark it as an array.
    # Skip the `scale = 1` case because this often indicates a complex `index` expression,
    # and is not actually a 1-byte array lookup.
    if (
        scale > 1
        and offset == 0
        and isinstance(uw_base, AddressOf)
        and target_type.get_size_bytes() is None
    ):
        inner_type: Optional[Type] = None
        if (
            isinstance(uw_base.expr, GlobalSymbol)
            and uw_base.expr.potential_array_dim(scale)[1] != 0
        ):
            # For GlobalSymbols, use the size of the asm data to check the feasibility of being
            # an array with `scale`. This helps be more conservative around fake symbols.
            pass
        elif scale == 2:
            # This *could* be a struct, but is much more likely to be an int
            inner_type = Type.int_of_size(16)
        elif scale == 4:
            inner_type = Type.reg32(likely_float=False)
        elif typepool.unk_inference and isinstance(uw_base.expr, GlobalSymbol):
            # Make up a struct with a tag name based on the symbol & struct size.
            # Although `scale = 8` could indicate an array of longs/doubles, it seems more
            # common to be an array of structs.
            struct_name = f"_struct_{uw_base.expr.symbol_name}_0x{scale:X}"
            struct = typepool.get_struct_by_tag_name(
                struct_name, stack_info.global_info.typemap
            )
            if struct is None:
                struct = StructDeclaration.unknown_of_size(
                    typepool, size=scale, tag_name=struct_name
                )
            elif struct.size != scale:
                # This should only happen if there was already a struct with this name in the context
                raise DecompFailure(f"sizeof(struct {struct_name}) != {scale:#x}")
            inner_type = Type.struct(struct)

        if inner_type is not None:
            # This might fail, if `uw_base.expr.type` can't be changed to an array
            uw_base.expr.type.unify(Type.array(inner_type, dim=None))
            # This acts as a backup, and will usually succeed
            target_type.unify(inner_type)

    if target_type.get_size_bytes() == scale:
        # base[index]
        pass
    else:
        # base->subarray[index]
        sub_path, sub_type, remaining_offset = base.type.get_deref_field(
            offset, target_size=scale, exact=False
        )
        # Check if the last item in the path is `0`, which indicates the start of an array
        # If it is, remove it: it will be replaced by `[index]`
        if sub_path is None or len(sub_path) < 2 or sub_path[-1] != 0:
            return None
        sub_path.pop()
        base = StructAccess(
            struct_var=base,
            offset=offset - remaining_offset,
            target_size=None,
            field_path=sub_path,
            stack_info=stack_info,
            type=sub_type,
        )
        offset = remaining_offset
        target_type = sub_type

    ret: Expression = ArrayAccess(base, index, type=target_type)

    # Add .field if necessary by wrapping ret in StructAccess(AddressOf(...))
    ret_ref = AddressOf(ret, type=ret.type.reference())
    field_path, field_type, _ = ret_ref.type.get_deref_field(
        offset, target_size=target_size
    )

    if offset != 0 or (target_size is not None and target_size != scale):
        ret = StructAccess(
            struct_var=ret_ref,
            offset=offset,
            target_size=target_size,
            field_path=field_path,
            stack_info=stack_info,
            type=field_type,
        )

    if ptr:
        ret = AddressOf(ret, type=ret.type.reference())

    return ret


def handle_add(args: InstrArgs) -> Expression:
    lhs = args.reg(1)
    rhs = args.reg(2)
    stack_info = args.stack_info
    type = Type.intptr()
    # Because lhs & rhs are in registers, it shouldn't be possible for them to be arrays.
    # If they are, treat them the same as pointers anyways.
    if lhs.type.is_pointer_or_array():
        type = Type.ptr()
    elif rhs.type.is_pointer_or_array():
        type = Type.ptr()

    # addiu instructions can sometimes be emitted as addu instead, when the
    # offset is too large.
    if isinstance(rhs, Literal):
        return handle_addi_real(args.reg_ref(0), args.reg_ref(1), lhs, rhs, stack_info)
    if isinstance(lhs, Literal):
        return handle_addi_real(args.reg_ref(0), args.reg_ref(2), rhs, lhs, stack_info)

    expr = BinaryOp(left=as_intptr(lhs), op="+", right=as_intptr(rhs), type=type)
    folded_expr = fold_mul_chains(expr)
    if isinstance(folded_expr, BinaryOp):
        folded_expr = fold_gcc_divmod(folded_expr)
    if folded_expr is not expr:
        return folded_expr
    array_expr = array_access_from_add(expr, 0, stack_info, target_size=None, ptr=True)
    if array_expr is not None:
        return array_expr
    return expr


def handle_add_float(args: InstrArgs) -> Expression:
    if args.reg_ref(1) == args.reg_ref(2):
        two = Literal(1 << 30, type=Type.f32())
        return BinaryOp.f32(two, "*", args.reg(1))
    return BinaryOp.f32(args.reg(1), "+", args.reg(2))


def handle_add_double(args: InstrArgs) -> Expression:
    if args.reg_ref(1) == args.reg_ref(2):
        two = Literal(1 << 62, type=Type.f64())
        return BinaryOp.f64(two, "*", args.dreg(1))
    return BinaryOp.f64(args.dreg(1), "+", args.dreg(2))


def handle_bgez(args: InstrArgs) -> Condition:
    expr = args.reg(0)
    uw_expr = early_unwrap(expr)
    if (
        isinstance(uw_expr, BinaryOp)
        and uw_expr.op == "<<"
        and isinstance(uw_expr.right, Literal)
    ):
        shift = uw_expr.right.value
        bitand = BinaryOp.int(uw_expr.left, "&", Literal(1 << (31 - shift)))
        return UnaryOp("!", bitand, type=Type.bool())
    return BinaryOp.scmp(expr, ">=", Literal(0))


def handle_rlwinm(
    source: Expression, shift: int, mask_begin: int, mask_end: int
) -> Expression:
    # Special case truncating casts
    # TODO: Detect shift + truncate, like `(x << 2) & 0xFFF3` or `(x >> 2) & 0x3FFF`
    if (shift, mask_begin, mask_end) == (0, 24, 31):
        return as_type(source, Type.u8(), silent=False)
    elif (shift, mask_begin, mask_end) == (0, 16, 31):
        return as_type(source, Type.u16(), silent=False)

    # Bit 0 is the MSB, Bit 31 is the LSB
    bits_upto: Callable[[int], int] = lambda m: (1 << (32 - m)) - 1
    all_ones = bits_upto(0)
    if mask_begin <= mask_end:
        # Set bits inside the range, fully inclusive
        mask = bits_upto(mask_begin) - bits_upto(mask_end + 1)
    else:
        # Set bits from [31, mask_end] and [mask_begin, 0]
        mask = (bits_upto(mask_end + 1) - bits_upto(mask_begin)) ^ all_ones

    left_shift = shift
    right_shift = 32 - shift
    left_mask = (all_ones << left_shift) & mask
    right_mask = (all_ones >> right_shift) & mask

    upper_bits: Optional[Expression]
    if left_mask == 0:
        upper_bits = None
    else:
        upper_bits = source
        if left_shift != 0:
            upper_bits = BinaryOp.int(
                left=upper_bits, op="<<", right=Literal(left_shift)
            )
        if left_mask != (all_ones << left_shift) & all_ones:
            upper_bits = BinaryOp.int(left=upper_bits, op="&", right=Literal(left_mask))

    lower_bits: Optional[Expression]
    if right_mask == 0:
        lower_bits = None
    else:
        lower_bits = source
        if right_shift != 0:
            lower_bits = BinaryOp.u32(
                left=lower_bits, op=">>", right=Literal(right_shift)
            )
        if right_mask != (all_ones >> right_shift) & all_ones:
            lower_bits = BinaryOp.int(
                left=lower_bits, op="&", right=Literal(right_mask)
            )

    if upper_bits is None and lower_bits is None:
        return Literal(0)
    elif upper_bits is None:
        assert isinstance(lower_bits, BinaryOp)
        return fold_gcc_divmod(lower_bits)
    elif lower_bits is None:
        return fold_mul_chains(upper_bits)
    else:
        return BinaryOp.int(left=upper_bits, op="|", right=lower_bits)


def handle_loadx(args: InstrArgs, type: Type) -> Expression:
    size = type.get_size_bytes()
    assert size is not None

    # rD, rA, rB
    if args.reg_ref(1) == Register("r0"):
        # rA is 0, thus load from rB only
        ptr = args.reg(2)
    else:
        # (rA + rB)
        ptr = BinaryOp.intptr(left=args.reg(1), op="+", right=args.reg(2))

    expr = deref(ptr, args.regs, args.stack_info, size=size)
    # TODO: Do we need to check for float constants here, like in `handle_load`?
    return as_type(expr, type, silent=True)


def strip_macros(arg: Argument) -> Argument:
    """Replace %lo(...) by 0, and assert that there are no %hi(...). We assume that
    %hi's only ever occur in lui, where we expand them to an entire value, and not
    just the upper part. This preserves semantics in most cases (though not when %hi's
    are reused for different %lo's...)"""
    if isinstance(arg, Macro):
        if arg.macro_name in ["sda2", "sda21"]:
            return arg.argument
        if arg.macro_name == "hi":
            raise DecompFailure("%hi macro outside of lui")
        if arg.macro_name in ["lo", "l"]:
            # PPC XXX: This is sort of weird; for `%lo(symbol)` we return 0 here and assume that
            # this %lo is always perfectly paired with one other %hi. However, with `%lo(literal)`,
            # we return the macro value, and assume it is paired with another `%hi(literal)`.
            # This lets us reuse `%hi(literal)` values, but assumes that we never mix literal/symbols
            if isinstance(arg.argument, AsmLiteral):
                return AsmLiteral(arg.argument.value & 0xFFFF)
            return AsmLiteral(0)
        raise DecompFailure(f"Unrecognized linker macro %{arg.macro_name}")
    elif isinstance(arg, AsmAddressMode) and isinstance(arg.lhs, Macro):
        if arg.lhs.macro_name not in ["lo", "l"]:
            raise DecompFailure(
                f"Bad linker macro in instruction argument {arg}, expected %lo"
            )
        return AsmAddressMode(lhs=AsmLiteral(0), rhs=arg.rhs)
    else:
        return arg


@dataclass
class AbiArgSlot:
    offset: int
    reg: Optional[Register]
    type: Type
    name: Optional[str] = None
    comment: Optional[str] = None


@dataclass
class Abi:
    arg_slots: List[AbiArgSlot]
    possible_slots: List[AbiArgSlot]


def output_regs_for_instr(
    instr: Instruction, global_info: "GlobalInfo"
) -> List[Register]:
    def reg_at(index: int) -> List[Register]:
        reg = instr.args[index]
        if isinstance(reg, AsmAddressMode):
            return [reg.rhs]
        if not isinstance(reg, Register):
            # We'll deal with this error later
            assert 0
            return []
        return [reg]

    arch = global_info.arch
    mnemonic = instr.mnemonic
    if (
        mnemonic in arch.instrs_jumps
        or mnemonic in arch.instrs_store
        or mnemonic in arch.instrs_branches
        or mnemonic in arch.instrs_float_branches
        or mnemonic in arch.instrs_ignore
        or mnemonic in arch.instrs_no_dest
    ):
        return []
    if mnemonic == "jal":
        fn_target = instr.args[0]
        if isinstance(fn_target, AsmGlobalSymbol):
            if global_info.is_function_known_void(fn_target.symbol_name):
                return []
    if mnemonic in arch.instrs_fn_call:
        return arch.all_return_regs
    if mnemonic in arch.instrs_source_first:
        return reg_at(1)
    if mnemonic.rstrip(".") in arch.instrs_destination_first:
        reg = reg_at(0)
        if mnemonic.endswith("."):
            return [
                Register("cr0_lt"),
                Register("cr0_gt"),
                Register("cr0_eq"),
                Register("cr0_so"),
            ] + reg
        return reg
    if mnemonic in arch.instrs_float_comp:
        return [Register("condition_bit")]
    if mnemonic in arch.instrs_hi_lo:
        return [Register("hi"), Register("lo")]
    if mnemonic in arch.instrs_implicit_destination:
        return [arch.instrs_implicit_destination[mnemonic][0]]
    if mnemonic in arch.instrs_decctr_branches:
        return [Register("ctr")]
    if mnemonic in arch.instrs_ppc_compare:
        return [
            Register("cr0_lt"),
            Register("cr0_gt"),
            Register("cr0_eq"),
            Register("cr0_so"),
        ]
    if instr.args and isinstance(instr.args[0], Register):
        return reg_at(0)
    return []


def regs_clobbered_until_dominator(
    node: Node, global_info: "GlobalInfo"
) -> Set[Register]:
    if node.immediate_dominator is None:
        return set()
    seen = {node.immediate_dominator}
    stack = node.parents[:]
    clobbered = set()
    while stack:
        n = stack.pop()
        if n in seen:
            continue
        seen.add(n)
        for instr in n.block.instructions:
            with current_instr(instr):
                clobbered.update(output_regs_for_instr(instr, global_info))
                if instr.mnemonic in global_info.arch.instrs_fn_call:
                    clobbered.update(global_info.arch.temp_regs)
        stack.extend(n.parents)
    return clobbered


def reg_always_set(
    node: Node, reg: Register, global_info: "GlobalInfo", *, dom_set: bool
) -> bool:
    if node.immediate_dominator is None:
        return False
    seen = {node.immediate_dominator}
    stack = node.parents[:]
    while stack:
        n = stack.pop()
        if n == node.immediate_dominator and not dom_set:
            return False
        if n in seen:
            continue
        seen.add(n)
        clobbered: Optional[bool] = None
        for instr in n.block.instructions:
            with current_instr(instr):
                if (
                    instr.mnemonic in global_info.arch.instrs_fn_call
                    and reg in global_info.arch.temp_regs
                ):
                    clobbered = True
                if reg in output_regs_for_instr(instr, global_info):
                    clobbered = False
        if clobbered == True:
            return False
        if clobbered is None:
            stack.extend(n.parents)
    return True


def pick_phi_assignment_nodes(
    reg: Register, nodes: List[Node], expr: Expression
) -> List[Node]:
    """
    As part of `assign_phis()`, we need to pick a set of nodes where we can emit a
    `SetPhiStmt` that assigns the phi for `reg` to `expr`.
    The final register state for `reg` for each node in `nodes` is `expr`,
    so the best case would be finding a single dominating node for the assignment.
    """
    # Find the set of nodes which dominate *all* of `nodes`, sorted by number
    # of dominators. (This puts "earlier" nodes at the beginning of the list.)
    dominators = sorted(
        set.intersection(*(node.dominators for node in nodes)),
        key=lambda n: len(n.dominators),
    )

    # Check the dominators for a node with the correct final state for `reg`
    for node in dominators:
        regs = get_block_info(node).final_register_states
        raw = regs.get_raw(reg)
        meta = regs.get_meta(reg)
        if raw is None or meta is None or meta.force:
            continue
        if raw == expr:
            return [node]

    # We couldn't find anything, so fall back to the naive solution
    # TODO: In some cases there may be a better solution (e.g. one that requires 2 nodes)
    return nodes


def assign_phis(used_phis: List[PhiExpr], stack_info: StackInfo) -> None:
    i = 0
    # Iterate over used phis until there are no more remaining. New ones may
    # appear during iteration, hence the while loop.
    while i < len(used_phis):
        phi = used_phis[i]
        assert phi.num_usages > 0
        assert len(phi.node.parents) >= 2

        # Group parent nodes by the value of their phi register
        equivalent_nodes: DefaultDict[Expression, List[Node]] = defaultdict(list)
        for node in phi.node.parents:
            expr = get_block_info(node).final_register_states[phi.reg]
            expr.type.unify(phi.type)
            equivalent_nodes[expr].append(node)

        exprs = list(equivalent_nodes.keys())
        first_uw = early_unwrap(exprs[0])
        if all(early_unwrap(e) == first_uw for e in exprs[1:]):
            # All the phis have the same value (e.g. because we recomputed an
            # expression after a store, or restored a register after a function
            # call). Just use that value instead of introducing a phi node.
            # TODO: the unwrapping here is necessary, but also kinda sketchy:
            # we may set as replacement_expr an expression that really shouldn't
            # be repeated, e.g. a StructAccess. It would make sense to use less
            # eager unwrapping, and/or to emit an EvalOnceExpr at this point
            # (though it's too late for it to be able to participate in the
            # prevent_later_uses machinery).
            phi.replacement_expr = as_type(first_uw, phi.type, silent=True)
            for _ in range(phi.num_usages):
                first_uw.use()
        else:
            for expr, nodes in equivalent_nodes.items():
                for node in pick_phi_assignment_nodes(phi.reg, nodes, expr):
                    block_info = get_block_info(node)
                    expr = block_info.final_register_states[phi.reg]
                    if isinstance(expr, PhiExpr):
                        # Explicitly mark how the expression is used if it's a phi,
                        # so we can propagate phi sets (to get rid of temporaries).
                        expr.use(from_phi=phi)
                    else:
                        expr.use()
                    typed_expr = as_type(expr, phi.type, silent=True)
                    block_info.to_write.append(SetPhiStmt(phi, typed_expr))
        i += 1

    name_counter: Dict[Register, int] = {}
    for phi in used_phis:
        if not phi.replacement_expr and phi.propagates_to() == phi:
            counter = name_counter.get(phi.reg, 0) + 1
            name_counter[phi.reg] = counter
            prefix = f"phi_{phi.reg.register_name}"
            phi.name = f"{prefix}_{counter}" if counter > 1 else prefix
            stack_info.phi_vars.append(phi)


def propagate_register_meta(nodes: List[Node], reg: Register) -> None:
    """Propagate RegMeta bits forwards/backwards."""
    non_terminal: List[Node] = [n for n in nodes if not isinstance(n, TerminalNode)]

    # Set `is_read` based on `read_inherited`.
    for n in non_terminal:
        if reg in get_block_info(n).final_register_states.read_inherited:
            for p in n.parents:
                par_meta = get_block_info(p).final_register_states.get_meta(reg)
                if par_meta:
                    par_meta.is_read = True

    # Propagate `is_read` backwards.
    todo = non_terminal[:]
    while todo:
        n = todo.pop()
        meta = get_block_info(n).final_register_states.get_meta(reg)
        for p in n.parents:
            par_meta = get_block_info(p).final_register_states.get_meta(reg)
            if (par_meta and not par_meta.is_read) and (
                meta and meta.inherited and meta.is_read
            ):
                par_meta.is_read = True
                todo.append(p)

    # Set `uninteresting` and propagate it and `function_return` forwards. Start by
    # assuming inherited values are all set; they will get unset iteratively, but for
    # cyclic dependency purposes we want to assume them set.
    for n in non_terminal:
        meta = get_block_info(n).final_register_states.get_meta(reg)
        if meta:
            if meta.inherited:
                meta.uninteresting = True
                meta.function_return = True
            else:
                meta.uninteresting = meta.is_read or meta.function_return

    todo = non_terminal[:]
    while todo:
        n = todo.pop()
        if isinstance(n, TerminalNode):
            continue
        meta = get_block_info(n).final_register_states.get_meta(reg)
        if not meta or not meta.inherited:
            continue
        all_uninteresting = True
        all_function_return = True
        for p in n.parents:
            par_meta = get_block_info(p).final_register_states.get_meta(reg)
            if par_meta:
                all_uninteresting &= par_meta.uninteresting
                all_function_return &= par_meta.function_return
        if meta.uninteresting and not all_uninteresting and not meta.is_read:
            meta.uninteresting = False
            todo.extend(n.children())
        if meta.function_return and not all_function_return:
            meta.function_return = False
            todo.extend(n.children())


def determine_return_register(
    return_blocks: List[BlockInfo], fn_decl_provided: bool, arch: Arch
) -> Optional[Register]:
    """Determine which of v0 and f0 is the most likely to contain the return
    value, or if the function is likely void."""

    def priority(block_info: BlockInfo, reg: Register) -> int:
        meta = block_info.final_register_states.get_meta(reg)
        if not meta:
            return 3
        if meta.uninteresting:
            return 1
        if meta.function_return:
            return 0
        return 2

    if not return_blocks:
        return None

    best_reg: Optional[Register] = None
    best_prio = -1
    for reg in arch.base_return_regs:
        prios = [priority(b, reg) for b in return_blocks]
        max_prio = max(prios)
        if max_prio == 3:
            # Register is not always set, skip it
            continue
        if max_prio <= 1 and not fn_decl_provided:
            # Register is always read after being written, or comes from a
            # function call; seems unlikely to be an intentional return.
            # Skip it, unless we have a known non-void return type.
            continue
        if max_prio > best_prio:
            best_prio = max_prio
            best_reg = reg
    return best_reg


def translate_node_body(node: Node, regs: RegInfo, stack_info: StackInfo) -> BlockInfo:
    """
    Given a node and current register contents, return a BlockInfo containing
    the translated AST for that node.
    """

    to_write: List[Union[Statement]] = []
    local_var_writes: Dict[LocalVar, Tuple[Register, Expression]] = {}
    subroutine_args: Dict[int, Expression] = {}
    branch_condition: Optional[Condition] = None
    switch_expr: Optional[Expression] = None
    has_custom_return: bool = False
    has_function_call: bool = False
    arch = stack_info.global_info.arch

    def eval_once(
        expr: Expression,
        *,
        emit_exactly_once: bool,
        trivial: bool,
        prefix: str = "",
        reuse_var: Optional[Var] = None,
    ) -> EvalOnceExpr:
        if emit_exactly_once:
            # (otherwise this will be marked used once num_usages reaches 1)
            expr.use()
        assert reuse_var or prefix
        if prefix == "condition_bit":
            prefix = "cond"
        var = reuse_var or Var(stack_info, "temp_" + prefix)
        expr = EvalOnceExpr(
            wrapped_expr=expr,
            var=var,
            type=expr.type,
            emit_exactly_once=emit_exactly_once,
            trivial=trivial,
        )
        var.num_usages += 1
        stmt = EvalOnceStmt(expr)
        to_write.append(stmt)
        stack_info.temp_vars.append(stmt)
        return expr

    def prevent_later_uses(expr_filter: Callable[[Expression], bool]) -> None:
        """Prevent later uses of registers whose contents match a callback filter."""
        for r in regs.contents.keys():
            data = regs.contents.get(r)
            assert data is not None
            expr = data.value
            if not data.meta.force and expr_filter(expr):
                # Mark the register as "if used, emit the expression's once
                # var". We usually always have a once var at this point,
                # but if we don't, create one.
                if not isinstance(expr, EvalOnceExpr):
                    expr = eval_once(
                        expr,
                        emit_exactly_once=False,
                        trivial=False,
                        prefix=r.register_name,
                    )
                regs.set_with_meta(r, expr, replace(data.meta, force=True))

    def prevent_later_value_uses(sub_expr: Expression) -> None:
        """Prevent later uses of registers that recursively contain a given
        subexpression."""
        # Unused PassedInArg are fine; they can pass the uses_expr test simply based
        # on having the same variable name. If we didn't filter them out here it could
        # cause them to be incorrectly passed as function arguments -- the function
        # call logic sees an opaque wrapper and doesn't realize that they are unused
        # arguments that should not be passed on.
        prevent_later_uses(
            lambda e: uses_expr(e, lambda e2: e2 == sub_expr)
            and not (isinstance(e, PassedInArg) and not e.copied)
        )

    def prevent_later_function_calls() -> None:
        """Prevent later uses of registers that recursively contain a function call."""
        prevent_later_uses(lambda e: uses_expr(e, lambda e2: isinstance(e2, FuncCall)))

    def prevent_later_reads() -> None:
        """Prevent later uses of registers that recursively contain a read."""
        contains_read = lambda e: isinstance(e, (StructAccess, ArrayAccess))
        prevent_later_uses(lambda e: uses_expr(e, contains_read))

    def set_reg_maybe_return(reg: Register, expr: Expression) -> None:
        regs[reg] = expr

    def set_reg(reg: Register, expr: Optional[Expression]) -> None:
        if expr is None:
            if reg in regs:
                del regs[reg]
            return

        if isinstance(expr, LocalVar):
            if (
                isinstance(node, ReturnNode)
                and stack_info.maybe_get_register_var(reg)
                and (stack_info.callee_save_reg_locations.get(reg) == expr.value)
            ):
                # Elide saved register restores with --reg-vars (it doesn't
                # matter in other cases).
                return
            if expr in local_var_writes:
                # Elide register restores (only for the same register for now,
                # to be conversative).
                orig_reg, orig_expr = local_var_writes[expr]
                if orig_reg == reg:
                    expr = orig_expr

        uw_expr = expr
        if not isinstance(expr, Literal):
            expr = eval_once(
                expr,
                emit_exactly_once=False,
                trivial=is_trivial_expression(expr),
                prefix=reg.register_name,
            )

        if reg == Register("zero"):
            # Emit the expression as is. It's probably a volatile load.
            expr.use()
            to_write.append(ExprStmt(expr))
        else:
            dest = stack_info.maybe_get_register_var(reg)
            if dest is not None:
                stack_info.use_register_var(dest)
                # Avoid emitting x = x, but still refresh EvalOnceExpr's etc.
                if not (isinstance(uw_expr, RegisterVar) and uw_expr.reg == reg):
                    source = as_type(expr, dest.type, True)
                    source.use()
                    to_write.append(StoreStmt(source=source, dest=dest))
                expr = dest
            set_reg_maybe_return(reg, expr)

    def clear_caller_save_regs() -> None:
        for reg in arch.temp_regs:
            if reg in regs:
                del regs[reg]

    def maybe_clear_local_var_writes(func_args: List[Expression]) -> None:
        # Clear the `local_var_writes` dict if any of the `func_args` contain
        # a reference to a stack var. (The called function may modify the stack,
        # replacing the value we have in `local_var_writes`.)
        for arg in func_args:
            if uses_expr(
                arg,
                lambda expr: isinstance(expr, AddressOf)
                and isinstance(expr.expr, LocalVar),
            ):
                local_var_writes.clear()
                return

    def process_instr(instr: Instruction) -> None:
        nonlocal branch_condition, switch_expr, has_function_call

        mnemonic = instr.mnemonic
        args = InstrArgs(instr.args, regs, stack_info)
        expr: Expression

        # Figure out what code to generate!
        if mnemonic in arch.instrs_ignore:
            pass

        elif mnemonic in arch.instrs_store or mnemonic in arch.instrs_store_update:
            # Store a value in a permanent place.
            if mnemonic in arch.instrs_store:
                to_store = arch.instrs_store[mnemonic](args)
            else:
                # PPC specific store-and-update instructions
                # `stwu r3, 8(r4)` is equivalent to `$r3 = *($r4 + 8); $r4 += 8;`
                to_store = arch.instrs_store_update[mnemonic](args)

                # Update the register in the second argument
                # TODO: is it OK to do this here, or does it need to happen at the end of the fn?
                update = args.memory_ref(1)
                if not isinstance(update, AddressMode):
                    raise DecompFailure(
                        f"Unhandled store-and-update arg in {instr}: {update!r}"
                    )
                set_reg(
                    update.rhs,
                    add_imm(args.regs[update.rhs], Literal(update.offset), stack_info),
                )

            if to_store is None:
                # Elided register preserval.
                pass
            elif isinstance(to_store.dest, SubroutineArg):
                # About to call a subroutine with this argument. Skip arguments for the
                # first four stack slots; they are also passed in registers.
                if to_store.dest.value >= 0x10:
                    subroutine_args[to_store.dest.value] = to_store.source
            else:
                if isinstance(to_store.dest, LocalVar):
                    stack_info.add_local_var(to_store.dest)
                    raw_value = to_store.source
                    if isinstance(raw_value, Cast) and raw_value.reinterpret:
                        # When preserving values on the stack across function calls,
                        # ignore the type of the stack variable. The same stack slot
                        # might be used to preserve values of different types.
                        raw_value = raw_value.expr
                    local_var_writes[to_store.dest] = (args.reg_ref(0), raw_value)
                # Emit a write. This includes four steps:
                # - mark the expression as used (since writes are always emitted)
                # - mark the dest used (if it's a struct access it needs to be
                # evaluated, though ideally we would not mark the top-level expression
                # used; it may cause early emissions that shouldn't happen)
                # - mark other usages of the dest as "emit before this point if used".
                # - emit the actual write.
                #
                # Note that the prevent_later_value_uses step happens after use(), since
                # the stored expression is allowed to reference its destination var,
                # but before the write is written, since prevent_later_value_uses might
                # emit writes of its own that should go before this write. In practice
                # that probably never occurs -- all relevant register contents should be
                # EvalOnceExpr's that can be emitted at their point of creation, but
                # I'm not 100% certain that that's always the case and will remain so.
                to_store.source.use()
                to_store.dest.use()
                prevent_later_value_uses(to_store.dest)
                prevent_later_function_calls()
                to_write.append(to_store)

        elif mnemonic in arch.instrs_source_first:
            # Just 'mtc1'. It's reversed, so we have to specially handle it.
            set_reg(args.reg_ref(1), arch.instrs_source_first[mnemonic](args))

        elif mnemonic in arch.instrs_branches:
            assert branch_condition is None
            branch_condition = arch.instrs_branches[mnemonic](args)

        elif mnemonic in arch.instrs_decctr_branches:
            assert branch_condition is None
            branch_condition = arch.instrs_decctr_branches[mnemonic](args)

            ctr = Register("ctr")
            set_reg(ctr, BinaryOp.int(args.regs[ctr], "-", Literal(1)))

        elif mnemonic in arch.instrs_float_branches:
            assert branch_condition is None
            cond_bit = regs[Register("condition_bit")]
            if not isinstance(cond_bit, BinaryOp):
                cond_bit = ExprCondition(cond_bit, type=cond_bit.type)
            if mnemonic == "bc1t":
                branch_condition = cond_bit
            elif mnemonic == "bc1f":
                branch_condition = cond_bit.negated()

        elif mnemonic in arch.instrs_jumps:
            if mnemonic == "b":
                if isinstance(args.raw_arg(0), AsmGlobalSymbol):
                    # Unconditional jump
                    pass
            elif mnemonic == "bctr":
                # Switch jump
                assert isinstance(node, SwitchNode)
                switch_expr = args.regs[Register("ctr")]
            elif mnemonic == "jr":
                # MIPS:
                if args.reg_ref(0) == arch.return_address_reg:
                    # Return from the function.
                    assert isinstance(node, ReturnNode)
                else:
                    # Switch jump.
                    assert isinstance(node, SwitchNode)
                    switch_expr = args.reg(0)
            elif mnemonic == "blr":
                assert isinstance(node, ReturnNode)
            else:
                raise DecompFailure(f"Unhandled jump mnemonic {mnemonic}")

        elif mnemonic in arch.instrs_fn_call:
            is_known_void = False
            if mnemonic in ["jal", "bl"]:
                fn_target = args.imm(0)
                if isinstance(fn_target, AddressOf) and isinstance(
                    fn_target.expr, GlobalSymbol
                ):
                    is_known_void = stack_info.global_info.is_function_known_void(
                        fn_target.expr.symbol_name
                    )
                elif isinstance(fn_target, Literal):
                    pass
                else:
                    raise DecompFailure(
                        f"The target of jal must be a label, not {fn_target}"
                    )
            elif mnemonic == "blrl":
                fn_target = args.regs[Register("lr")]
            else:
                assert mnemonic == "jalr"
                if args.count() == 1:
                    fn_target = args.reg(0)
                elif args.count() == 2:
                    if args.reg_ref(0) != arch.return_address_reg:
                        raise DecompFailure(
                            "Two-argument form of jalr is not supported."
                        )
                    fn_target = args.reg(1)
                else:
                    raise DecompFailure(f"jalr takes 2 arguments, {args.count()} given")

            fn_target = as_function_ptr(fn_target)
            fn_sig = fn_target.type.get_function_pointer_signature()
            assert fn_sig is not None, "known function pointers must have a signature"

            likely_regs: Dict[Register, bool] = {}
            for reg, data in regs.contents.items():
                # PPC TODO: This is a much stricter filter than we use for MIPS,
                # but it seems more accurate because the same registers are used
                # for arguments & return values. The ABI can also mix & match the
                # rN & fN registers, which makes the "require" heuristic less powerful.
                if data.meta.function_return or data.meta.inherited:
                    continue

                likely_regs[reg] = (
                    not isinstance(data.value, PassedInArg) or data.value.copied
                )

            abi = arch.function_abi(fn_sig, likely_regs, for_call=True)

            func_args: List[Expression] = []
            for slot in abi.arg_slots:
                if slot.reg:
                    expr = regs[slot.reg]
                elif slot.offset in subroutine_args:
                    expr = subroutine_args.pop(slot.offset)
                else:
                    expr = ErrorExpr(
                        f"Unable to find stack arg {slot.offset:#x} in block"
                    )
                func_args.append(
                    CommentExpr.wrap(
                        as_type(expr, slot.type, True), prefix=slot.comment
                    )
                )

            for slot in abi.possible_slots:
                assert slot.reg is not None
                func_args.append(regs[slot.reg])

            # Add the arguments after a3.
            # TODO: limit this based on abi.arg_slots. If the function type is known
            # and not variadic, this list should be empty.
            for _, arg in sorted(subroutine_args.items()):
                if fn_sig.params_known and not fn_sig.is_variadic:
                    func_args.append(CommentExpr.wrap(arg, prefix="extra?"))
                else:
                    func_args.append(arg)

            if not fn_sig.params_known:
                while len(func_args) > len(fn_sig.params):
                    fn_sig.params.append(FunctionParam())
                # When the function signature isn't provided, the we only assume that each
                # parameter is "simple" (<=4 bytes, no return struct, etc.). This may not
                # match the actual function signature, but it's the best we can do.
                # Without that assumption, the logic from `function_abi` would be needed here.
                for i, (arg_expr, param) in enumerate(zip(func_args, fn_sig.params)):
                    func_args[i] = as_type(arg_expr, param.type.decay(), True)

            # Reset subroutine_args, for the next potential function call.
            subroutine_args.clear()

            call: Expression = FuncCall(
                fn_target, func_args, fn_sig.return_type.weaken_void_ptr()
            )
            call = eval_once(call, emit_exactly_once=True, trivial=False, prefix="ret")

            # Clear out caller-save registers, for clarity and to ensure that
            # argument regs don't get passed into the next function.
            clear_caller_save_regs()

            # Clear out local var write tracking if any argument contains a stack
            # reference. That dict is used to track register saves/restores, which
            # are unreliable if we call a function with a stack reference.
            maybe_clear_local_var_writes(func_args)

            # Prevent reads and function calls from moving across this call.
            # This isn't really right, because this call might be moved later,
            # and then this prevention should also be... but it's the best we
            # can do with the current code architecture.
            prevent_later_function_calls()
            prevent_later_reads()

            # If we have type information that says the function is
            # void, then don't set any of these -- it might cause us to
            # believe the function we're decompiling is non-void.
            if not is_known_void:
                for reg, val in arch.function_return(call):
                    assert reg in arch.all_return_regs
                    if not isinstance(val, SecondF64Half):
                        val = eval_once(
                            val,
                            emit_exactly_once=False,
                            trivial=False,
                            prefix=reg.register_name,
                        )
                    regs.set_with_meta(reg, val, RegMeta(function_return=True))

            has_function_call = True

        elif mnemonic in arch.instrs_float_comp:
            expr = arch.instrs_float_comp[mnemonic](args)
            regs[Register("condition_bit")] = expr

        elif mnemonic in arch.instrs_hi_lo:
            hi, lo = arch.instrs_hi_lo[mnemonic](args)
            set_reg(Register("hi"), hi)
            set_reg(Register("lo"), lo)

        elif mnemonic in arch.instrs_implicit_destination:
            reg, expr_fn = arch.instrs_implicit_destination[mnemonic]
            set_reg(reg, expr_fn(args))

        elif mnemonic in arch.instrs_ppc_compare:
            set_reg(Register("cr0_eq"), arch.instrs_ppc_compare[mnemonic](args, "=="))
            set_reg(Register("cr0_gt"), arch.instrs_ppc_compare[mnemonic](args, ">"))
            set_reg(Register("cr0_lt"), arch.instrs_ppc_compare[mnemonic](args, "<"))
            set_reg(Register("cr0_so"), Literal(0))

        elif mnemonic in arch.instrs_no_dest:
            stmt = arch.instrs_no_dest[mnemonic](args)
            to_write.append(stmt)

        elif mnemonic.rstrip(".") in arch.instrs_destination_first:
            target = args.reg_ref(0)
            val = arch.instrs_destination_first[mnemonic.rstrip(".")](args)
            # TODO: IDO tends to keep variables within single registers. Thus,
            # if source = target, maybe we could overwrite that variable instead
            # of creating a new one?
            set_reg(target, val)
            mn_parts = mnemonic.split(".")
            if mnemonic.endswith("."):
                # PPC: Instructions suffixed with . set condition bits (CR0) based on the result value
                target_reg = args.reg(0)
                set_reg(
                    Register("cr0_eq"),
                    BinaryOp.icmp(target_reg, "==", Literal(0, type=target_reg.type)),
                )
                # Use manual casts for cr0_gt/cr0_lt so that the type of target_reg is not modified
                # until the resulting bit is .use()'d.
                set_reg(
                    Register("cr0_gt"),
                    BinaryOp(
                        left=Cast(
                            expr=target_reg,
                            reinterpret=True,
                            silent=True,
                            type=Type.s32(),
                        ),
                        op=">",
                        right=Literal(0),
                        type=Type.s32(),
                    ),
                )
                set_reg(
                    Register("cr0_lt"),
                    BinaryOp(
                        left=Cast(
                            expr=target_reg,
                            reinterpret=True,
                            silent=True,
                            type=Type.s32(),
                        ),
                        op="<",
                        right=Literal(0),
                        type=Type.s32(),
                    ),
                )
                # TODO: Implement overflow checking
                set_reg(Register("cr0_so"), ErrorExpr(f"overflow of {target}"))

            elif (len(mn_parts) >= 2 and mn_parts[1] == "d") or mnemonic == "ldc1":
                set_reg(target.other_f64_reg(), SecondF64Half())

        elif mnemonic in arch.instrs_load_update:
            target = args.reg_ref(0)
            val = arch.instrs_load_update[mnemonic](args)
            set_reg(target, val)

            if mnemonic in ["lwzux", "lhzux", "lbzux"]:
                # In `rA, rB, rC`, update `rB = rB + rC`
                update_reg = args.reg_ref(1)
                offset = args.reg(2)
            else:
                # In `rA, rB(N)`, update `rB = rB + N`
                update = args.memory_ref(1)
                if not isinstance(update, AddressMode):
                    raise DecompFailure(
                        f"Unhandled store-and-update arg in {instr}: {update!r}"
                    )
                update_reg = update.rhs
                offset = Literal(update.offset)

            set_reg(update_reg, add_imm(args.regs[update_reg], offset, stack_info))

        else:
            expr = ErrorExpr(f"unknown instruction: {instr}")
            if mnemonic.endswith("."):
                # PPC; unimplemented instructions that modify CR0
                set_reg(Register("cr0_eq"), expr)
                set_reg(Register("cr0_gt"), expr)
                set_reg(Register("cr0_lt"), expr)
                set_reg(Register("cr0_so"), expr)
            if args.count() >= 1 and isinstance(args.raw_arg(0), Register):
                reg = args.reg_ref(0)
                expr = eval_once(
                    expr,
                    emit_exactly_once=True,
                    trivial=False,
                    prefix=reg.register_name,
                )
                if reg != Register("zero"):
                    set_reg_maybe_return(reg, expr)
            else:
                to_write.append(ExprStmt(expr))

    for instr in node.block.instructions:
        with current_instr(instr):
            process_instr(instr)

    if branch_condition is not None:
        branch_condition.use()
    switch_control: Optional[SwitchControl] = None
    if switch_expr is not None:
        switch_control = SwitchControl.from_expr(switch_expr)
        switch_control.control_expr.use()
    return BlockInfo(
        to_write=to_write,
        return_value=None,
        switch_control=switch_control,
        branch_condition=branch_condition,
        final_register_states=regs,
        has_function_call=has_function_call,
    )


def translate_graph_from_block(
    node: Node,
    regs: RegInfo,
    stack_info: StackInfo,
    used_phis: List[PhiExpr],
    return_blocks: List[BlockInfo],
    options: Options,
) -> None:
    """
    Given a FlowGraph node and a dictionary of register contents, give that node
    its appropriate BlockInfo (which contains the AST of its code).
    """

    if options.debug:
        print(f"\nNode in question: {node}")

    # Translate the given node and discover final register states.
    try:
        block_info = translate_node_body(node, regs, stack_info)
        if options.debug:
            print(block_info)
    except Exception as e:  # TODO: handle issues better
        if options.stop_on_error:
            raise

        instr: Optional[Instruction] = None
        if isinstance(e, InstrProcessingFailure) and isinstance(e.__cause__, Exception):
            instr = e.instr
            e = e.__cause__

        if isinstance(e, DecompFailure):
            emsg = str(e)
            print(emsg)
        else:
            tb = e.__traceback__
            traceback.print_exception(None, e, tb)
            emsg = str(e) or traceback.format_tb(tb)[-1]
            emsg = emsg.strip().split("\n")[-1].strip()

        error_stmts: List[Statement] = [CommentStmt(f"Error: {emsg}")]
        if instr is not None:
            print(
                f"Error occurred while processing instruction: {instr}", file=sys.stderr
            )
            error_stmts.append(CommentStmt(f"At instruction: {instr}"))
        print(file=sys.stderr)
        block_info = BlockInfo(
            to_write=error_stmts,
            return_value=None,
            switch_control=None,
            branch_condition=ErrorExpr(),
            final_register_states=regs,
            has_function_call=False,
        )

    node.block.add_block_info(block_info)
    if isinstance(node, ReturnNode):
        return_blocks.append(block_info)

    # Translate everything dominated by this node, now that we know our own
    # final register state. This will eventually reach every node.
    for child in node.immediately_dominates:
        if isinstance(child, TerminalNode):
            continue
        new_regs = RegInfo(stack_info=stack_info)
        for reg, data in regs.contents.items():
            new_regs.set_with_meta(
                reg, data.value, RegMeta(inherited=True, force=data.meta.force)
            )

        phi_regs = regs_clobbered_until_dominator(child, stack_info.global_info)
        for reg in phi_regs:
            if reg_always_set(
                child, reg, stack_info.global_info, dom_set=(reg in regs)
            ):
                expr: Optional[Expression] = stack_info.maybe_get_register_var(reg)
                if expr is None:
                    expr = PhiExpr(
                        reg=reg, node=child, used_phis=used_phis, type=Type.any_reg()
                    )
                new_regs.set_with_meta(reg, expr, RegMeta(inherited=True))
            elif reg in new_regs:
                del new_regs[reg]
        translate_graph_from_block(
            child, new_regs, stack_info, used_phis, return_blocks, options
        )


def resolve_types_late(stack_info: StackInfo) -> None:
    """
    After translating a function, perform a final type-resolution pass.
    """
    # Final check over stack var types. Because of delayed type unification, some
    # locations should now be marked as "weak".
    for location in stack_info.weak_stack_var_types.keys():
        stack_info.get_stack_var(location, store=False)

    # Use dereferences to determine pointer types
    struct_type_map = stack_info.get_struct_type_map()
    for var, offset_type_map in struct_type_map.items():
        if len(offset_type_map) == 1 and 0 in offset_type_map:
            # var was probably a plain pointer, not a struct
            # Try to unify it with the appropriate pointer type,
            # to fill in the type if it does not already have one
            type = offset_type_map[0]
            var.type.unify(Type.ptr(type))


@dataclass
class FunctionInfo:
    stack_info: StackInfo
    flow_graph: FlowGraph
    return_type: Type
    symbol: GlobalSymbol


@dataclass
class GlobalInfo:
    asm_data: AsmData
    arch: Arch
    local_functions: Set[str]
    typemap: TypeMap
    typepool: TypePool
    global_symbol_map: Dict[str, GlobalSymbol] = field(default_factory=dict)

    def asm_data_value(self, sym_name: str) -> Optional[AsmDataEntry]:
        return self.asm_data.values.get(sym_name)

    def address_of_gsym(self, sym_name: str) -> AddressOf:
        if sym_name in self.global_symbol_map:
            sym = self.global_symbol_map[sym_name]
        else:
            try:
                demangled_symbol: Optional[CxxSymbol] = demangle_codewarrior_parse(
                    sym_name
                )
            except ValueError:
                demangled_symbol = None

            sym = self.global_symbol_map[sym_name] = GlobalSymbol(
                symbol_name=sym_name,
                type=Type.any(),
                asm_data_entry=self.asm_data_value(sym_name),
                demangled_symbol=demangled_symbol,
            )

            fn = self.typemap.functions.get(sym_name)
            ctype: Optional[CType]
            if fn is not None:
                ctype = fn.type
            else:
                ctype = self.typemap.var_types.get(sym_name)

            if ctype is not None:
                sym.symbol_in_context = True
                sym.initializer_in_typemap = (
                    sym_name in self.typemap.vars_with_initializers
                )
                sym.type.unify(Type.ctype(ctype, self.typemap, self.typepool))
                if sym_name not in self.typepool.unknown_decls:
                    sym.type_provided = True
            elif sym_name in self.local_functions:
                sym.type.unify(Type.function())

            # Do this after unifying the type in the typemap, so that it has lower precedence
            if sym.demangled_symbol is not None:
                sym.type.unify(Type.demangled_symbol(sym.demangled_symbol))

        return AddressOf(sym, type=sym.type.reference())

    def is_function_known_void(self, sym_name: str) -> bool:
        """Return True if the function exists in the context, and has no return value"""
        fn = self.typemap.functions.get(sym_name)
        if fn is None:
            return False
        return fn.ret_type is None

    def initializer_for_symbol(
        self, sym: GlobalSymbol, fmt: Formatter
    ) -> Optional[str]:
        assert sym.asm_data_entry is not None
        data = sym.asm_data_entry.data[:]

        def read_uint(n: int) -> Optional[int]:
            """Read the next `n` bytes from `data` as an (long) integer"""
            assert 0 < n <= 8
            if not data or not isinstance(data[0], bytes):
                return None
            if len(data[0]) < n:
                return None
            bs = data[0][:n]
            data[0] = data[0][n:]
            if not data[0]:
                del data[0]
            value = 0
            for b in bs:
                value = (value << 8) | b
            return value

        def read_pointer() -> Optional[Expression]:
            """Read the next label from `data`"""
            if not data or not isinstance(data[0], str):
                return None

            label = data[0]
            data.pop(0)
            return self.address_of_gsym(label)

        def for_type(type: Type) -> Optional[str]:
            """Return the initializer for a single element of type `type`"""
            if type.is_struct() or type.is_array():
                struct_fields = type.get_initializer_fields()
                if not struct_fields:
                    return None
                members = []
                for field in struct_fields:
                    if isinstance(field, int):
                        # Check that all padding bytes are 0
                        for i in range(field):
                            padding = read_uint(1)
                            if padding != 0:
                                return None
                    else:
                        m = for_type(field)
                        if m is None:
                            return None
                        members.append(m)
                return fmt.format_array(members)

            if type.is_reg():
                size = type.get_size_bytes()
                if not size:
                    return None

                if size == 4:
                    ptr = read_pointer()
                    if ptr is not None:
                        return as_type(ptr, type, silent=True).format(fmt)

                value = read_uint(size)
                if value is not None:
                    expr = as_type(Literal(value), type, True)
                    return elide_casts_for_store(expr).format(fmt)

            # Type kinds K_FN and K_VOID do not have initializers
            return None

        return for_type(sym.type)

    def find_forward_declares_needed(self, functions: List[FunctionInfo]) -> Set[str]:
        funcs_seen = set()
        forward_declares_needed = self.asm_data.mentioned_labels

        for func in functions:
            funcs_seen.add(func.stack_info.function.name)

            for instr in func.stack_info.function.body:
                if not isinstance(instr, Instruction):
                    continue

                for arg in instr.args:
                    if isinstance(arg, AsmGlobalSymbol):
                        func_name = arg.symbol_name
                    elif isinstance(arg, Macro) and isinstance(
                        arg.argument, AsmGlobalSymbol
                    ):
                        func_name = arg.argument.symbol_name
                    else:
                        continue

                    if func_name in self.local_functions:
                        if func_name not in funcs_seen:
                            forward_declares_needed.add(func_name)

        return forward_declares_needed

    def global_decls(
        self,
        fmt: Formatter,
        decls: Options.GlobalDeclsEnum,
        functions: List[FunctionInfo],
    ) -> str:
        # Format labels from symbol_type_map into global declarations.
        # As the initializers are formatted, this may cause more symbols
        # to be added to the global_symbol_map.
        forward_declares_needed = self.find_forward_declares_needed(functions)

        lines = []
        processed_names: Set[str] = set()
        while True:
            names: AbstractSet[str] = self.global_symbol_map.keys()
            if decls == Options.GlobalDeclsEnum.ALL:
                names |= self.asm_data.values.keys()
            names -= processed_names
            if not names:
                break
            for name in sorted(names):
                processed_names.add(name)
                sym = self.address_of_gsym(name).expr
                assert isinstance(sym, GlobalSymbol)
                data_entry = sym.asm_data_entry

                # Is the label defined in this unit (in the active AsmData file(s))
                is_in_file = data_entry is not None or name in self.local_functions
                # Is the label externally visible (mentioned in the context file)
                is_global = sym.symbol_in_context
                # Is the label a symbol in .rodata?
                is_const = data_entry is not None and data_entry.is_readonly

                if data_entry and data_entry.is_jtbl:
                    # Skip jump tables
                    continue
                if is_in_file and is_global and sym.type.is_function():
                    # Skip externally-declared functions that are defined here
                    continue
                if self.local_functions == {name}:
                    # Skip the function being decompiled if just a single one
                    continue
                if not is_in_file and sym.type_provided:
                    # Skip externally-declared symbols that are defined in other files
                    continue

                # TODO: Use original MIPSFile ordering for variables
                sort_order = (
                    not sym.type.is_function(),
                    is_global,
                    is_in_file,
                    is_const,
                    name,
                )
                qualifier = ""
                value: Optional[str] = None
                comments = []

                # Determine type qualifier: static, extern, or neither
                if is_in_file and is_global:
                    qualifier = ""
                elif is_in_file:
                    qualifier = "static"
                else:
                    qualifier = "extern"

                if sym.type.is_function():
                    comments.append(qualifier)
                    qualifier = ""

                # Try to guess if the symbol is an array (and if it is, its dimension) if
                # we have a data entry for it, and the symbol is either not in the typemap
                # or was a variable-length array there ("VLA", e.g. `int []`)
                # (Otherwise, if the dim is provided by the typemap, we trust it.)
                element_type, array_dim = sym.type.get_array()
                is_vla = element_type is not None and (
                    array_dim is None or array_dim <= 0
                )
                if data_entry and (not sym.type_provided or is_vla):
                    # The size of the data entry is uncertain, because of padding
                    # between sections. Generally `(max_data_size - data_size) < 16`.
                    min_data_size, max_data_size = data_entry.size_range_bytes()
                    # The size of the element type (not the size of the array type)
                    if element_type is None:
                        element_type = sym.type

                    # If we don't know the type, we can't guess the array_dim
                    type_size = element_type.get_size_bytes()
                    if type_size:
                        potential_dim, extra_bytes = sym.potential_array_dim(type_size)
                        if potential_dim == 0 and extra_bytes > 0:
                            # The type is too big for our data. (not an array)
                            comments.append(
                                f"type too large by {fmt.format_int(type_size - extra_bytes)}"
                            )
                        elif potential_dim > 1 or is_vla:
                            # NB: In general, replacing the types of Expressions can be sketchy.
                            # However, the GlobalSymbol here came from address_of_gsym(), which
                            # always returns a reference to the element_type.
                            array_dim = potential_dim
                            sym.type = Type.array(element_type, array_dim)

                        if potential_dim != 0 and extra_bytes > 0:
                            comments.append(
                                f"extra bytes: {fmt.format_int(extra_bytes)}"
                            )

                # Try to convert the data from .data/.rodata into an initializer
                if data_entry and not data_entry.is_bss:
                    value = self.initializer_for_symbol(sym, fmt)
                    if value is None:
                        # This warning helps distinguish .bss symbols from .data/.rodata,
                        # IDO only puts symbols in .bss if they don't have any initializer
                        comments.append("unable to generate initializer")

                if is_const:
                    comments.append("const")

                    # Float & string constants are almost always inlined and can be omitted
                    if sym.is_string_constant():
                        continue
                    if array_dim is None and sym.type.is_likely_float():
                        continue

                # In "none" mode, do not emit any decls
                if decls == Options.GlobalDeclsEnum.NONE:
                    continue
                # In modes except "all", skip the decl if the context file already had an initializer
                if decls != Options.GlobalDeclsEnum.ALL and sym.initializer_in_typemap:
                    continue

                if (
                    sym.type.is_function()
                    and decls != Options.GlobalDeclsEnum.ALL
                    and name in self.local_functions
                    and name not in forward_declares_needed
                ):
                    continue

                qualifier = f"{qualifier} " if qualifier else ""
                value = f" = {value}" if value else ""
                lines.append(
                    (
                        sort_order,
                        fmt.with_comments(
                            f"{qualifier}{sym.type.to_decl(name, fmt)}{value};",
                            comments,
                        )
                        + "\n",
                    )
                )
        lines.sort()
        return "".join(line for _, line in lines)


def translate_to_ast(
    function: Function,
    flow_graph: FlowGraph,
    options: Options,
    global_info: GlobalInfo,
) -> FunctionInfo:
    """
    Given a function, produce a FlowGraph that both contains control-flow
    information and has AST transformations for each block of code and
    branch condition.
    """
    # Initialize info about the function.
    stack_info = get_stack_info(function, global_info, flow_graph)
    start_regs: RegInfo = RegInfo(stack_info=stack_info)

    arch = global_info.arch
    start_regs[arch.stack_pointer_reg] = GlobalSymbol("sp", type=Type.ptr())
    for reg in arch.saved_regs:
        start_regs[reg] = stack_info.saved_reg_symbol(reg.register_name)

    fn_sym = global_info.address_of_gsym(function.name).expr
    assert isinstance(fn_sym, GlobalSymbol)

    fn_type = fn_sym.type
    fn_type.unify(Type.function())
    fn_sig = Type.ptr(fn_type).get_function_pointer_signature()
    assert fn_sig is not None, "fn_type is known to be a function"
    return_type = fn_sig.return_type
    stack_info.is_variadic = fn_sig.is_variadic

    def make_arg(offset: int, type: Type) -> PassedInArg:
        assert offset % 4 == 0
        return PassedInArg(offset, copied=False, stack_info=stack_info, type=type)

    abi = arch.function_abi(
        fn_sig,
        likely_regs={reg: True for reg in arch.argument_regs},
        for_call=False,
    )
    for slot in abi.arg_slots:
        stack_info.add_known_param(slot.offset, slot.name, slot.type)
        if slot.reg is not None:
            start_regs[slot.reg] = make_arg(slot.offset, slot.type)
    for slot in abi.possible_slots:
        if slot.reg is not None:
            start_regs[slot.reg] = make_arg(slot.offset, slot.type)

    if options.reg_vars == ["saved"]:
        reg_vars = arch.saved_regs
    elif options.reg_vars == ["most"]:
        reg_vars = arch.saved_regs + arch.simple_temp_regs
    elif options.reg_vars == ["all"]:
        reg_vars = arch.saved_regs + arch.simple_temp_regs + arch.argument_regs
    else:
        reg_vars = list(map(Register, options.reg_vars))
    for reg in reg_vars:
        stack_info.add_register_var(reg)

    if options.debug:
        print(stack_info)
        print("\nNow, we attempt to translate:")

    used_phis: List[PhiExpr] = []
    return_blocks: List[BlockInfo] = []
    translate_graph_from_block(
        flow_graph.entry_node(),
        start_regs,
        stack_info,
        used_phis,
        return_blocks,
        options,
    )

    for reg in arch.base_return_regs:
        propagate_register_meta(flow_graph.nodes, reg)

    return_reg: Optional[Register] = None

    if not options.void and not return_type.is_void():
        return_reg = determine_return_register(
            return_blocks, fn_sym.type_provided, arch
        )

    if return_reg is not None:
        for b in return_blocks:
            if return_reg in b.final_register_states:
                ret_val = b.final_register_states[return_reg]
                ret_val = as_type(ret_val, return_type, True)
                ret_val.use()
                b.return_value = ret_val
    else:
        return_type.unify(Type.void())

    if not fn_sig.params_known:
        while len(fn_sig.params) < len(stack_info.arguments):
            fn_sig.params.append(FunctionParam())
        for param, arg in zip(fn_sig.params, stack_info.arguments):
            param.type.unify(arg.type)
            if not param.name:
                param.name = arg.format(Formatter())

    assign_phis(used_phis, stack_info)
    resolve_types_late(stack_info)

    if options.pdb_translate:
        import pdb

        v: Dict[str, object] = {}
        fmt = Formatter()
        for local in stack_info.local_vars:
            var_name = local.format(fmt)
            v[var_name] = local
        for temp in stack_info.temp_vars:
            if temp.need_decl():
                var_name = temp.expr.var.format(fmt)
                v[var_name] = temp.expr
        for phi in stack_info.phi_vars:
            assert phi.name is not None
            v[phi.name] = phi
        pdb.set_trace()

    return FunctionInfo(stack_info, flow_graph, return_type, fn_sym)<|MERGE_RESOLUTION|>--- conflicted
+++ resolved
@@ -67,36 +67,24 @@
 
 
 class Arch(ArchAsm, abc.ABC):
-<<<<<<< HEAD
+    instrs_ignore: InstrSet = set()
+    instrs_store: StoreInstrMap = {}
+    instrs_store_update: StoreInstrMap = {}
+    instrs_load_update: InstrMap = {}
+
     instrs_branches: CmpInstrMap = {}
     instrs_decctr_branches: CmpInstrMap = {}
-    instrs_destination_first: InstrMap = {}
     instrs_float_branches: InstrSet = set()
     instrs_float_comp: CmpInstrMap = {}
-    instrs_fn_call: InstrSet = set()
-    instrs_hi_lo: PairInstrMap = {}
-    instrs_ignore: InstrSet = set()
-    instrs_implicit_destination: ImplicitInstrMap = {}
-    instrs_jumps: InstrSet = set()
-    instrs_load_update: InstrMap = {}
-    instrs_no_dest: StmtInstrMap = {}
     instrs_ppc_compare: PPCCmpInstrMap = {}
-    instrs_source_first: InstrMap = {}
-    instrs_store: StoreInstrMap = {}
-    instrs_store_update: StoreInstrMap = {}
-=======
-    instrs_ignore: InstrSet = set()
-    instrs_store: StoreInstrMap = {}
-    instrs_branches: CmpInstrMap = {}
-    instrs_float_branches: InstrSet = set()
     instrs_jumps: InstrSet = set()
     instrs_fn_call: InstrSet = set()
+
     instrs_no_dest: StmtInstrMap = {}
-    instrs_float_comp: CmpInstrMap = {}
     instrs_hi_lo: PairInstrMap = {}
     instrs_source_first: InstrMap = {}
     instrs_destination_first: InstrMap = {}
->>>>>>> 792017ad
+    instrs_implicit_destination: ImplicitInstrMap = {}
 
     @abc.abstractmethod
     def function_abi(
@@ -2508,20 +2496,12 @@
     return add_imm(var, Literal(target.offset), stack_info)
 
 
-<<<<<<< HEAD
-def handle_or(args: InstrArgs, left: Expression, right: Expression) -> Expression:
+def handle_or(left: Expression, right: Expression) -> Expression:
     if (
         isinstance(left, Literal)
         and isinstance(right, Literal)
         and (left.value & 0xFFFF0000) == 0
         and (right.value & 0xFFFF) == 0
-=======
-def handle_or(left: Expression, right: Expression) -> Expression:
-    if (
-        isinstance(left, Literal)
-        and isinstance(right, Literal)
-        and (left.value & 0xFFFF) == 0
->>>>>>> 792017ad
     ):
         return Literal(value=(left.value | right.value))
     # Regular bitwise OR.
