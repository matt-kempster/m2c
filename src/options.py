--- conflicted
+++ resolved
@@ -18,11 +18,8 @@
     void: bool = attr.ib()
     ifs: bool = attr.ib()
     andor_detection: bool = attr.ib()
-<<<<<<< HEAD
     loop_rerolling: bool = attr.ib()
-=======
     skip_casts: bool = attr.ib()
->>>>>>> 3ec45aad
     goto_patterns: List[str] = attr.ib()
     rodata_files: List[str] = attr.ib()
     stop_on_error: bool = attr.ib()
