import argparse
import sys
import traceback
from pathlib import Path
from typing import Dict, List, Optional, Union

from .c_types import TypeMap, build_typemap, dump_typemap
from .error import DecompFailure
from .flow_graph import FlowGraph, build_flowgraph, visualize_flowgraph
from .loop_rerolling import reroll_loops
from .if_statements import get_function_text
<<<<<<< HEAD
from .options import CodingStyle, Options
from .parse_file import Function, MIPSFile, Rodata, parse_file
from .translate import translate_to_ast
=======
from .options import Options, CodingStyle
from .parse_file import Function, MIPSFile, parse_file
from .translate import (
    FunctionInfo,
    GlobalInfo,
    InstrProcessingFailure,
    translate_to_ast,
)
from .types import Type
from .c_types import TypeMap, build_typemap, dump_typemap
>>>>>>> c31338e1


def print_exception(sanitize: bool) -> None:
    """Print a traceback for the current exception to stdout.

<<<<<<< HEAD
    flowgraph: FlowGraph = build_flowgraph(function, rodata)

    if options.loop_rerolling:
        flowgraph = reroll_loops(flowgraph)

    if options.visualize_flowgraph:
        visualize_flowgraph(flowgraph)
        return

    function_info = translate_to_ast(function, flowgraph, options, rodata, typemap)
    function_text = get_function_text(function_info, options)
    print(function_text)
=======
    If `sanitize` is true, the filename's full path is stripped,
    and the line is set to 0. These changes make the test output
    less brittle."""
    if sanitize:
        tb = traceback.TracebackException(*sys.exc_info())
        if tb.exc_type == InstrProcessingFailure and tb.__cause__:
            tb = tb.__cause__
        for frame in tb.stack:
            frame.lineno = 0
            frame.filename = Path(frame.filename).name
        for line in tb.format(chain=False):
            print(line, end="")
    else:
        traceback.print_exc(file=sys.stdout)
>>>>>>> c31338e1


def run(options: Options) -> int:
    mips_file: MIPSFile
    typemap: Optional[TypeMap] = None
    try:
        if options.filename == "-":
            mips_file = parse_file(sys.stdin, options)
        else:
            with open(options.filename, "r", encoding="utf-8-sig") as f:
                mips_file = parse_file(f, options)

        # Move over jtbl rodata from files given by --rodata
        for asm_data_file in options.asm_data_files:
            with open(asm_data_file, "r", encoding="utf-8-sig") as f:
                sub_file = parse_file(f, options)
                sub_file.asm_data.merge_into(mips_file.asm_data)

        if options.c_context is not None:
            with open(options.c_context, "r", encoding="utf-8-sig") as f:
                typemap = build_typemap(f.read())
    except (OSError, DecompFailure) as e:
        print(e)
        return 1
    except Exception as e:
        print_exception(sanitize=options.sanitize_tracebacks)
        return 1

    if options.dump_typemap:
        assert typemap
        dump_typemap(typemap)
        return 0

    if options.function_index_or_name is None:
        functions = mips_file.functions
    else:
        try:
            index = int(options.function_index_or_name)
            count = len(mips_file.functions)
            if not (0 <= index < count):
                print(
                    f"Function index {index} is out of bounds (must be between "
                    f"0 and {count - 1}).",
                    file=sys.stderr,
                )
                return 1
            functions = [mips_file.functions[index]]
        except ValueError:
            name = options.function_index_or_name
            functions = [fn for fn in mips_file.functions if fn.name == name]
            if not functions:
                print(f"Function {name} not found.", file=sys.stderr)
                return 1

    function_names = {fn.name for fn in mips_file.functions}
    global_info = GlobalInfo(mips_file.asm_data, function_names, typemap)
    function_infos: List[Union[FunctionInfo, Exception]] = []
    for function in functions:
        try:
            info = translate_to_ast(function, options, global_info)
            function_infos.append(info)
        except Exception as e:
            # Store the exception for later, to preserve the order in the output
            function_infos.append(e)

    if options.visualize_flowgraph:
        fn_info = function_infos[0]
        if isinstance(fn_info, Exception):
            raise fn_info
        visualize_flowgraph(fn_info.flow_graph)
        return 0

    fmt = options.formatter()
    if options.emit_globals:
        global_decls = global_info.global_decls(fmt)
        if global_decls:
            print(global_decls)

    return_code = 0
    for index, (function, function_info) in enumerate(zip(functions, function_infos)):
        if index != 0:
            print()
        try:
            if options.print_assembly:
                print(function)
                print()

            if isinstance(function_info, Exception):
                raise function_info

            function_text = get_function_text(function_info, options)
            print(function_text)
        except DecompFailure as e:
            print("/*")
            print(f"Failed to decompile function {function.name}:\n")
            print(e)
            print("*/")
            return_code = 1
        except Exception:
            print("/*")
            print(f"Internal error while decompiling function {function.name}:\n")
            print_exception(sanitize=options.sanitize_tracebacks)
            print("*/")
            return_code = 1

    return return_code


def parse_flags(flags: List[str]) -> Options:
    parser = argparse.ArgumentParser(description="Decompile MIPS assembly to C.")
    parser.add_argument("filename", help="input filename")
    parser.add_argument("function", help="function index or name", nargs="?")
    parser.add_argument(
        "--debug", dest="debug", help="print debug info", action="store_true"
    )
    parser.add_argument(
        "--void",
        dest="void",
        help="assume the decompiled function returns void",
        action="store_true",
    )
    parser.add_argument(
        "--gotos-only",
        dest="ifs",
        help="disable control flow generation; emit gotos for everything",
        action="store_false",
    )
    parser.add_argument(
        "--no-ifs",
        dest="ifs",
        action="store_false",
        help=argparse.SUPPRESS,
    )
    parser.add_argument(
        "--no-andor",
        dest="andor_detection",
        help="disable detection of &&/||",
        action="store_false",
    )
    parser.add_argument(
        "--no-reroll",
        dest="loop_rerolling",
        help="disable detection and fixing of unrolled loops",
        action="store_false",
    )
    parser.add_argument(
        "--no-casts",
        dest="skip_casts",
        help="don't emit any type casts",
        action="store_true",
    )
    parser.add_argument(
        "--reg-vars",
        metavar="REGISTERS",
        dest="reg_vars",
        help="use single variables instead of temps/phis for the given "
        "registers (comma separated)",
    )
    parser.add_argument(
        "--goto",
        metavar="PATTERN",
        dest="goto_patterns",
        action="append",
        default=["GOTO"],
        help="emit gotos for branches on lines containing this substring "
        '(possibly within a comment). Default: "GOTO". Multiple '
        "patterns are allowed.",
    )
    parser.add_argument(
        "--rodata",
        metavar="ASM_FILE",
        dest="asm_data_files",
        action="append",
        default=[],
        help="read jump table, constant, and global variable information from this file",
    )
    parser.add_argument(
        "--stop-on-error",
        dest="stop_on_error",
        help="stop when encountering any error",
        action="store_true",
    )
    parser.add_argument(
        "--print-assembly",
        dest="print_assembly",
        help="print assembly of function to decompile",
        action="store_true",
    )
    parser.add_argument(
        "--visualize",
        dest="visualize",
        action="store_true",
        help="display a visualization of the control flow graph using graphviz",
    )
    parser.add_argument(
        "--allman",
        dest="allman",
        action="store_true",
        help="put braces on separate lines",
    )
    parser.add_argument(
        "-D",
        dest="defined",
        action="append",
        default=[],
        help="mark preprocessor constant as defined",
    )
    parser.add_argument(
        "-U",
        dest="undefined",
        action="append",
        default=[],
        help="mark preprocessor constant as undefined",
    )
    parser.add_argument(
        "--context",
        metavar="C_FILE",
        dest="c_context",
        help="read variable types/function signatures/structs from an existing C file. "
        "The file must already have been processed by the C preprocessor.",
    )
    parser.add_argument(
        "--dump-typemap",
        dest="dump_typemap",
        action="store_true",
        help="dump information about all functions and structs from the provided C "
        "context. Mainly useful for debugging.",
    )
    parser.add_argument(
        "--valid-syntax",
        dest="valid_syntax",
        action="store_true",
        help="emit valid C syntax, using macros to indicate unknown types or other "
        "unusual statements. Macro definitions are in `mips2c_macros.h`.",
    )
    parser.add_argument(
        "--emit-globals",
        dest="emit_globals",
        action="store_true",
        help="emit global declarations with inferred types.",
    )
    parser.add_argument(
        "--pdb-translate",
        dest="pdb_translate",
        action="store_true",
        help=argparse.SUPPRESS,
    )
    parser.add_argument(
        "--sanitize-tracebacks",
        dest="sanitize_tracebacks",
        action="store_true",
        help=argparse.SUPPRESS,
    )
    args = parser.parse_args(flags)
    reg_vars = args.reg_vars.split(",") if args.reg_vars else []
    preproc_defines = {
        **{d: 0 for d in args.undefined},
        **{d.split("=")[0]: 1 for d in args.defined},
    }
    coding_style = CodingStyle(
        newline_after_function=args.allman,
        newline_after_if=args.allman,
        newline_before_else=args.allman,
    )
    function = args.function
    if function == "all":
        # accept "all" as "all functions in file", for compat reasons.
        function = None
    return Options(
        filename=args.filename,
        function_index_or_name=function,
        debug=args.debug,
        void=args.void,
        ifs=args.ifs,
        andor_detection=args.andor_detection,
        loop_rerolling=args.loop_rerolling,
        skip_casts=args.skip_casts,
        reg_vars=reg_vars,
        goto_patterns=args.goto_patterns,
        asm_data_files=args.asm_data_files,
        stop_on_error=args.stop_on_error,
        print_assembly=args.print_assembly,
        visualize_flowgraph=args.visualize,
        c_context=args.c_context,
        dump_typemap=args.dump_typemap,
        pdb_translate=args.pdb_translate,
        preproc_defines=preproc_defines,
        coding_style=coding_style,
        sanitize_tracebacks=args.sanitize_tracebacks,
        valid_syntax=args.valid_syntax,
        emit_globals=args.emit_globals,
    )


def main() -> None:
    # Large functions can sometimes require a higher recursion limit than the
    # CPython default. Cap to INT_MAX to avoid an OverflowError, though.
    sys.setrecursionlimit(min(2 ** 31 - 1, 10 * sys.getrecursionlimit()))
    options = parse_flags(sys.argv[1:])
    sys.exit(run(options))


if __name__ == "__main__":
    main()<|MERGE_RESOLUTION|>--- conflicted
+++ resolved
@@ -4,16 +4,10 @@
 from pathlib import Path
 from typing import Dict, List, Optional, Union
 
-from .c_types import TypeMap, build_typemap, dump_typemap
 from .error import DecompFailure
 from .flow_graph import FlowGraph, build_flowgraph, visualize_flowgraph
 from .loop_rerolling import reroll_loops
 from .if_statements import get_function_text
-<<<<<<< HEAD
-from .options import CodingStyle, Options
-from .parse_file import Function, MIPSFile, Rodata, parse_file
-from .translate import translate_to_ast
-=======
 from .options import Options, CodingStyle
 from .parse_file import Function, MIPSFile, parse_file
 from .translate import (
@@ -24,26 +18,11 @@
 )
 from .types import Type
 from .c_types import TypeMap, build_typemap, dump_typemap
->>>>>>> c31338e1
 
 
 def print_exception(sanitize: bool) -> None:
     """Print a traceback for the current exception to stdout.
 
-<<<<<<< HEAD
-    flowgraph: FlowGraph = build_flowgraph(function, rodata)
-
-    if options.loop_rerolling:
-        flowgraph = reroll_loops(flowgraph)
-
-    if options.visualize_flowgraph:
-        visualize_flowgraph(flowgraph)
-        return
-
-    function_info = translate_to_ast(function, flowgraph, options, rodata, typemap)
-    function_text = get_function_text(function_info, options)
-    print(function_text)
-=======
     If `sanitize` is true, the filename's full path is stripped,
     and the line is set to 0. These changes make the test output
     less brittle."""
@@ -58,7 +37,6 @@
             print(line, end="")
     else:
         traceback.print_exc(file=sys.stdout)
->>>>>>> c31338e1
 
 
 def run(options: Options) -> int:
@@ -118,7 +96,12 @@
     function_infos: List[Union[FunctionInfo, Exception]] = []
     for function in functions:
         try:
-            info = translate_to_ast(function, options, global_info)
+            flowgraph: FlowGraph = build_flowgraph(function, mips_file.asm_data)
+
+            if options.loop_rerolling:
+                flowgraph = reroll_loops(flowgraph)
+
+            info = translate_to_ast(function, flowgraph, options, global_info)
             function_infos.append(info)
         except Exception as e:
             # Store the exception for later, to preserve the order in the output
