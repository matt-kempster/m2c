--- conflicted
+++ resolved
@@ -796,21 +796,12 @@
         return Type(TypeData(kind=TypeData.K_INT))
 
     @staticmethod
-<<<<<<< HEAD
-    def signed_int() -> "Type":
-        return Type(TypeData(kind=TypeData.K_INT, sign=TypeData.SIGNED))
-
-    @staticmethod
-    def unsigned_int() -> "Type":
-        return Type(TypeData(kind=TypeData.K_INT, sign=TypeData.UNSIGNED))
-=======
     def uintish() -> "Type":
         return Type(TypeData(kind=TypeData.K_INT, sign=TypeData.UNSIGNED))
 
     @staticmethod
     def sintish() -> "Type":
         return Type(TypeData(kind=TypeData.K_INT, sign=TypeData.SIGNED))
->>>>>>> e48b1930
 
     @staticmethod
     def intptr() -> "Type":
