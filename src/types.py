import copy
from dataclasses import dataclass, field
from typing import Dict, List, Optional, Set, Tuple, Union

import pycparser.c_ast as ca

from .c_types import (
    CType,
    Enum,
    Struct,
    StructUnion as CStructUnion,
    TypeMap,
    UndefinedStructError,
    is_unk_type,
    parse_constant_int,
    parse_function,
    parse_struct,
    primitive_size,
    resolve_typedefs,
    set_decl_name,
    to_c,
)
from .demangle_codewarrior import CxxName, CxxSymbol, CxxTerm, CxxType
from .error import DecompFailure, static_assert_unreachable
from .options import Formatter

# AccessPath represents a struct/array path, with ints for array access, and
# strs for struct fields. Ex: `["foo", 3, "bar"]` represents `.foo[3].bar`
AccessPath = List[Union[str, int]]


@dataclass
class TypePool:
    """
    Mutable shared state for Types, maintaining the set of available struct types.
    """

    unknown_field_prefix: str
    unk_inference: bool
    structs: Set["StructDeclaration"] = field(default_factory=set)
    structs_by_tag_name: Dict[str, "StructDeclaration"] = field(default_factory=dict)
    structs_by_ctype: Dict[CStructUnion, "StructDeclaration"] = field(
        default_factory=dict
    )
    unknown_decls: Dict[str, "Type"] = field(default_factory=dict)
    warnings: List[str] = field(default_factory=list)

    def get_struct_for_ctype(
        self,
        ctype: CStructUnion,
    ) -> Optional["StructDeclaration"]:
        """Return the StructDeclaration for a given ctype struct, if known"""
        struct = self.structs_by_ctype.get(ctype)
        if struct is not None:
            return struct
        if ctype.name is not None:
            return self.structs_by_tag_name.get(ctype.name)
        return None

    def get_or_create_struct_by_tag_name(
        self,
        tag_name: str,
        typemap: Optional[TypeMap],
        *,
        size: Optional[int] = None,
        with_typedef: bool = False,
    ) -> "StructDeclaration":
        struct = self.get_struct_by_tag_name(tag_name, typemap)
        if struct is not None:
            return struct
        struct = StructDeclaration.unknown(self, size, tag_name, align=4)
        if with_typedef:
            struct.typedef_name = tag_name
        return struct

    def get_struct_by_tag_name(
        self,
        tag_name: str,
        typemap: Optional[TypeMap],
    ) -> Optional["StructDeclaration"]:
        """
        Return the StructDeclaration with the given tag name, if available.
        If the struct is not already known and typemap is provided, try to find it there.
        """
        struct = self.structs_by_tag_name.get(tag_name)
        if struct is not None:
            return struct
        if typemap is not None:
            cstruct = typemap.structs.get(tag_name)
            if cstruct is not None:
                type = Type.ctype(cstruct.type, typemap, self)
                return type.get_struct_declaration()
        return None

    def add_struct(
        self,
        struct: "StructDeclaration",
        ctype_or_tag_name: Union[CStructUnion, str],
    ) -> None:
        """Add the struct declaration to the set of known structs for later access"""
        self.structs.add(struct)

        tag_name: Optional[str]
        if isinstance(ctype_or_tag_name, str):
            tag_name = ctype_or_tag_name
        else:
            ctype = ctype_or_tag_name
            tag_name = ctype.name
            self.structs_by_ctype[ctype] = struct

        if tag_name is not None:
            assert (
                tag_name not in self.structs_by_tag_name
            ), f"Duplicate tag: {tag_name}"
            self.structs_by_tag_name[tag_name] = struct

    def format_type_declarations(self, fmt: Formatter, stack_structs: bool) -> str:
        decls = []
        for struct in sorted(
            self.structs, key=lambda s: s.tag_name or s.typedef_name or ""
        ):
            # Only output stack structs if `stack_structs` is enabled
            if not stack_structs and struct.is_stack:
                continue
            # Include any struct with added fields, plus any stack structs
            if any(not f.known for f in struct.fields) or struct.is_stack:
                decls.append(struct.format(fmt) + "\n")
        return "\n".join(decls)

    def prune_structs(self) -> None:
        """Remove overlapping fields from all known structs"""
        for struct in self.structs:
            struct.prune_overlapping_fields()
            struct.rename_inferred_vtables()


@dataclass(eq=False)
class TypeData:
    K_INT = 1 << 0
    K_PTR = 1 << 1
    K_FLOAT = 1 << 2
    K_FN = 1 << 3
    K_VOID = 1 << 4
    K_ARRAY = 1 << 5
    K_STRUCT = 1 << 6
    K_INTPTR = K_INT | K_PTR
    K_ANYREG = K_INT | K_PTR | K_FLOAT
    K_ANY = K_INT | K_PTR | K_FLOAT | K_FN | K_VOID | K_ARRAY | K_STRUCT

    SIGNED = 1
    UNSIGNED = 2
    ANY_SIGN = 3

    kind: int = K_ANY
    likely_kind: int = K_ANY  # subset of kind
    size_bits: Optional[int] = None
    uf_parent: Optional["TypeData"] = None

    sign: int = ANY_SIGN  # K_INT
    ptr_to: Optional["Type"] = None  # K_PTR | K_ARRAY
    fn_sig: Optional["FunctionSignature"] = None  # K_FN
    array_dim: Optional[int] = None  # K_ARRAY
    struct: Optional["StructDeclaration"] = None  # K_STRUCT
    enum: Optional[Enum] = None  # K_INT

    def __post_init__(self) -> None:
        assert self.kind
        self.likely_kind &= self.kind

    def get_representative(self) -> "TypeData":
        # Follow `uf_parent` links until we hit the "root" TypeData
        equivalent_typedatas = set()
        root = self
        while root.uf_parent is not None:
            assert root not in equivalent_typedatas, "TypeData cycle detected"
            equivalent_typedatas.add(root)
            root = root.uf_parent

        # Set the `uf_parent` pointer on all visited TypeDatas
        for td in equivalent_typedatas:
            td.uf_parent = root

        return root


@dataclass(eq=False, repr=False)
class Type:
    """
    Type information for an expression, which may improve over time. The least
    specific type is any (initially the case for e.g. arguments); this might
    get refined into intish if the value gets used for e.g. an integer add
    operation, or into u32 if it participates in a logical right shift.
    Types cannot change except for improvements of this kind -- thus concrete
    types like u32 can never change into anything else, and e.g. ints can't
    become floats.
    """

    _data: TypeData

    def unify(self, other: "Type", *, seen: Optional[Set["TypeData"]] = None) -> bool:
        """
        Try to set this type equal to another. Returns true on success.
        Once set equal, the types will always be equal (we use a union-find
        structure to ensure this).
        The seen argument is used during recursion, to track which TypeData
        objects have been encountered so far.
        """

        x = self.data()
        y = other.data()
        if x is y:
            return True

        # If we hit a type that we have already seen, fail.
        # TODO: Is there a looser check that would allow more types to unify?
        if seen is None:
            seen = {x, y}
        elif x in seen or y in seen:
            return False
        else:
            seen = seen | {x, y}

        if (
            x.size_bits is not None
            and y.size_bits is not None
            and x.size_bits != y.size_bits
        ):
            return False

        kind = x.kind & y.kind
        likely_kind = x.likely_kind & y.likely_kind
        size_bits = x.size_bits if x.size_bits is not None else y.size_bits
        ptr_to = x.ptr_to if x.ptr_to is not None else y.ptr_to
        fn_sig = x.fn_sig if x.fn_sig is not None else y.fn_sig
        array_dim = x.array_dim if x.array_dim is not None else y.array_dim
        struct = x.struct if x.struct is not None else y.struct
        enum = x.enum if x.enum is not None else y.enum
        sign = x.sign & y.sign
        if size_bits not in (None, 32, 64):
            kind &= ~TypeData.K_FLOAT
        if size_bits not in (None, 32):
            kind &= ~TypeData.K_PTR
        if size_bits not in (None,):
            kind &= ~TypeData.K_FN
        if size_bits not in (None, 0):
            kind &= ~TypeData.K_VOID
        likely_kind &= kind
        if kind == 0 or sign == 0:
            return False
        if kind == TypeData.K_PTR:
            size_bits = 32
        if sign != TypeData.ANY_SIGN:
<<<<<<< HEAD
            assert kind & TypeData.K_INTPTR
=======
            assert kind == TypeData.K_INT
        if enum is not None:
            assert kind == TypeData.K_INT
>>>>>>> 9898ba3f
        if x.ptr_to is not None and y.ptr_to is not None:
            if not x.ptr_to.unify(y.ptr_to, seen=seen):
                return False
        if x.fn_sig is not None and y.fn_sig is not None:
            if not x.fn_sig.unify(y.fn_sig, seen=seen):
                return False
        if x.array_dim is not None and y.array_dim is not None:
            if x.array_dim != y.array_dim:
                return False
        if x.struct is not None and y.struct is not None:
            if not x.struct.unify(y.struct, seen=seen):
                return False
        if x.enum is not None and y.enum is not None:
            if x.enum != y.enum:
                return False
        x.kind = kind
        x.likely_kind = likely_kind
        x.size_bits = size_bits
        x.sign = sign
        x.ptr_to = ptr_to
        x.fn_sig = fn_sig
        x.array_dim = array_dim
        x.struct = struct
        x.enum = enum
        y.uf_parent = x
        return True

    def data(self) -> "TypeData":
        if self._data.uf_parent is None:
            return self._data
        self._data = self._data.get_representative()
        return self._data

    def is_float(self) -> bool:
        return self.data().kind == TypeData.K_FLOAT

    def is_likely_float(self) -> bool:
        data = self.data()
        return data.kind == TypeData.K_FLOAT or data.likely_kind == TypeData.K_FLOAT

    def is_pointer(self) -> bool:
        return self.data().kind == TypeData.K_PTR

    def is_pointer_or_array(self) -> bool:
        return self.data().kind in (TypeData.K_PTR, TypeData.K_ARRAY)

    def is_int(self) -> bool:
        return self.data().kind == TypeData.K_INT

    def is_reg(self) -> bool:
        return (self.data().kind & ~TypeData.K_ANYREG) == 0

    def is_function(self) -> bool:
        return self.data().kind == TypeData.K_FN

    def is_void(self) -> bool:
        return self.data().kind == TypeData.K_VOID

    def is_array(self) -> bool:
        return self.data().kind == TypeData.K_ARRAY

    def is_struct(self) -> bool:
        return self.data().kind == TypeData.K_STRUCT

    def is_signed(self) -> bool:
        return self.data().sign == TypeData.SIGNED

    def is_unsigned(self) -> bool:
        return self.data().sign == TypeData.UNSIGNED

    def get_enum_value(self, value: int) -> Optional[str]:
        data = self.data()
        if data.enum is None:
            return None
        return data.enum.values.get(value)

    def get_size_bits(self) -> Optional[int]:
        return self.data().size_bits

    def get_size_bytes(self) -> Optional[int]:
        size_bits = self.get_size_bits()
        return None if size_bits is None else size_bits // 8

    def get_parameter_size_align_bytes(self) -> Tuple[int, int]:
        """Return the size & alignment of self when used as a function argument"""
        data = self.data()
        if self.is_struct():
            assert data.struct is not None
            if data.struct.size is None:
                raise DecompFailure(f"Cannot use incomplete type {self} as parameter")
            return data.struct.size, data.struct.align
        size = (self.get_size_bits() or 32) // 8
        return size, size

    def get_pointer_target(self) -> Optional["Type"]:
        """If self is a pointer-to-a-Type, return the Type"""
        data = self.data()
        if self.is_pointer() and data.ptr_to is not None:
            return data.ptr_to
        return None

    def reference(self) -> "Type":
        """Return a pointer to self. If self is an array, decay the type to a pointer"""
        if self.is_array():
            data = self.data()
            assert data.ptr_to is not None
            return Type.ptr(data.ptr_to)
        return Type.ptr(self)

    def decay(self) -> "Type":
        """If self is an array, return a pointer to the element type. Otherwise, return self."""
        if self.is_array():
            data = self.data()
            assert data.ptr_to is not None
            return Type.ptr(data.ptr_to)
        return self

    def weaken_void_ptr(self) -> "Type":
        """If self is an explicit `void *`, return `Type.ptr()` without an target type."""
        target = self.get_pointer_target()
        if target is not None and target.is_void():
            return Type.ptr()
        return self

    def get_array(self) -> Tuple[Optional["Type"], Optional[int]]:
        """If self is an array, return a tuple of the inner Type & the array dimension"""
        if not self.is_array():
            return None, None
        data = self.data()
        assert data.ptr_to is not None
        return (data.ptr_to, data.array_dim)

    def get_function_pointer_signature(self) -> Optional["FunctionSignature"]:
        """If self is a function pointer, return the FunctionSignature"""
        data = self.data()
        if self.is_pointer() and data.ptr_to is not None:
            ptr_to = data.ptr_to.data()
            if ptr_to.kind == TypeData.K_FN:
                return ptr_to.fn_sig
        return None

    def get_struct_declaration(self) -> Optional["StructDeclaration"]:
        """If self is a struct, return the StructDeclaration"""
        if self.is_struct():
            data = self.data()
            assert data.struct is not None
            return data.struct
        return None

    GetFieldResult = Tuple[Optional[AccessPath], "Type", int]

    def get_field(
        self, offset: int, *, target_size: Optional[int], exact: bool = True
    ) -> GetFieldResult:
        """
        Locate the field in self at the appropriate offset, and optionally
        with an exact target size (both values in bytes).
        The target size can be used to disambiguate different fields in a union, or
        different levels inside nested structs.

        The return value is a tuple of `(field_path, field_type, remaining_offset)`.

        If `exact` is True, then `remaining_offset` is always 0. If no field is
        found, the result is `(None, Type.any(), 0)`.

        If `exact` is False, then `remaining_offset` may be nonzero. This means there
        was *not* a field at the exact offset provided; the returned field is at
        `(offset - remaining_offset)`.
        """
        NO_MATCHING_FIELD: Type.GetFieldResult = (None, Type.any(), 0)

        if offset < 0:
            return NO_MATCHING_FIELD

        if self.is_array():
            # Array types always have elements with known size
            data = self.data()
            assert data.ptr_to is not None
            size = data.ptr_to.get_size_bytes()
            assert size is not None

            index, remaining_offset = divmod(offset, size)
            if data.array_dim is not None and index >= data.array_dim:
                return NO_MATCHING_FIELD
            assert index >= 0 and remaining_offset >= 0

            # Assume this is an array access at the computed `index`.
            # Check if there is a field at the `remaining_offset` offset
            subpath, subtype, sub_remaining_offset = data.ptr_to.get_field(
                remaining_offset,
                target_size=target_size,
                exact=exact,
            )
            if subpath is not None:
                # Success: prepend `index` and return
                subpath.insert(0, index)
                return subpath, subtype, sub_remaining_offset
            return NO_MATCHING_FIELD

        if self.is_struct():
            data = self.data()
            assert data.struct is not None
            if data.struct.size is not None and offset >= data.struct.size:
                return NO_MATCHING_FIELD

            # Get a list of fields which contain the byte at offset. There may be more
            # than one if the StructDeclaration is for a union.
            possible_fields = data.struct.fields_containing_offset(offset)

            # We don't support bitfield access. If there isn't a field at the given offset,
            # it's better to bail early. We're likely recursively resolving a field, and
            # it's better for the caller to check for other fields (like in a union) than
            # to get a reference to a struct with bitfields.
            if not possible_fields and data.struct.has_bitfields:
                return NO_MATCHING_FIELD

            # One option is to return the whole struct itself. Do not do this if the struct
            # is marked as a stack struct, or if `target_size` is specified and does not match.
            possible_results: List[Type.GetFieldResult] = []
            can_return_self = False
            if not data.struct.is_stack and (
                target_size is None or target_size == self.get_size_bytes()
            ):
                possible_results.append(([], self, offset))
                can_return_self = True

            # Recursively check each of the `possible_fields` to find the best matches
            # for fields at the given offset.
            for field in possible_fields:
                inner_offset_bits = offset - field.offset
                subpath, subtype, sub_remaining_offset = field.type.get_field(
                    inner_offset_bits,
                    target_size=target_size,
                    exact=exact,
                )
                if subpath is None:
                    continue
                subpath.insert(0, field.name)
                possible_results.append((subpath, subtype, sub_remaining_offset))

                # Check if this subfield is an exact match. If it is, return it.
                if (
                    target_size is not None
                    and target_size == subtype.get_size_bytes()
                    and sub_remaining_offset == 0
                ):
                    return possible_results[-1]

            zero_offset_results = [r for r in possible_results if r[2] == 0]
            if zero_offset_results:
                # Try returning the first field which was at the correct offset,
                # but has the wrong size
                return zero_offset_results[0]
            elif exact:
                # Try to insert a new field into the struct at the given offset
                field_type = Type.any_field()
                field_name = f"{data.struct.new_field_prefix}{offset:X}"
                new_field = data.struct.try_add_field(
                    field_type, offset, field_name, size=target_size
                )
                if new_field is not None:
                    return [field_name], field_type, 0
            elif possible_results:
                return possible_results[0]

        if (target_size is None or target_size == self.get_size_bytes()) and (
            offset == 0
        ):
            # The whole type itself is a match
            return [], self, offset

        return NO_MATCHING_FIELD

    def get_deref_field(
        self,
        offset: int,
        *,
        target_size: Optional[int],
        exact: bool = True,
    ) -> GetFieldResult:
        """
        Similar to `.get_field()`, but treat self as a pointer and find the field in the
        pointer's target.  The return value has the same semantics as `.get_field()`.

        If successful, the first item in the resulting `field_path` will be `0`.
        This mirrors how `foo[0].bar` and `foo->bar` are equivalent in C.
        """
        NO_MATCHING_FIELD: Type.GetFieldResult = (None, Type.any(), 0)

        target = self.get_pointer_target()
        if target is None:
            return NO_MATCHING_FIELD

        # Assume the pointer is to a single object, and not an array.
        field_path, field_type, remaining_offset = target.get_field(
            offset, target_size=target_size, exact=exact
        )
        if field_path is not None:
            field_path.insert(0, 0)
        return field_path, field_type, remaining_offset

    def get_initializer_fields(
        self,
    ) -> Optional[List[Union[int, "Type"]]]:
        """
        If self is a struct or array (i.e. initialized with `{...}` syntax), then
        return a list of fields suitable for creating an initializer.
        Return None if an initializer cannot be made (e.g. a struct with bitfields)

        Padding is represented by an int in the list, otherwise the list fields
        denote the field's Type.
        """
        data = self.data()
        if self.is_array():
            assert data.ptr_to is not None
            if data.array_dim is None:
                return None

            return [data.ptr_to] * data.array_dim

        if self.is_struct():
            assert data.struct is not None
            if data.struct.has_bitfields:
                # TODO: Support bitfields
                return None

            output: List[Union[int, Type]] = []
            position = 0

            def add_padding(upto: int) -> None:
                nonlocal position
                nonlocal output
                assert upto >= position
                if upto > position:
                    output.append(upto - position)

            for field in data.struct.fields:
                # Overlapping fields aren't supported
                if field.offset < position:
                    return None

                add_padding(field.offset)
                field_size = field.type.get_size_bytes()
                # If any field has unknown size, we can't make an initializer
                if field_size is None:
                    return None

                output.append(field.type)
                position = field.offset + field_size

                # Unions only have an initializer for the first field
                if data.struct.is_union:
                    break

            if data.struct.size is not None and position > data.struct.size:
                # This struct has a field that goes outside of the bounds of the struct
                return None

            add_padding(data.struct.min_size())
            return output

        return None

    def to_decl(self, name: str, fmt: Formatter) -> str:
        decl = ca.Decl(
            name=name,
            type=self._to_ctype(set(), fmt),
            quals=[],
            align=[],
            storage=[],
            funcspec=[],
            init=None,
            bitsize=None,
        )
        set_decl_name(decl)
        ret = to_c(decl)

        if fmt.coding_style.pointer_style_left:
            # Keep going until the result is unmodified
            while True:
                replaced = (
                    ret.replace(" *", "* ").replace("* )", "*)").replace("* ,", "*,")
                )
                if replaced == ret:
                    break
                ret = replaced

        return ret

    def _to_ctype(self, seen: Set["TypeData"], fmt: Formatter) -> CType:
        def simple_ctype(typename: str) -> ca.TypeDecl:
            return ca.TypeDecl(
                type=ca.IdentifierType(names=[typename]),
                declname=None,
                quals=[],
                align=[],
            )

        unk_symbol = "MIPS2C_UNK" if fmt.valid_syntax else "?"

        data = self.data()
        if data in seen:
            return simple_ctype(unk_symbol)
        seen.add(data)
        size_bits = data.size_bits or 32
        sign = "s" if data.sign & TypeData.SIGNED else "u"

        if data.enum is not None and data.enum.tag is not None:
            assert data.kind == TypeData.K_INT
            return ca.TypeDecl(
                type=ca.Enum(name=data.enum.tag, values=None),
                declname=None,
                quals=[],
                align=[],
            )

        if (data.kind & TypeData.K_ANYREG) == TypeData.K_ANYREG and (
            data.likely_kind & (TypeData.K_INT | TypeData.K_FLOAT)
        ) not in (TypeData.K_INT, TypeData.K_FLOAT):
            if data.size_bits is not None:
                return simple_ctype(f"{unk_symbol}{size_bits}")
            return simple_ctype(unk_symbol)

        if (
            data.kind == TypeData.K_FLOAT
            or (data.likely_kind & (TypeData.K_FLOAT | TypeData.K_INT))
            == TypeData.K_FLOAT
        ):
            return simple_ctype(f"f{size_bits}")

        if data.kind == TypeData.K_PTR:
            target_ctype: CType
            if data.ptr_to is None:
                target_ctype = simple_ctype("void")
            else:
                target_ctype = data.ptr_to._to_ctype(seen.copy(), fmt)

            # Strip parameter names from function pointers
            if isinstance(target_ctype, ca.FuncDecl) and target_ctype.args:
                for arg in target_ctype.args.params:
                    if isinstance(arg, ca.Decl):
                        arg.name = None
                        set_decl_name(arg)

            return ca.PtrDecl(type=target_ctype, quals=[])

        if data.kind == TypeData.K_FN:
            assert data.fn_sig is not None
            return_ctype = data.fn_sig.return_type._to_ctype(seen.copy(), fmt)

            params: List[Union[ca.Decl, ca.ID, ca.Typename, ca.EllipsisParam]] = []
            for param in data.fn_sig.params:
                decl = ca.Decl(
                    name=param.name,
                    type=param.type._to_ctype(seen.copy(), fmt),
                    quals=[],
                    align=[],
                    storage=[],
                    funcspec=[],
                    init=None,
                    bitsize=None,
                )
                set_decl_name(decl)
                params.append(decl)

            if data.fn_sig.is_variadic:
                params.append(ca.EllipsisParam())

            return ca.FuncDecl(
                type=return_ctype,
                args=ca.ParamList(params),
            )

        if data.kind == TypeData.K_VOID:
            return simple_ctype("void")

        if data.kind == TypeData.K_ARRAY:
            assert data.ptr_to is not None
            dim: Optional[ca.Constant] = None
            if data.array_dim is not None:
                dim = ca.Constant(value=fmt.format_int(data.array_dim), type="")
            return ca.ArrayDecl(
                type=data.ptr_to._to_ctype(seen.copy(), fmt),
                dim=dim,
                dim_quals=[],
            )

        if data.kind == TypeData.K_STRUCT:
            assert data.struct is not None
            if data.struct.typedef_name:
                return simple_ctype(data.struct.typedef_name)
            # If there's no typedef or tag name, then label it as `_anonymous`
            name = data.struct.tag_name or "_anonymous"
            Class = ca.Union if data.struct.is_union else ca.Struct
            return ca.TypeDecl(
                declname=name,
                type=ca.Struct(name=name, decls=None),
                quals=[],
                align=[],
            )

        return simple_ctype(f"{sign}{size_bits}")

    def format(self, fmt: Formatter) -> str:
        return self.to_decl("", fmt)

    def __str__(self) -> str:
        return self.format(Formatter(debug=True))

    def __repr__(self) -> str:
        data = self.data()
        signstr = ("+" if data.sign & TypeData.SIGNED else "") + (
            "-" if data.sign & TypeData.UNSIGNED else ""
        )
        kindstr = (
            ("I" if data.kind & TypeData.K_INT else "")
            + ("P" if data.kind & TypeData.K_PTR else "")
            + ("F" if data.kind & TypeData.K_FLOAT else "")
            + ("N" if data.kind & TypeData.K_FN else "")
            + ("V" if data.kind & TypeData.K_VOID else "")
            + ("A" if data.kind & TypeData.K_ARRAY else "")
            + ("S" if data.kind & TypeData.K_STRUCT else "")
        )
        sizestr = str(data.size_bits) if data.size_bits is not None else "?"
        return f"Type({signstr + kindstr + sizestr})"

    @staticmethod
    def any() -> "Type":
        return Type(TypeData())

    @staticmethod
    def any_reg() -> "Type":
        return Type(TypeData(kind=TypeData.K_ANYREG))

    @staticmethod
    def any_field() -> "Type":
        return Type(TypeData(kind=TypeData.K_ANY & ~TypeData.K_VOID))

    @staticmethod
    def intish() -> "Type":
        return Type(TypeData(kind=TypeData.K_INT))

    @staticmethod
    def intptr() -> "Type":
        return Type(TypeData(kind=TypeData.K_INTPTR))

    @staticmethod
    def uintptr() -> "Type":
        return Type(TypeData(kind=TypeData.K_INTPTR, sign=TypeData.UNSIGNED))

    @staticmethod
    def sintptr() -> "Type":
        return Type(TypeData(kind=TypeData.K_INTPTR, sign=TypeData.SIGNED))

    @staticmethod
    def ptr(type: Optional["Type"] = None) -> "Type":
        return Type(TypeData(kind=TypeData.K_PTR, size_bits=32, ptr_to=type))

    @staticmethod
    def function(fn_sig: Optional["FunctionSignature"] = None) -> "Type":
        if fn_sig is None:
            fn_sig = FunctionSignature()
        return Type(TypeData(kind=TypeData.K_FN, fn_sig=fn_sig))

    @staticmethod
    def f32() -> "Type":
        return Type(TypeData(kind=TypeData.K_FLOAT, size_bits=32))

    @staticmethod
    def floatish() -> "Type":
        return Type(TypeData(kind=TypeData.K_FLOAT))

    @staticmethod
    def f64() -> "Type":
        return Type(TypeData(kind=TypeData.K_FLOAT, size_bits=64))

    @staticmethod
    def f128() -> "Type":
        return Type(TypeData(kind=TypeData.K_FLOAT, size_bits=128))

    @staticmethod
    def s8() -> "Type":
        return Type(TypeData(kind=TypeData.K_INT, size_bits=8, sign=TypeData.SIGNED))

    @staticmethod
    def u8() -> "Type":
        return Type(TypeData(kind=TypeData.K_INT, size_bits=8, sign=TypeData.UNSIGNED))

    @staticmethod
    def s16() -> "Type":
        return Type(TypeData(kind=TypeData.K_INT, size_bits=16, sign=TypeData.SIGNED))

    @staticmethod
    def u16() -> "Type":
        return Type(TypeData(kind=TypeData.K_INT, size_bits=16, sign=TypeData.UNSIGNED))

    @staticmethod
    def s32() -> "Type":
        return Type(TypeData(kind=TypeData.K_INT, size_bits=32, sign=TypeData.SIGNED))

    @staticmethod
    def u32() -> "Type":
        return Type(TypeData(kind=TypeData.K_INT, size_bits=32, sign=TypeData.UNSIGNED))

    @staticmethod
    def s64() -> "Type":
        return Type(TypeData(kind=TypeData.K_INT, size_bits=64, sign=TypeData.SIGNED))

    @staticmethod
    def u64() -> "Type":
        return Type(TypeData(kind=TypeData.K_INT, size_bits=64, sign=TypeData.UNSIGNED))

    @staticmethod
    def int64() -> "Type":
        return Type(TypeData(kind=TypeData.K_INT, size_bits=64))

    @staticmethod
    def int_of_size(size_bits: int) -> "Type":
        return Type(TypeData(kind=TypeData.K_INT, size_bits=size_bits))

    @staticmethod
    def reg32(*, likely_float: bool) -> "Type":
        likely = TypeData.K_FLOAT if likely_float else TypeData.K_INTPTR
        return Type(TypeData(kind=TypeData.K_ANYREG, likely_kind=likely, size_bits=32))

    @staticmethod
    def reg64(*, likely_float: bool) -> "Type":
        kind = TypeData.K_FLOAT | TypeData.K_INT
        likely = TypeData.K_FLOAT if likely_float else TypeData.K_INT
        return Type(TypeData(kind=kind, likely_kind=likely, size_bits=64))

    @staticmethod
    def bool() -> "Type":
        return Type.intish()

    @staticmethod
    def void() -> "Type":
        return Type(TypeData(kind=TypeData.K_VOID, size_bits=0))

    @staticmethod
    def array(type: "Type", dim: Optional[int]) -> "Type":
        # Array elements must have a known size
        el_size = type.get_size_bits()
        assert el_size is not None

        size_bits = None if dim is None else (el_size * dim)
        return Type(
            TypeData(
                kind=TypeData.K_ARRAY, size_bits=size_bits, ptr_to=type, array_dim=dim
            )
        )

    @staticmethod
    def struct(st: "StructDeclaration") -> "Type":
        size_bits = st.size * 8 if st.size is not None else None
        return Type(TypeData(kind=TypeData.K_STRUCT, size_bits=size_bits, struct=st))

    @staticmethod
    def ctype(ctype: CType, typemap: TypeMap, typepool: TypePool) -> "Type":
        real_ctype = resolve_typedefs(ctype, typemap)
        if typepool.unk_inference and is_unk_type(ctype, typemap):
            type = Type.any()

            if isinstance(real_ctype, ca.TypeDecl) and isinstance(
                real_ctype.type, ca.IdentifierType
            ):
                size_bits = primitive_size(real_ctype.type) * 8
                if size_bits < 32:
                    # This preserves the size of UNK_TYPE1, UNK_TYPE2
                    type = Type.int_of_size(size_bits)

            if isinstance(ctype, ca.TypeDecl) and ctype.declname:
                if ctype.declname in typepool.unknown_decls:
                    return typepool.unknown_decls[ctype.declname]
                typepool.unknown_decls[ctype.declname] = type

            return type

        if isinstance(real_ctype, ca.ArrayDecl):
            dim = None
            try:
                if real_ctype.dim is not None:
                    dim = parse_constant_int(real_ctype.dim, typemap)
            except DecompFailure:
                pass
            inner_type = Type.ctype(real_ctype.type, typemap, typepool)
            return Type.array(inner_type, dim)
        if isinstance(real_ctype, ca.PtrDecl):
            return Type.ptr(Type.ctype(real_ctype.type, typemap, typepool))
        if isinstance(real_ctype, ca.FuncDecl):
            fn = parse_function(real_ctype)
            assert fn is not None
            fn_sig = FunctionSignature(
                return_type=Type.void(),
                is_variadic=fn.is_variadic,
            )
            if fn.ret_type is not None:
                fn_sig.return_type = Type.ctype(fn.ret_type, typemap, typepool)
            if fn.params is not None:
                fn_sig.params = [
                    FunctionParam(
                        name=param.name or "",
                        type=Type.ctype(param.type, typemap, typepool),
                    )
                    for param in fn.params
                ]
                fn_sig.params_known = True
            return Type.function(fn_sig)
        if isinstance(real_ctype, ca.TypeDecl):
            if isinstance(real_ctype.type, (ca.Struct, ca.Union)):
                return Type.struct(
                    StructDeclaration.from_ctype(real_ctype.type, typemap, typepool)
                )
            if isinstance(real_ctype.type, ca.Enum):
                enum = None
                if real_ctype.type.name is not None:
                    enum = typemap.enums.get(real_ctype.type.name)
                if enum is None:
                    enum = typemap.enums.get(real_ctype.type)
                return Type(
                    TypeData(
                        kind=TypeData.K_INT,
                        size_bits=32,
                        sign=TypeData.SIGNED,
                        enum=enum,
                    )
                )

            names = real_ctype.type.names
            if "double" in names:
                return Type.f64()
            if "float" in names:
                return Type.f32()
            if "void" in names:
                return Type.void()
            size_bits = 8 * primitive_size(real_ctype.type)
            assert size_bits > 0
            sign = TypeData.UNSIGNED if "unsigned" in names else TypeData.SIGNED
            return Type(TypeData(kind=TypeData.K_INT, size_bits=size_bits, sign=sign))
        static_assert_unreachable(real_ctype)

    @staticmethod
    def demangled_symbol(
        typemap: TypeMap, typepool: TypePool, sym: CxxSymbol
    ) -> "Type":
        return Type.demangled_type(
            typemap, typepool, sym_type=sym.type, sym_name=sym.name
        )

    @staticmethod
    def demangled_type(
        typemap: TypeMap,
        typepool: TypePool,
        sym_type: CxxType,
        sym_name: Optional[CxxTerm] = None,
    ) -> "Type":
        def type_for_class(qualified_name: List[CxxName]) -> Type:
            # TODO: Using "::" here matches the C++ qualified identifiers, but is not valid C
            # Maybe this seperator should depend on the --valid-syntax option?
            class_name = "::".join(str(n) for n in qualified_name)
            class_struct = typepool.get_or_create_struct_by_tag_name(
                class_name, typemap, size=None, with_typedef=True
            )
            return Type.struct(class_struct)

        # TODO: This function may need to depend on the ABI or compiler to generate the types
        # of class member functions. It may need to be moved out of types.py, or some of this
        # logic could be moved into FunctionSignature?
        final_name = None
        if sym_name is not None:
            assert sym_name.kind == CxxTerm.Kind.QUALIFIED
            assert sym_name.qualified_name is not None
            assert len(sym_name.qualified_name) >= 1
            final_name = str(sym_name.qualified_name[-1]).split("@")[-1]

        # vtable types are created in translate.py by parsing the labels in the asm
        if final_name == "__vt":
            return Type.any()

        # RTTI data from MWCC is an 8-byte struct
        if final_name == "__RTTI":
            return Type.struct(
                typepool.get_or_create_struct_by_tag_name("RTTI", typemap, size=8)
            )

        type = Type.any()
        for term in sym_type.terms[::-1]:
            if term.kind == CxxTerm.Kind.CONST:
                pass
            elif term.kind == CxxTerm.Kind.UNSIGNED:
                unsigned = True
            elif term.kind in (CxxTerm.Kind.POINTER, CxxTerm.Kind.REFERENCE):
                type = Type.ptr(type)
            elif term.kind == CxxTerm.Kind.BOOL:
                type = Type.bool()
            elif term.kind == CxxTerm.Kind.CHAR:
                type = Type.int_of_size(8)
            elif term.kind in (CxxTerm.Kind.SHORT, CxxTerm.Kind.WIDE_CHAR):
                type = Type.int_of_size(16)
            elif term.kind in (CxxTerm.Kind.INT, CxxTerm.Kind.LONG):
                type = Type.int_of_size(32)
            elif term.kind == CxxTerm.Kind.LONG_LONG:
                type = Type.int_of_size(64)
            elif term.kind == CxxTerm.Kind.FLOAT:
                type = Type.f32()
            elif term.kind == CxxTerm.Kind.DOUBLE:
                type = Type.f64()
            elif term.kind == CxxTerm.Kind.LONG_DOUBLE:
                type = Type.f128()
            elif term.kind == CxxTerm.Kind.SIGNED:
                type.unify(Type(TypeData(kind=TypeData.K_INT, sign=TypeData.SIGNED)))
            elif term.kind == CxxTerm.Kind.UNSIGNED:
                type.unify(Type(TypeData(kind=TypeData.K_INT, sign=TypeData.UNSIGNED)))
            elif term.kind == CxxTerm.Kind.ARRAY:
                assert term.array_dim is not None, "array CxxTerms must have array_dim"
                type = Type.array(type, term.array_dim)
            elif term.kind == CxxTerm.Kind.FUNCTION:
                assert term.function_params is not None
                params = []
                if (
                    sym_name is not None
                    and sym_name.qualified_name is not None
                    and len(sym_name.qualified_name) > 1
                    and final_name not in CxxSymbol.STATIC_FUNCTIONS
                ):
                    class_type = type_for_class(sym_name.qualified_name[:-1])
                    # NB: This assumes `this` is passed as the first arg, which is true
                    # for most thiscall methods on PPC. However, this is incorrect for
                    # static member functions, functions returning structs, and other ABIs.
                    params.append(FunctionParam(type=Type.ptr(class_type), name="this"))
                if final_name == "__dt":
                    params.append(FunctionParam(type=Type.s16(), name="destroyFlag"))
                # TODO: Classes with virtual bases may also have an implicit `int vbasearg` arg
                is_variadic = False
                for i, param_type in enumerate(term.function_params):
                    name = f"arg{i}"
                    if param_type.terms[0].kind == CxxTerm.Kind.VOID:
                        assert len(term.function_params) == 1
                    elif param_type.terms[0].kind == CxxTerm.Kind.ELLIPSIS:
                        assert i == len(term.function_params) - 1
                        is_variadic = True
                    else:
                        params.append(
                            FunctionParam(
                                type=Type.demangled_type(typemap, typepool, param_type),
                                name=name,
                            )
                        )
                return_type = Type.any()
                if term.function_return is not None:
                    return_type = Type.demangled_type(
                        typemap, typepool, term.function_return
                    )
                elif final_name in ("__ct", "__dt"):
                    return_type = Type.ptr()
                type = Type.function(
                    FunctionSignature(
                        params=params,
                        params_known=True,
                        is_variadic=is_variadic,
                        return_type=return_type,
                    )
                )
            elif term.kind == CxxTerm.Kind.QUALIFIED:
                assert term.qualified_name is not None
                type = type_for_class(term.qualified_name)
            elif term.kind == CxxTerm.Kind.VOID:
                type = Type.void()
            elif term.kind == CxxTerm.Kind.ELLIPSIS:
                # This should be handled by the FUNCTION iterator above
                assert False, term.kind
            else:
                assert False, term.kind
        return type


@dataclass(eq=False)
class FunctionParam:
    type: Type = field(default_factory=Type.any)
    name: str = ""


@dataclass(eq=False)
class FunctionSignature:
    return_type: Type = field(default_factory=Type.any)
    params: List[FunctionParam] = field(default_factory=list)
    params_known: bool = False
    is_variadic: bool = False

    def unify(self, other: "FunctionSignature", *, seen: Set[TypeData]) -> bool:
        if self.params_known and other.params_known:
            if self.is_variadic != other.is_variadic:
                return False
            if len(self.params) != len(other.params):
                return False

        # Try to unify *all* ret/param types, without returning early
        # TODO: If not all the types unify, roll back any changes made
        can_unify = self.return_type.unify(other.return_type, seen=seen)
        for x, y in zip(self.params, other.params):
            can_unify &= x.type.unify(y.type, seen=seen)
        if not can_unify:
            return False

        # If one side has fewer params (and params_known is not True), then
        # extend its param list to match the other side
        if not self.params_known:
            self.is_variadic |= other.is_variadic
            self.params_known |= other.params_known
            while len(other.params) > len(self.params):
                self.params.append(other.params[len(self.params)])
        if not other.params_known:
            other.is_variadic |= self.is_variadic
            other.params_known |= self.params_known
            while len(self.params) > len(other.params):
                other.params.append(self.params[len(other.params)])

        # If any parameter names are missing, try to fill them in
        for x, y in zip(self.params, other.params):
            if not x.name and y.name:
                x.name = y.name
            elif not y.name and x.name:
                y.name = x.name

        return True

    def unify_with_args(self, concrete: "FunctionSignature") -> bool:
        """
        Unify a function's signature with a list of argument types.
        This is more flexible than unify() and is intended to check
        the function's type at a specific callsite.

        This function is not symmetric; `self` represents the prototype
        (e.g. with variadic args), whereas `concrete` represents the
        set of arguments at the callsite.
        """
        if len(self.params) > len(concrete.params):
            return False
        if not self.is_variadic and len(self.params) != len(concrete.params):
            return False
        can_unify = self.return_type.unify(concrete.return_type)
        for x, y in zip(self.params, concrete.params):
            can_unify &= x.type.unify(y.type)
        return can_unify


@dataclass(eq=False)
class StructDeclaration:
    """Representation of a C struct or union"""

    @dataclass(eq=False)
    class StructField:
        type: Type
        offset: int
        name: str
        known: bool

    size: Optional[int]
    align: int
    new_field_prefix: str
    tag_name: Optional[str] = None
    typedef_name: Optional[str] = None
    fields: List[StructField] = field(default_factory=list)  # sorted by `.offset`
    has_bitfields: bool = False
    is_union: bool = False
    is_stack: bool = False

    def min_size(self) -> int:
        if self.size is not None:
            return self.size
        return max(
            (
                field.offset + (field.type.get_size_bytes() or 1)
                for field in self.fields
            ),
            default=0,
        )

    def unify(
        self,
        other: "StructDeclaration",
        *,
        seen: Optional[Set["TypeData"]] = None,
    ) -> bool:
        # NB: Currently, the only structs that exist are defined from ctypes in the typemap,
        # so for now we can use reference equality to check if two structs are compatible.
        return self is other

    def fields_containing_offset(self, offset: int) -> List[StructField]:
        """Return the list of StructFields which contain the given offset (in bytes)"""
        fields = []
        for field in self.fields:
            # We assume fields are sorted by `offset`, ascending
            if field.offset > offset:
                break
            # If the field size is None, treat it as 1-byte wide so that it will only
            # be included if it is an exact match.
            field_size = field.type.get_size_bytes() or 1
            if field.offset + field_size <= offset:
                continue
            fields.append(field)
        return fields

    def try_add_field(
        self, type: Type, offset: int, name: str, size: Optional[int]
    ) -> Optional[StructField]:
        """
        Try to add a field into the struct, and return it if successful.
        Return None if the offset is outside of the bounds of the struct, or if the
        added field would overlap with a field marked as "known".
        """
        # TODO: Support unions
        if self.is_union:
            return None

        # Check that the offset is within the struct bounds
        if self.size is not None and not (0 <= offset < self.size):
            return None

        # Do not allow the new field to overlap with any other field
        # If there is a size we don't know, assume it is only 1 byte wide
        size = size or 1
        for field in self.fields:
            field_size = field.type.get_size_bytes() or 1

            # Two intervals overlap if one contains the start of the other
            if offset <= field.offset < offset + size:
                return None
            if field.offset <= offset < field.offset + field_size:
                return None

        field = self.StructField(type=type, offset=offset, name=name, known=False)
        self.fields.append(field)
        self.fields.sort(key=lambda f: f.offset)
        return field

    def prune_overlapping_fields(self) -> None:
        """Remove overlapping fields with `known=False` from the struct"""

        # TODO: Support unions
        if self.is_union:
            return None

        # Sort by offset, with bigger fields at the same offset first
        self.fields.sort(key=lambda f: (f.offset, -(f.type.get_size_bytes() or 0)))

        fields_to_remove: Set[StructDeclaration.StructField] = set()
        for i, field in enumerate(self.fields):
            # Skip fields provided by the context or marked for removal
            if field.known or field in fields_to_remove:
                continue

            # If the size of a field (still) isn't known, assume it is 1 byte
            field_size = field.type.get_size_bytes() or 1

            conflicting_fields: List[StructDeclaration.StructField] = []
            for f2 in self.fields[i + 1 :]:
                assert f2.offset >= field.offset
                # If `f2` is after the end of `field`, we're done
                if f2.offset >= field.offset + field_size:
                    break
                if f2 in fields_to_remove:
                    continue

                # Now, we know `field` and `f2` overlap. Check if `f2` is a subfield of `field`.
                offset = f2.offset - field.offset
                sub_path, sub_type, _ = field.type.get_field(
                    offset, target_size=f2.type.get_size_bytes()
                )
                if sub_path is not None and sub_type.unify(f2.type):
                    # Remove `f2` so that accesses to `f2.offset` go through `field` instead.
                    # Defer adding `f2` to `fields_to_remove` until we're done processing `field`.
                    conflicting_fields.append(f2)
                elif not f2.known and f2.type.is_int() and field.type.is_int():
                    # Ignore overlapping inferred ints. This can happen when a load & cast is
                    # implemented with a load of a smaller size. It would be better to detect
                    # those cases directly; until then, the code is easier to manually fix
                    # if we leave the overlapping fields.
                    pass
                else:
                    # `field` is too big: this usually means that we incorrectly inferred
                    # it to be a (large) struct. Reset its type to something smaller.
                    # Although this is unlikely to produce the correct type for this field,
                    # it helps minimize the damage done to the rest of the struct.
                    if conflicting_fields:
                        offset = conflicting_fields[0].offset - field.offset
                        conflicting_fields = []

                    if offset == 0:
                        # `field` directly overlaps with another, smaller, field, so remove it
                        conflicting_fields = [field]
                    if offset >= 4:
                        field.type = Type.any_reg()
                    else:
                        field.type = Type.int_of_size(offset * 8)

                    break
            fields_to_remove |= set(conflicting_fields)
        self.fields = [f for f in self.fields if f not in fields_to_remove]

    def rename_inferred_vtables(self) -> None:
        """Rename inferred fields that are pointers to vtables"""
        sep = "_" if self.new_field_prefix.endswith("_") else ""
        for field in self.fields:
            if field.known or not field.name.startswith(self.new_field_prefix):
                continue
            type_ptr = field.type.get_pointer_target()
            if type_ptr is None:
                continue
            struct = type_ptr.get_struct_declaration()
            if struct is None or struct.tag_name is None:
                continue
            if struct.tag_name.startswith("__vt__"):
                name = field.name.replace(self.new_field_prefix, f"vtable{sep}", 1)
                if not any(f.name == name for f in self.fields):
                    field.name = name

    def format(self, fmt: Formatter) -> str:
        """
        Return the C representation of the struct/union.
        NB: We don't use ca.Struct here so that we can add comments for each field.

        TODO: This does not correctly handle nested anonymous structs/unions, though it
        is possible for the user to reconstruct these by hand from the "offset" comments.
        """
        keyword = "union" if self.is_union else "struct"
        decl = f"{keyword} {self.tag_name}" if self.tag_name else f"{keyword}"
        head = f"typedef {decl} {{" if self.typedef_name else f"{decl} {{"
        tail = f"}} {self.typedef_name};" if self.typedef_name else f"}};"

        # If there are no fields or padding, return everything on one line
        if self.size == 0 and not self.fields:
            return fmt.with_comments(head + tail, [f"size 0x0"])

        lines = []
        lines.append(fmt.indent(head))
        with fmt.indented():
            offset_str_digits = len(fmt.format_hex(self.min_size()))

            def offset_comment(offset: int) -> str:
                # Indicate the offset of the field (in hex), written to the *left* of the field
                nonlocal offset_str_digits
                return f"/* 0x{fmt.format_hex(offset).zfill(offset_str_digits)} */"

            position = 0
            prev_field: Optional[StructDeclaration.StructField] = None

            def pad_to(offset: int, is_final: bool) -> None:
                nonlocal position
                if position < offset:
                    # Fill the gap with a char array, e.g. `char pad12[0x34];`
                    underscore = "_" if fmt.coding_style.unknown_underscore else ""
                    name = f"pad{underscore}{fmt.format_hex(position)}"
                    padding_size = offset - position

                    comments = []
                    # Hint if the previous field may be an array, unless this is the final field in a stack struct
                    if prev_field is not None and not (is_final and self.is_stack):
                        last_size = prev_field.type.get_size_bytes()
                        if last_size and padding_size > last_size:
                            array_dim_str = fmt.format_int(
                                padding_size // last_size + 1
                            )
                            comments.append(
                                f"maybe part of {prev_field.name}[{array_dim_str}]?"
                            )

                    lines.append(
                        fmt.with_comments(
                            f"{offset_comment(position)} char {name}[{fmt.format_int(padding_size)}];",
                            comments,
                        )
                    )
                    position = offset

            for field in self.fields:
                pad_to(field.offset, is_final=False)
                field_decl = f"{offset_comment(field.offset)} {field.type.to_decl(field.name, fmt)};"

                comments = []
                # Detect if adjacent fields incorrectly overlap (the C decl will not be accurate)
                if not self.is_union and position > field.offset:
                    comments.append("overlap")
                # Detect if a union field doesn't start at 0 (the C decl will not be accurate)
                if self.is_union and field.offset != 0:
                    comments.append("offset")
                # Mark fields that weren't in the input TypeMap (i.e. weren't in the context)
                if not field.known:
                    comments.append("inferred")
                lines.append(fmt.with_comments(field_decl, comments))
                # Hack to recompute field.type's size
                s = field.type.get_struct_declaration()
                if s is not None:
                    field.type.unify(Type.struct(s))
                position = max(
                    position, field.offset + (field.type.get_size_bytes() or 0)
                )
                prev_field = field
            pad_to(self.min_size(), is_final=True)
        compare = ">=" if self.size is None else "="
        lines.append(
            fmt.with_comments(tail, [f"size {compare} 0x{fmt.format_hex(position)}"])
        )
        return "\n".join(lines)

    @staticmethod
    def unknown(
        typepool: TypePool, size: Optional[int], tag_name: str, align: int = 1
    ) -> "StructDeclaration":
        """Return an StructDeclaration without any known fields"""
        decl = StructDeclaration(
            size=size,
            align=align,
            tag_name=tag_name,
            new_field_prefix=typepool.unknown_field_prefix,
        )
        typepool.add_struct(decl, tag_name)
        return decl

    @staticmethod
    def from_ctype(
        ctype: CStructUnion, typemap: TypeMap, typepool: TypePool
    ) -> "StructDeclaration":
        """
        Return StructDeclaration for a given ctype struct or union, constructing it
        and registering it in the typepool if it does not already exist.
        """
        existing_struct = typepool.get_struct_for_ctype(ctype)
        if existing_struct:
            return existing_struct

        typedef_name: Optional[str] = None
        if ctype in typemap.struct_typedefs:
            typedef = typemap.struct_typedefs[ctype]
            assert isinstance(typedef.type, ca.IdentifierType)
            typedef_name = typedef.type.names[0]
        elif ctype.name and ctype.name in typemap.struct_typedefs:
            typedef = typemap.struct_typedefs[ctype.name]
            assert isinstance(typedef.type, ca.IdentifierType)
            typedef_name = typedef.type.names[0]

        try:
            struct = parse_struct(ctype, typemap)
            struct_fields = struct.fields
            struct_has_bitfields = struct.has_bitfields
            struct_size = struct.size
            struct_align = struct.align
        except UndefinedStructError:
            struct_fields = {}
            struct_has_bitfields = False
            struct_size = 0
            struct_align = 1
            typepool.warnings.append(
                f"Warning: struct {typedef_name or ctype.name} is not defined (only forward-declared)"
            )

        assert (
            struct_size % struct_align == 0
        ), "struct size must be a multiple of its alignment"

        decl = StructDeclaration(
            size=struct_size,
            align=struct_align,
            tag_name=ctype.name,
            typedef_name=typedef_name,
            fields=[],
            has_bitfields=struct_has_bitfields,
            is_union=isinstance(ctype, ca.Union),
            new_field_prefix=typepool.unknown_field_prefix,
        )
        # Register the struct in the typepool now, before parsing the fields,
        # in case there are any self-referential fields in this struct.
        typepool.add_struct(decl, ctype)

        for offset, fields in sorted(struct_fields.items()):
            for field in fields:
                if typepool.unk_inference and is_unk_type(field.type, typemap):
                    continue
                field_type = Type.ctype(field.type, typemap, typepool)
                assert field.size == field_type.get_size_bytes(), (
                    field.size,
                    field_type.get_size_bytes(),
                    field.name,
                    field_type,
                )
                decl.fields.append(
                    StructDeclaration.StructField(
                        type=field_type,
                        offset=offset,
                        name=field.name,
                        known=True,
                    )
                )
        assert decl.fields == sorted(decl.fields, key=lambda f: f.offset)

        return decl<|MERGE_RESOLUTION|>--- conflicted
+++ resolved
@@ -250,13 +250,9 @@
         if kind == TypeData.K_PTR:
             size_bits = 32
         if sign != TypeData.ANY_SIGN:
-<<<<<<< HEAD
             assert kind & TypeData.K_INTPTR
-=======
-            assert kind == TypeData.K_INT
         if enum is not None:
             assert kind == TypeData.K_INT
->>>>>>> 9898ba3f
         if x.ptr_to is not None and y.ptr_to is not None:
             if not x.ptr_to.unify(y.ptr_to, seen=seen):
                 return False
