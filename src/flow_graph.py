--- conflicted
+++ resolved
@@ -763,32 +763,20 @@
     return block_builder.get_blocks()
 
 
-<<<<<<< HEAD
-def is_self_loop_edge(node: "Node", edge: "Node") -> bool:
-    return node is edge
-
-
-def is_loop_edge(node: "Node", edge: "Node") -> bool:
-    # Loops are represented by backwards jumps.
-    return edge.block.index <= node.block.index
-
-
-# TODO: Nodes need to be frozen.
-# We use dictionaries and sets of nodes throughout the codebase,
-# and it would be helpful to define __eq__ using `self.block.index`.
-# This would also keep code from silently modifying Nodes.
-# It just makes more sense.
-=======
->>>>>>> c31338e1
 @attr.s(eq=False)
 class BaseNode(abc.ABC):
     block: Block = attr.ib()
     emit_goto: bool = attr.ib()
-    parents: Set["Node"] = attr.ib(init=False, factory=set)
+    parents: List["Node"] = attr.ib(init=False, factory=list)
     dominators: Set["Node"] = attr.ib(init=False, factory=set)
     immediate_dominator: Optional["Node"] = attr.ib(init=False, default=None)
     immediately_dominates: List["Node"] = attr.ib(init=False, factory=list)
-<<<<<<< HEAD
+    postdominators: Set["Node"] = attr.ib(init=False, factory=set)
+    immediate_postdominator: Optional["Node"] = attr.ib(init=False, default=None)
+    immediately_postdominates: List["Node"] = attr.ib(init=False, factory=list)
+    # This is only populated on the head node of the loop,
+    # i.e. there is an invariant `(node.loop is None) or (node.loop.head is node)`
+    loop: Optional["NaturalLoop"] = attr.ib(init=False, default=None)
 
     def to_basic_node(self, successor: "Node") -> "BasicNode":
         new_node = BasicNode(self.block, self.emit_goto, successor)
@@ -798,13 +786,8 @@
         new_node.immediately_dominates = self.immediately_dominates
         return new_node
 
-    def add_parent(self, parent: "Node") -> None:
-        self.parents.add(parent)
-
-    def replace_parent(self, replace_this: "Node", with_this: "Node") -> None:
-        if replace_this in self.parents:
-            self.parents.remove(replace_this)
-            self.parents.add(with_this)
+    def name(self) -> str:
+        return str(self.block.index)
 
     @abc.abstractmethod
     def children(self) -> List["Node"]:
@@ -813,41 +796,21 @@
     @abc.abstractmethod
     def replace_any_children(self, replace_this: "Node", with_this: "Node") -> None:
         ...
-=======
-    postdominators: Set["Node"] = attr.ib(init=False, factory=set)
-    immediate_postdominator: Optional["Node"] = attr.ib(init=False, default=None)
-    immediately_postdominates: List["Node"] = attr.ib(init=False, factory=list)
-    # This is only populated on the head node of the loop,
-    # i.e. there is an invariant `(node.loop is None) or (node.loop.head is node)`
-    loop: Optional["NaturalLoop"] = attr.ib(init=False, default=None)
->>>>>>> c31338e1
 
     def name(self) -> str:
         return str(self.block.index)
-
-    @abc.abstractmethod
-    def children(self) -> List["Node"]:
-        ...
 
 
 @attr.s(eq=False)
 class BasicNode(BaseNode):
     successor: "Node" = attr.ib()
 
-<<<<<<< HEAD
     def replace_any_children(self, replace_this: "Node", with_this: "Node") -> None:
         if self.successor is replace_this:
             self.successor = with_this
 
-    def is_loop(self) -> bool:
-        return is_loop_edge(self, self.successor)
-=======
     def children(self) -> List["Node"]:
         # TODO: Should we also include the fallthrough node if `emit_goto` is True?
-        return [self.successor]
->>>>>>> c31338e1
-
-    def children(self) -> List["Node"]:
         return [self.successor]
 
     def __str__(self) -> str:
@@ -866,26 +829,15 @@
     conditional_edge: "Node" = attr.ib()
     fallthrough_edge: "Node" = attr.ib()
 
-<<<<<<< HEAD
     def replace_any_children(self, replace_this: "Node", with_this: "Node") -> None:
         if self.conditional_edge is replace_this:
             self.conditional_edge = with_this
         if self.fallthrough_edge is replace_this:
             self.fallthrough_edge = with_this
 
-    def is_self_loop(self) -> bool:
-        return is_self_loop_edge(self, self.conditional_edge)
-
-    def is_loop(self) -> bool:
-        return is_loop_edge(self, self.conditional_edge)
-=======
     def children(self) -> List["Node"]:
         if self.conditional_edge == self.fallthrough_edge:
             return [self.conditional_edge]
-        return [self.conditional_edge, self.fallthrough_edge]
->>>>>>> c31338e1
-
-    def children(self) -> List["Node"]:
         return [self.conditional_edge, self.fallthrough_edge]
 
     def __str__(self) -> str:
@@ -917,9 +869,6 @@
         name = super().name()
         return name if self.is_real() else f"{name}.{self.index}"
 
-    def children(self) -> List["Node"]:
-        return []
-
     def is_real(self) -> bool:
         return self.index == 0
 
@@ -937,7 +886,6 @@
 class SwitchNode(BaseNode):
     cases: List["Node"] = attr.ib()
 
-<<<<<<< HEAD
     def replace_any_children(self, replace_this: "Node", with_this: "Node") -> None:
         new_cases: List["Node"] = []
         for case in self.cases:
@@ -949,9 +897,6 @@
         self.cases = new_cases
 
     def children(self) -> List["Node"]:
-        return self.cases
-=======
-    def children(self) -> List["Node"]:
         # Deduplicate nodes in `self.cases`
         seen = set()
         children = []
@@ -960,7 +905,6 @@
                 seen.add(node)
                 children.append(node)
         return children
->>>>>>> c31338e1
 
     def __str__(self) -> str:
         targets = ", ".join(str(c.block.index) for c in self.cases)
@@ -985,6 +929,9 @@
     def children(self) -> List["Node"]:
         return []
 
+    def replace_any_children(self, replace_this: "Node", with_this: "Node") -> None:
+        return None
+
     def __str__(self) -> str:
         return "return"
 
@@ -1008,6 +955,9 @@
     head: Node = attr.ib()
     nodes: Set[Node] = attr.ib(factory=set)
     backedges: Set[Node] = attr.ib(factory=set)
+
+    def is_self_loop(self) -> bool:
+        return False  # TODO
 
 
 def build_graph_from_block(
@@ -1316,62 +1266,6 @@
                 immediately_dominates(imdom).append(node)
                 set_immediate_dominator(node, imdom)
             else:
-<<<<<<< HEAD
-                fallthrough = None
-            if isinstance(node, BasicNode):
-                if node.emit_goto and fallthrough is not None:
-                    reachable.add(fallthrough)
-                if not node.emit_goto and not node.is_loop():
-                    reachable.add(node.successor)
-            elif isinstance(node, ConditionalNode):
-                assert fallthrough is not None
-                assert fallthrough == node.fallthrough_edge
-                reachable.add(fallthrough)
-                if not node.emit_goto and not node.is_loop():
-                    reachable.add(node.conditional_edge)
-            elif isinstance(node, SwitchNode):
-                assert fallthrough is not None
-                reachable.add(fallthrough)
-            else:  # ReturnNode
-                if node.emit_goto and fallthrough is not None:
-                    reachable.add(fallthrough)
-
-        # We can make the first node not in the set be included in the set by
-        # making its predecessor fall through, and then repeat. For efficiency
-        # we actually do this for all nodes not in the set, but note that we
-        # still need the repeat, since marking nodes fallthrough can cause
-        # edges to disappear.
-        #
-        # At each point we mark more and more nodes fallthrough, so eventually
-        # this process will terminate.
-        assert reachable != last_reachable, "Fallthrough process hit a cycle"
-        last_reachable = reachable
-        unreachable = set(nodes).difference(reachable)
-        if not unreachable:
-            break
-        for node in unreachable:
-            assert node in predecessors, "Start node is never unreachable"
-            pre = predecessors[node]
-            assert not isinstance(pre, ConditionalNode)
-            pre.emit_goto = True
-
-
-def compute_parents(nodes: List[Node]) -> None:
-    for node in nodes:
-        node.parents = set()
-    for node in nodes:
-        for child in node.children():
-            child.parents.add(node)
-
-
-def compute_dominators_and_parents(nodes: List[Node]) -> None:
-    """Compute or recompute the dominators and parents of the given nodes."""
-    for node in nodes:
-        node.dominators = set()
-        node.immediate_dominator = None
-        node.immediately_dominates = []
-    compute_parents(nodes)
-=======
                 set_immediate_dominator(node, None)
         for node in nodes:
             immediately_dominates(node).sort(key=lambda x: x.block.index)
@@ -1381,7 +1275,6 @@
 
     def _set_immediate_postdominator(node: Node, impdom: Optional[Node]) -> None:
         node.immediate_postdominator = impdom
->>>>>>> c31338e1
 
     entry = nodes[0]
     terminal = nodes[-1]
@@ -1473,7 +1366,10 @@
             for s in n.children():
                 if s.loop is not None and n in s.loop.backedges:
                     continue
-                incoming_edges[s].remove(n)
+                try:
+                    incoming_edges[s].remove(n)
+                except KeyError:
+                    break
                 if not incoming_edges[s]:
                     queue.add(s)
 
@@ -1504,12 +1400,7 @@
     blocks = build_blocks(function, asm_data)
     nodes = build_nodes(function, blocks, asm_data)
     nodes = duplicate_premature_returns(nodes)
-<<<<<<< HEAD
-    ensure_fallthrough(nodes)
-    compute_dominators_and_parents(nodes)
-=======
     compute_relations(nodes)
->>>>>>> c31338e1
     return FlowGraph(nodes)
 
 
