s32 test(s32 arg0) {
<<<<<<< HEAD
=======
    s32 temp_a1;
    s32 temp_t1;
>>>>>>> c31338e1
    s32 temp_v0;
    s32 temp_v1;
    s32 phi_a3;
    s32 phi_v0;
    s32 phi_v1;
    s32 phi_v1_2;
    s32 phi_v1_3;
    s32 phi_v1_4;
    s32 phi_a2;
<<<<<<< HEAD
    s32 phi_v1_4;

    phi_v0 = 0;
    phi_v1 = 0;
    phi_v1_4 = 0;
    if (arg0 > 0) {
        do {
            phi_v1_2 = phi_v1_4;
            if (arg0 > 0) {
                phi_a3 = 1;
                phi_v1_3 = phi_v1_4;
                phi_a2 = phi_v0 * 0;
                do {
                    temp_v1 = phi_v1_3 + phi_a2;
                    phi_a3 = phi_a3 + 1;
                    phi_v1_2 = temp_v1;
                    phi_v1_3 = temp_v1;
                    phi_a2 = phi_a2 + phi_v0;
                } while (arg0 != phi_a3);
            }
            temp_v0 = phi_v0 + 1;
            phi_v0 = temp_v0;
            phi_v1 = phi_v1_2;
            phi_v1_4 = phi_v1_2;
        } while (temp_v0 != arg0);
=======
    s32 phi_v1_5;
    s32 phi_a2_2;
    s32 phi_a3_2;
    s32 phi_t0;
    s32 phi_t1;

    phi_v0 = 0;
    phi_v1 = 0;
    phi_v1_3 = 0;
    if (arg0 > 0) {
loop_1:
        phi_v1_2 = phi_v1_3;
        if (arg0 > 0) {
            temp_t1 = arg0 & 3;
            phi_a1_2 = 0;
            phi_v1_5 = phi_v1_3;
            if (temp_t1 != 0) {
                phi_a3 = 1;
                phi_v1_4 = phi_v1_3;
                phi_a2 = phi_v0 * 0;
loop_4:
                temp_v1 = phi_v1_4 + phi_a2;
                phi_a3 += 1;
                phi_v1_4 = temp_v1;
                phi_a2 += phi_v0;
                if (temp_t1 != phi_a3) {
                    goto loop_4;
                }
                phi_a1_2 = phi_a3;
                phi_v1_2 = temp_v1;
                phi_v1_5 = temp_v1;
                if (phi_a3 != arg0) {
block_6:
                    phi_a1 = phi_a1_2;
                    phi_a2_2 = phi_v0 * phi_a1_2;
                    phi_a3_2 = phi_v0 * (phi_a1_2 + 1);
                    phi_t0 = phi_v0 * (phi_a1_2 + 2);
                    phi_t1 = phi_v0 * (phi_a1_2 + 3);
loop_7:
                    temp_v1_2 = phi_v1_5 + phi_a2_2 + phi_a3_2 + phi_t0 + phi_t1;
                    temp_a1 = phi_a1 + 4;
                    phi_a1 = temp_a1;
                    phi_v1_2 = temp_v1_2;
                    phi_v1_5 = temp_v1_2;
                    phi_a2_2 += phi_v0 * 4;
                    phi_a3_2 += phi_v0 * 4;
                    phi_t0 += phi_v0 * 4;
                    phi_t1 += phi_v0 * 4;
                    if (temp_a1 != arg0) {
                        goto loop_7;
                    }
                }
            } else {
                goto block_6;
            }
        }
        temp_v0 = phi_v0 + 1;
        phi_v0 = temp_v0;
        phi_v1 = phi_v1_2;
        phi_v1_3 = phi_v1_2;
        if (temp_v0 != arg0) {
            goto loop_1;
        }
>>>>>>> c31338e1
    }
    return phi_v1;
}<|MERGE_RESOLUTION|>--- conflicted
+++ resolved
@@ -1,9 +1,4 @@
 s32 test(s32 arg0) {
-<<<<<<< HEAD
-=======
-    s32 temp_a1;
-    s32 temp_t1;
->>>>>>> c31338e1
     s32 temp_v0;
     s32 temp_v1;
     s32 phi_a3;
@@ -13,97 +8,29 @@
     s32 phi_v1_3;
     s32 phi_v1_4;
     s32 phi_a2;
-<<<<<<< HEAD
-    s32 phi_v1_4;
-
-    phi_v0 = 0;
-    phi_v1 = 0;
-    phi_v1_4 = 0;
-    if (arg0 > 0) {
-        do {
-            phi_v1_2 = phi_v1_4;
-            if (arg0 > 0) {
-                phi_a3 = 1;
-                phi_v1_3 = phi_v1_4;
-                phi_a2 = phi_v0 * 0;
-                do {
-                    temp_v1 = phi_v1_3 + phi_a2;
-                    phi_a3 = phi_a3 + 1;
-                    phi_v1_2 = temp_v1;
-                    phi_v1_3 = temp_v1;
-                    phi_a2 = phi_a2 + phi_v0;
-                } while (arg0 != phi_a3);
-            }
-            temp_v0 = phi_v0 + 1;
-            phi_v0 = temp_v0;
-            phi_v1 = phi_v1_2;
-            phi_v1_4 = phi_v1_2;
-        } while (temp_v0 != arg0);
-=======
-    s32 phi_v1_5;
-    s32 phi_a2_2;
-    s32 phi_a3_2;
-    s32 phi_t0;
-    s32 phi_t1;
 
     phi_v0 = 0;
     phi_v1 = 0;
     phi_v1_3 = 0;
     if (arg0 > 0) {
-loop_1:
-        phi_v1_2 = phi_v1_3;
-        if (arg0 > 0) {
-            temp_t1 = arg0 & 3;
-            phi_a1_2 = 0;
-            phi_v1_5 = phi_v1_3;
-            if (temp_t1 != 0) {
-                phi_a3 = 1;
-                phi_v1_4 = phi_v1_3;
-                phi_a2 = phi_v0 * 0;
-loop_4:
-                temp_v1 = phi_v1_4 + phi_a2;
-                phi_a3 += 1;
-                phi_v1_4 = temp_v1;
-                phi_a2 += phi_v0;
-                if (temp_t1 != phi_a3) {
-                    goto loop_4;
-                }
-                phi_a1_2 = phi_a3;
-                phi_v1_2 = temp_v1;
-                phi_v1_5 = temp_v1;
-                if (phi_a3 != arg0) {
-block_6:
-                    phi_a1 = phi_a1_2;
-                    phi_a2_2 = phi_v0 * phi_a1_2;
-                    phi_a3_2 = phi_v0 * (phi_a1_2 + 1);
-                    phi_t0 = phi_v0 * (phi_a1_2 + 2);
-                    phi_t1 = phi_v0 * (phi_a1_2 + 3);
-loop_7:
-                    temp_v1_2 = phi_v1_5 + phi_a2_2 + phi_a3_2 + phi_t0 + phi_t1;
-                    temp_a1 = phi_a1 + 4;
-                    phi_a1 = temp_a1;
-                    phi_v1_2 = temp_v1_2;
-                    phi_v1_5 = temp_v1_2;
-                    phi_a2_2 += phi_v0 * 4;
-                    phi_a3_2 += phi_v0 * 4;
-                    phi_t0 += phi_v0 * 4;
-                    phi_t1 += phi_v0 * 4;
-                    if (temp_a1 != arg0) {
-                        goto loop_7;
-                    }
-                }
-            } else {
-                goto block_6;
-            }
-        }
+        do {
+        goto loop_1;
         temp_v0 = phi_v0 + 1;
         phi_v0 = temp_v0;
         phi_v1 = phi_v1_2;
         phi_v1_3 = phi_v1_2;
-        if (temp_v0 != arg0) {
-            goto loop_1;
-        }
->>>>>>> c31338e1
+        } while (temp_v0 != arg0);
     }
     return phi_v1;
+    // bug: did not emit code for node #3; contents below:
+    phi_a3 = 1;
+    phi_v1_4 = phi_v1_3;
+    phi_a2 = phi_v0 * 0;
+    // bug: did not emit code for node #4; contents below:
+    temp_v1 = phi_v1_4 + phi_a2;
+    phi_a3 += 1;
+    phi_v1_2 = temp_v1;
+    phi_v1_4 = temp_v1;
+    phi_a2 += phi_v0;
+    // bug: did not emit code for node #2; contents below:
 }