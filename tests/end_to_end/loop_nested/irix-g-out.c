--- conflicted
+++ resolved
@@ -5,35 +5,14 @@
 
     spC = 0;
     sp8 = 0;
-<<<<<<< HEAD
-    if (spC < arg0)
-    {
-        do
-        {
-            do
-            {
+    if (spC < arg0) {
+        do {
+            do {
                 sp8 = sp8 + (spC * sp4);
                 sp4 = sp4 + 1;
             } while ((sp4 < arg0) != 0);
             spC = spC + 1;
         } while ((sp4 < arg0) == 0);
-=======
-    if (spC < arg0) {
-loop_1:
-        sp4 = 0;
-        if (sp4 < arg0) {
-loop_2:
-            sp8 = sp8 + (spC * sp4);
-            sp4 = sp4 + 1;
-            if (sp4 < arg0) {
-                goto loop_2;
-            }
-        }
-        spC = spC + 1;
-        if (spC < arg0) {
-            goto loop_1;
-        }
->>>>>>> b39fb7bd
     }
     return sp8;
 }