<<<<<<< HEAD
? test(void) {
    return 0x12340000;
=======
s32 test(void)
{
    return 0x12340000 - 1;
>>>>>>> 50058d93
}<|MERGE_RESOLUTION|>--- conflicted
+++ resolved
@@ -1,9 +1,3 @@
-<<<<<<< HEAD
-? test(void) {
-    return 0x12340000;
-=======
-s32 test(void)
-{
+s32 test(void) {
     return 0x12340000 - 1;
->>>>>>> 50058d93
 }