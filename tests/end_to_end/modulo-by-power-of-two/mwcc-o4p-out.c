<<<<<<< HEAD
f32 test(s32 *arg0, f32 arg8) {
    *arg0 %= 2;
    return arg8;
=======
void test(s32 *arg0) {
    MIPS2C_ERROR(unknown instruction: addze $r0, $r0);
    *arg0 = MIPS2C_ERROR(unknown instruction: subfc $r0, $r0, $r4);
>>>>>>> 500cbbf6
}<|MERGE_RESOLUTION|>--- conflicted
+++ resolved
@@ -1,10 +1,3 @@
-<<<<<<< HEAD
-f32 test(s32 *arg0, f32 arg8) {
+void test(s32 *arg0) {
     *arg0 %= 2;
-    return arg8;
-=======
-void test(s32 *arg0) {
-    MIPS2C_ERROR(unknown instruction: addze $r0, $r0);
-    *arg0 = MIPS2C_ERROR(unknown instruction: subfc $r0, $r0, $r4);
->>>>>>> 500cbbf6
 }