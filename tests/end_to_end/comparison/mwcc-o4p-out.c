extern s32 global;

<<<<<<< HEAD
f32 test(s32 arg0, s32 arg1, s32 arg2, f32 arg8) {
    s32 temp_r3;
    s32 temp_r5;

    temp_r5 = arg2 - arg0;
    global = arg1 == arg0;
    global = (temp_r5 - (temp_r5 - 1)) - !MIPS2C_CARRY;
    global = ((u32) ~(arg1 ^ arg0) / 2147483648) & 1;
    temp_r3 = -arg1;
    global = (arg1 >> 0x1F) + ((u32) arg0 >> 0x1FU) + MIPS2C_CARRY;
    global = -arg0 == 0;
    global = (temp_r3 - (temp_r3 - 1)) - !MIPS2C_CARRY;
    return arg8;
=======
void test(s32 arg0, s32 arg1, s32 arg2) {
    global = (u32) MIPS2C_ERROR(unknown instruction: cntlzw $r0, $r0) >> 5U;
    MIPS2C_ERROR(unknown instruction: eqv $r0, $r4, $r3);
    global = MIPS2C_ERROR(unknown instruction: subfe $r5, $r0, $r5);
    MIPS2C_ERROR(unknown instruction: subfc $r5, $r4, $r3);
    global = MIPS2C_ERROR(unknown instruction: addze $r0, $r0) & 1;
    MIPS2C_ERROR(unknown instruction: subfc $r3, $r3, $r4);
    global = MIPS2C_ERROR(unknown instruction: adde $r5, $r5, $r6);
    global = (u32) MIPS2C_ERROR(unknown instruction: cntlzw $r0, $r0) >> 5U;
    global = MIPS2C_ERROR(unknown instruction: subfe $r0, $r0, $r3);
>>>>>>> 500cbbf6
}<|MERGE_RESOLUTION|>--- conflicted
+++ resolved
@@ -1,7 +1,6 @@
 extern s32 global;
 
-<<<<<<< HEAD
-f32 test(s32 arg0, s32 arg1, s32 arg2, f32 arg8) {
+void test(s32 arg0, s32 arg1, s32 arg2) {
     s32 temp_r3;
     s32 temp_r5;
 
@@ -13,17 +12,4 @@
     global = (arg1 >> 0x1F) + ((u32) arg0 >> 0x1FU) + MIPS2C_CARRY;
     global = -arg0 == 0;
     global = (temp_r3 - (temp_r3 - 1)) - !MIPS2C_CARRY;
-    return arg8;
-=======
-void test(s32 arg0, s32 arg1, s32 arg2) {
-    global = (u32) MIPS2C_ERROR(unknown instruction: cntlzw $r0, $r0) >> 5U;
-    MIPS2C_ERROR(unknown instruction: eqv $r0, $r4, $r3);
-    global = MIPS2C_ERROR(unknown instruction: subfe $r5, $r0, $r5);
-    MIPS2C_ERROR(unknown instruction: subfc $r5, $r4, $r3);
-    global = MIPS2C_ERROR(unknown instruction: addze $r0, $r0) & 1;
-    MIPS2C_ERROR(unknown instruction: subfc $r3, $r3, $r4);
-    global = MIPS2C_ERROR(unknown instruction: adde $r5, $r5, $r6);
-    global = (u32) MIPS2C_ERROR(unknown instruction: cntlzw $r0, $r0) >> 5U;
-    global = MIPS2C_ERROR(unknown instruction: subfe $r0, $r0, $r3);
->>>>>>> 500cbbf6
 }