<<<<<<< HEAD
? test(s32 arg0, s32 arg1, s32 arg2, s32 arg3) {
    ? phi_v1;
=======
s32 test(s32 arg0, s32 arg1, s32 arg2, s32 arg3); // static

s32 test(s32 arg0, s32 arg1, s32 arg2, s32 arg3) {
    s32 phi_v1;
>>>>>>> 257d6b80

    if (((arg0 + arg1) != 0) || (((arg1 + arg2) != 0) && ((arg0 * arg1) != 0)) || ((phi_v1 = 0, (arg3 != 0)) && (phi_v1 = 0, (arg0 != 0)))) {
        phi_v1 = 1;
    }
    if ((arg0 != 0) && ((arg1 != 0) || (arg2 != 0)) && ((arg3 != 0) || ((arg0 + 1) != 0))) {
        phi_v1 = 2;
    }
    if (((arg0 != 0) && (arg3 != 0)) || (((arg1 != 0) || (arg2 != 0)) && ((arg0 + 1) != 0))) {
        phi_v1 = 3;
    }
    if ((arg0 != 0) && (arg1 != 0) && ((arg2 != 0) || (arg3 != 0)) && (((arg0 + 1) != 0) || ((arg1 + 1) != 0))) {
        phi_v1 = 4;
    }
    if ((((arg0 != 0) || (arg1 != 0)) && (arg2 != 0)) || ((arg3 != 0) && ((arg0 + 1) != 0)) || ((arg1 + 1) != 0) || ((arg2 + 1) != 0)) {
        phi_v1 = 5;
    }
    return phi_v1;
}<|MERGE_RESOLUTION|>--- conflicted
+++ resolved
@@ -1,12 +1,7 @@
-<<<<<<< HEAD
+? test(s32 arg0, s32 arg1, s32 arg2, s32 arg3); // static
+
 ? test(s32 arg0, s32 arg1, s32 arg2, s32 arg3) {
     ? phi_v1;
-=======
-s32 test(s32 arg0, s32 arg1, s32 arg2, s32 arg3); // static
-
-s32 test(s32 arg0, s32 arg1, s32 arg2, s32 arg3) {
-    s32 phi_v1;
->>>>>>> 257d6b80
 
     if (((arg0 + arg1) != 0) || (((arg1 + arg2) != 0) && ((arg0 * arg1) != 0)) || ((phi_v1 = 0, (arg3 != 0)) && (phi_v1 = 0, (arg0 != 0)))) {
         phi_v1 = 1;
