--- conflicted
+++ resolved
@@ -15,11 +15,7 @@
 }
 
 void func_00400098(s8 arg0) {
-<<<<<<< HEAD
-    func_00400090((u32) (((s8) subroutine_arg4 + ((subroutine_arg4 << 0x18) >> 0x1F)) >> 1), arg0);
-=======
-    func_00400090((u32) ((s32) ((s8) subroutine_arg4 + ((u32) (subroutine_arg4 << 0x18) >> 0x1F)) >> 1), /* extra? */ arg0);
->>>>>>> c0a0680d
+    func_00400090((u32) (((s8) subroutine_arg4 + ((subroutine_arg4 << 0x18) >> 0x1F)) >> 1), /* extra? */ arg0);
     func_00400090((u32) (s8) (subroutine_arg4 / 3));
     func_00400090((u32) (s8) (subroutine_arg4 / 5));
     func_00400090((u32) (s8) (subroutine_arg4 / 7));
@@ -36,11 +32,7 @@
 }
 
 void func_004003A8(s16 arg0) {
-<<<<<<< HEAD
-    func_00400090((u32) (((s16) subroutine_arg4 + ((subroutine_arg4 << 0x10) >> 0x1F)) >> 1), arg0);
-=======
-    func_00400090((u32) ((s32) ((s16) subroutine_arg4 + ((u32) (subroutine_arg4 << 0x10) >> 0x1F)) >> 1), /* extra? */ arg0);
->>>>>>> c0a0680d
+    func_00400090((u32) (((s16) subroutine_arg4 + ((subroutine_arg4 << 0x10) >> 0x1F)) >> 1), /* extra? */ arg0);
     func_00400090((u32) (s16) (subroutine_arg4 / 3));
     func_00400090((u32) (s16) (subroutine_arg4 / 5));
     func_00400090((u32) (s16) (subroutine_arg4 / 7));
