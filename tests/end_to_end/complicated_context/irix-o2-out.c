--- conflicted
+++ resolved
@@ -5,15 +5,8 @@
     if (temp_t6 != 0) {
         globalf = (f32) arg->float_field;
         globali = (s32) arg->int_field;
-<<<<<<< HEAD
-        arg->data_field.double_innerfield = temp_t6;
+        arg->data_field.char_innerfield = temp_t6;
     } else {
-=======
-        arg->data_field.char_innerfield = temp_t6;
-    }
-    else
-    {
->>>>>>> 50058d93
         arg->pointer_field = NULL;
         arg->data_field.double_innerfield = 0.0;
     }
