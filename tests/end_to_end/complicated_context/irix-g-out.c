s16 test(struct SomeStruct *arg, u8 should, f64 union_arg, ? union_arg_unk4, ...) {
    f64 sp0;
    s8 temp_a1;

    temp_a1 = should & 0xFF;
    sp0 = union_arg;
    if (temp_a1 != 0) {
        globalf = (f32) arg->float_field;
        globali = (s32) arg->int_field;
<<<<<<< HEAD
        arg->data_field.double_innerfield = temp_a1;
    } else {
=======
        arg->data_field.char_innerfield = temp_a1;
    }
    else
    {
>>>>>>> 50058d93
        arg->pointer_field = NULL;
        arg->data_field.double_innerfield = 0.0;
    }
    return arg->unk2;
}<|MERGE_RESOLUTION|>--- conflicted
+++ resolved
@@ -7,15 +7,8 @@
     if (temp_a1 != 0) {
         globalf = (f32) arg->float_field;
         globali = (s32) arg->int_field;
-<<<<<<< HEAD
-        arg->data_field.double_innerfield = temp_a1;
+        arg->data_field.char_innerfield = temp_a1;
     } else {
-=======
-        arg->data_field.char_innerfield = temp_a1;
-    }
-    else
-    {
->>>>>>> 50058d93
         arg->pointer_field = NULL;
         arg->data_field.double_innerfield = 0.0;
     }
