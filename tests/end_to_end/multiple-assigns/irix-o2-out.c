s32 test(s32 arg0) {
    s32 sp4;
    s32 temp_a0;
    s32 temp_a0_2;
    s32 temp_a0_3;
    s32 temp_a0_4;
    s32 temp_a0_5;
    s32 temp_a0_6;
    s32 phi_a0;

    if (arg0 == 5) {
        phi_a0 = arg0;
<<<<<<< HEAD
        do {
            D_410120 = phi_a0;
            temp_a0 = phi_a0 + 1;
            D_410120 = temp_a0;
            temp_a0 = temp_a0 + 1;
            D_410120 = temp_a0;
            temp_a0 = temp_a0 + 1;
            D_410120 = temp_a0;
            temp_v1 = temp_a0;
            temp_a0 = temp_a0 + 1;
            D_410120 = temp_a0;
            D_410120 = temp_a0;
            temp_a0 = temp_a0 + 1;
            D_410120 = temp_a0;
            temp_a0 = temp_a0 + 1;
            D_410120 = temp_v1;
            phi_a0 = temp_a0;
        } while (temp_a0 == 5);
        sp4 = temp_v1;
=======
loop_2:
        D_410120 = phi_a0;
        temp_a0 = phi_a0 + 1;
        D_410120 = temp_a0;
        temp_a0_2 = temp_a0 + 1;
        D_410120 = temp_a0_2;
        temp_a0_3 = temp_a0_2 + 1;
        D_410120 = temp_a0_3;
        temp_a0_4 = temp_a0_3 + 1;
        D_410120 = temp_a0_4;
        D_410120 = temp_a0_4;
        temp_a0_5 = temp_a0_4 + 1;
        D_410120 = temp_a0_5;
        temp_a0_6 = temp_a0_5 + 1;
        D_410120 = temp_a0_3;
        phi_a0 = temp_a0_6;
        if (temp_a0_6 == 5) {
            goto loop_2;
        }
        sp4 = temp_a0_3;
>>>>>>> c31338e1
    }
    return sp4;
}<|MERGE_RESOLUTION|>--- conflicted
+++ resolved
@@ -10,27 +10,6 @@
 
     if (arg0 == 5) {
         phi_a0 = arg0;
-<<<<<<< HEAD
-        do {
-            D_410120 = phi_a0;
-            temp_a0 = phi_a0 + 1;
-            D_410120 = temp_a0;
-            temp_a0 = temp_a0 + 1;
-            D_410120 = temp_a0;
-            temp_a0 = temp_a0 + 1;
-            D_410120 = temp_a0;
-            temp_v1 = temp_a0;
-            temp_a0 = temp_a0 + 1;
-            D_410120 = temp_a0;
-            D_410120 = temp_a0;
-            temp_a0 = temp_a0 + 1;
-            D_410120 = temp_a0;
-            temp_a0 = temp_a0 + 1;
-            D_410120 = temp_v1;
-            phi_a0 = temp_a0;
-        } while (temp_a0 == 5);
-        sp4 = temp_v1;
-=======
 loop_2:
         D_410120 = phi_a0;
         temp_a0 = phi_a0 + 1;
@@ -51,7 +30,6 @@
             goto loop_2;
         }
         sp4 = temp_a0_3;
->>>>>>> c31338e1
     }
     return sp4;
 }