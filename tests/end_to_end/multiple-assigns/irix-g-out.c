--- conflicted
+++ resolved
@@ -10,26 +10,6 @@
 
     phi_a0 = arg0;
     if (arg0 == 5) {
-<<<<<<< HEAD
-        do {
-            D_410150 = phi_a0;
-            temp_a0 = phi_a0 + 1;
-            D_410150 = temp_a0;
-            temp_a0 = temp_a0 + 1;
-            D_410150 = temp_a0;
-            temp_a0 = temp_a0 + 1;
-            D_410150 = temp_a0;
-            sp4 = temp_a0;
-            temp_a0 = temp_a0 + 1;
-            D_410150 = temp_a0;
-            D_410150 = temp_a0;
-            temp_a0 = temp_a0 + 1;
-            D_410150 = temp_a0;
-            temp_a0 = temp_a0 + 1;
-            D_410150 = sp4;
-            phi_a0 = temp_a0;
-        } while (temp_a0 == 5);
-=======
 loop_1:
         D_410150 = phi_a0;
         temp_a0 = phi_a0 + 1;
@@ -50,7 +30,6 @@
         if (temp_a0_6 == 5) {
             goto loop_1;
         }
->>>>>>> c31338e1
     }
     return sp4;
 }