--- conflicted
+++ resolved
@@ -8,30 +8,9 @@
     phi_a0 = arg0;
     if ((temp_a0 == 5))
     {
-<<<<<<< HEAD
         do
-=======
-loop_1:
-        D_410150 = phi_a0;
-        temp_a0 = phi_a0 + 1;
-        D_410150 = temp_a0;
-        temp_a0 = temp_a0 + 1;
-        D_410150 = temp_a0;
-        temp_a0 = temp_a0 + 1;
-        D_410150 = temp_a0;
-        sp4 = temp_a0;
-        temp_a0 = temp_a0 + 1;
-        D_410150 = temp_a0;
-        D_410150 = temp_a0;
-        temp_a0 = temp_a0 + 1;
-        D_410150 = temp_a0;
-        temp_a0 = temp_a0 + 1;
-        D_410150 = sp4;
-        phi_a0 = temp_a0;
-        if (temp_a0 == 5)
->>>>>>> 53149b6b
         {
-            D_410150 = (s32) phi_a0;
+            D_410150 = phi_a0;
             temp_a0 = phi_a0 + 1;
             D_410150 = temp_a0;
             temp_a0 = temp_a0 + 1;
