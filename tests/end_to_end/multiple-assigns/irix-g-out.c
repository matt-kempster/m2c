--- conflicted
+++ resolved
@@ -4,11 +4,8 @@
     s32 phi_a0;
 
     phi_a0 = arg0;
-<<<<<<< HEAD
-    if (arg0 == 5)
-    {
-        do
-        {
+    if (arg0 == 5) {
+        do {
             D_410150 = phi_a0;
             temp_a0 = phi_a0 + 1;
             D_410150 = temp_a0;
@@ -26,29 +23,6 @@
             D_410150 = sp4;
             phi_a0 = temp_a0;
         } while (temp_a0 == 5);
-=======
-    if (arg0 == 5) {
-loop_1:
-        D_410150 = phi_a0;
-        temp_a0 = phi_a0 + 1;
-        D_410150 = temp_a0;
-        temp_a0 = temp_a0 + 1;
-        D_410150 = temp_a0;
-        temp_a0 = temp_a0 + 1;
-        D_410150 = temp_a0;
-        sp4 = temp_a0;
-        temp_a0 = temp_a0 + 1;
-        D_410150 = temp_a0;
-        D_410150 = temp_a0;
-        temp_a0 = temp_a0 + 1;
-        D_410150 = temp_a0;
-        temp_a0 = temp_a0 + 1;
-        D_410150 = sp4;
-        phi_a0 = temp_a0;
-        if (temp_a0 == 5) {
-            goto loop_1;
-        }
->>>>>>> b39fb7bd
     }
     return sp4;
 }